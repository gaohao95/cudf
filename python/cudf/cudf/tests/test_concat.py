--- conflicted
+++ resolved
@@ -150,7 +150,6 @@
     assert_eq(expect, got)
 
 
-<<<<<<< HEAD
 def test_concat_multiindex_dataframe():
     gdf = gd.DataFrame(
         {
@@ -227,7 +226,8 @@
     gdg1 = gd.from_pandas(pdg1)
     gdg2 = gd.from_pandas(pdg2)
     assert_eq(gd.concat([gdg1, gdg2], axis=1), pd.concat([pdg1, pdg2], axis=1))
-=======
+
+
 @pytest.mark.parametrize("myindex", ["a", "b"])
 def test_concat_string_index_name(myindex):
     # GH-Issue #3420
@@ -236,5 +236,4 @@
     df2 = df1.copy()
     df3 = gd.concat([df1, df2])
 
-    assert df3.index.name == myindex
->>>>>>> 1037d865
+    assert df3.index.name == myindex