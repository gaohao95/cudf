# Copyright (c) 2020, NVIDIA CORPORATION.

import cupy
import numpy as np
import pandas as pd

import cudf
from cudf._lib.nvtx import annotate
from cudf.utils.dtypes import (
    is_categorical_dtype,
    is_scalar,
    to_cudf_compatible_scalar,
)


def indices_from_labels(obj, labels):
    from cudf.core.column import column

    if not isinstance(labels, cudf.MultiIndex):
        labels = column.as_column(labels)

        if is_categorical_dtype(obj.index):
            labels = labels.astype("category")
            codes = labels.codes.astype(obj.index._values.codes.dtype)
            labels = column.build_categorical_column(
                categories=labels.dtype.categories,
                codes=codes,
                ordered=labels.dtype.ordered,
            )
        else:
            labels = labels.astype(obj.index.dtype)

    # join is not guaranteed to maintain the index ordering
    # so we will sort it with its initial ordering which is stored
    # in column "__"
    lhs = cudf.DataFrame({"__": cupy.arange(len(labels))}, index=labels)
    rhs = cudf.DataFrame({"_": cupy.arange(len(obj))}, index=obj.index)
    return lhs.join(rhs).sort_values("__")["_"]


class _SeriesIlocIndexer(object):
    """
    For integer-location based selection.
    """

    def __init__(self, sr):
        self._sr = sr

    def __getitem__(self, arg):
        if isinstance(arg, tuple):
            arg = list(arg)
        data = self._sr._column[arg]
        index = self._sr.index.take(arg)
        if is_scalar(data) or data is None:
            return data
        return self._sr._copy_construct(data=data, index=index)

    def __setitem__(self, key, value):
        from cudf.core.column import column

        if isinstance(key, tuple):
            key = list(key)

        # coerce value into a scalar or column
        if is_scalar(value):
            value = to_cudf_compatible_scalar(value)
        else:
            value = column.as_column(value)

        if hasattr(value, "dtype") and pd.api.types.is_numeric_dtype(
            value.dtype
        ):
            # normalize types if necessary:
            if not pd.api.types.is_integer(key):
                to_dtype = np.result_type(value.dtype, self._sr._column.dtype)
                value = value.astype(to_dtype)
                self._sr._column._mimic_inplace(
                    self._sr._column.astype(to_dtype), inplace=True
                )

        self._sr._column[key] = value


class _SeriesLocIndexer(object):
    """
    Label-based selection
    """

    def __init__(self, sr):
        self._sr = sr

    def __getitem__(self, arg):
        try:
            arg = self._loc_to_iloc(arg)
        except (TypeError, KeyError, IndexError, ValueError):
            raise IndexError("Failed to convert index to appropirate row")

        return self._sr.iloc[arg]

    def __setitem__(self, key, value):
        key = self._loc_to_iloc(key)
        self._sr.iloc[key] = value

    def _loc_to_iloc(self, arg):
        from cudf.core.column import column
        from cudf.core.series import Series

        if is_scalar(arg):
            try:
                found_index = self._sr.index._values.find_first_value(
                    arg, closest=False
                )
                return found_index
            except (TypeError, KeyError, IndexError, ValueError):
                raise IndexError("label scalar is out of bound")

        elif isinstance(arg, slice):
            start_index, stop_index = self._sr.index.find_label_range(
                arg.start, arg.stop
            )
            return slice(start_index, stop_index, arg.step)

        elif isinstance(arg, (cudf.MultiIndex, pd.MultiIndex)):
            if isinstance(arg, pd.MultiIndex):
                arg = cudf.MultiIndex.from_pandas(arg)

            return indices_from_labels(self._sr, arg)

        else:
            arg = Series(column.as_column(arg))
            if arg.dtype in [np.bool, np.bool_]:
                return arg
            else:
                indices = indices_from_labels(self._sr, arg)
                if indices.null_count > 0:
                    raise IndexError("label scalar is out of bound")
                return indices


class _DataFrameIndexer(object):
    def __getitem__(self, arg):
        from cudf import MultiIndex

        if isinstance(self._df.index, MultiIndex) or isinstance(
            self._df.columns, MultiIndex
        ):
            # This try/except block allows the use of pandas-like
            # tuple arguments into MultiIndex dataframes.
            try:
                return self._getitem_tuple_arg(arg)
            except (TypeError, KeyError, IndexError, ValueError):
                return self._getitem_tuple_arg((arg, slice(None)))
        else:
            if not isinstance(arg, tuple):
                arg = (arg, slice(None))
            return self._getitem_tuple_arg(arg)

    def __setitem__(self, key, value):
        if not isinstance(key, tuple):
            key = (key, slice(None))
        return self._setitem_tuple_arg(key, value)

    def _can_downcast_to_series(self, df, arg):
        """
        This method encapsulates the logic used
        to determine whether or not the result of a loc/iloc
        operation should be "downcasted" from a DataFrame to a
        Series
        """
        from cudf.core.column import as_column

        if isinstance(df, cudf.Series):
            return False
        nrows, ncols = df.shape
        if nrows == 1:
            if type(arg[0]) is slice:
                if not is_scalar(arg[1]):
                    return False
            else:
                # row selection using boolean indexing - never downcasts
                if pd.api.types.is_bool_dtype(as_column(arg[0]).dtype):
                    return False
            dtypes = df.dtypes.values.tolist()
            all_numeric = all(
                [pd.api.types.is_numeric_dtype(t) for t in dtypes]
            )
            if all_numeric:
                return True
        if ncols == 1:
            if type(arg[1]) is slice:
                return False
            if isinstance(arg[1], tuple):
                # Multiindex indexing with a slice
                if any(isinstance(v, slice) for v in arg):
                    return False
            if not pd.api.types.is_list_like(arg[1]):
                return True
        return False

    def _downcast_to_series(self, df, arg):
        """
        "Downcast" from a DataFrame to a Series
        based on Pandas indexing rules
        """
        nrows, ncols = df.shape
        # determine the axis along which the Series is taken:
        if nrows == 1 and ncols == 1:
            if is_scalar(arg[0]) and is_scalar(arg[1]):
                return df[df.columns[0]].iloc[0]
            elif not is_scalar(arg[0]):
                axis = 1
            else:
                axis = 0

        elif nrows == 1:
            axis = 0
        elif ncols == 1:
            axis = 1
        else:
            raise ValueError("Cannot downcast DataFrame selection to Series")

        # take series along the axis:
        if axis == 1:
            return df[df._data.names[0]]
        else:
            df = _normalize_dtypes(df)
            sr = df.T
            return sr[sr._data.names[0]]


class _DataFrameLocIndexer(_DataFrameIndexer):
    """
    For selection by label.
    """

    def __init__(self, df):
        self._df = df

    def _getitem_scalar(self, arg):
        return self._df[arg[1]].loc[arg[0]]

    @annotate("LOC_GETITEM", color="blue", domain="cudf_python")
    def _getitem_tuple_arg(self, arg):
        from cudf.core.dataframe import DataFrame
        from cudf.core.column import column
        from cudf.core.index import as_index
        from cudf import MultiIndex
        from uuid import uuid4

        # Step 1: Gather columns
        if isinstance(arg, tuple):
            columns_df = self._get_column_selection(arg[1])
            columns_df._index = self._df._index
        else:
            columns_df = self._df

        # Step 2: Gather rows
        if isinstance(columns_df.index, MultiIndex):
            if isinstance(arg, (MultiIndex, pd.MultiIndex)):
                if isinstance(arg, pd.MultiIndex):
                    arg = MultiIndex.from_pandas(arg)

                indices = indices_from_labels(columns_df, arg)
                return columns_df.take(indices)

            else:
                return columns_df.index._get_row_major(columns_df, arg[0])
        else:
            if isinstance(arg[0], slice):
                start_index, stop_index = columns_df.index.find_label_range(
                    arg[0].start, arg[0].stop
                )

                pos_slice = slice(start_index, stop_index, arg[0].step)
                df = columns_df._slice(pos_slice)
            else:
                tmp_arg = arg
                if is_scalar(arg[0]):
                    # If a scalar, there is possibility of having duplicates.
                    # Join would get all the duplicates. So, coverting it to
                    # a array kind.
                    tmp_arg = ([tmp_arg[0]], tmp_arg[1])
                if len(tmp_arg[0]) == 0:
                    return columns_df._empty_like(keep_index=True)
                tmp_arg = (column.as_column(tmp_arg[0]), tmp_arg[1])

                if pd.api.types.is_bool_dtype(tmp_arg[0]):
                    df = columns_df._apply_boolean_mask(tmp_arg[0])
                else:
                    tmp_col_name = str(uuid4())
                    other_df = DataFrame(
                        {tmp_col_name: cupy.arange(len(tmp_arg[0]))},
                        index=as_index(tmp_arg[0]),
                    )
                    df = other_df.join(columns_df, how="inner")
                    # as join is not assigning any names to index,
                    # update it over here
                    df.index.name = columns_df.index.name
                    df = df.sort_values(tmp_col_name)
                    df.drop([tmp_col_name], inplace=True)
                    # There were no indices found
                    if len(df) == 0:
                        raise IndexError

        # Step 3: Gather index
        if df.shape[0] == 1:  # we have a single row
            if isinstance(arg[0], slice):
                start = arg[0].start
                if start is None:
                    start = self._df.index[0]
                df.index = as_index(start)
            else:
                row_selection = column.as_column(arg[0])
                if pd.api.types.is_bool_dtype(row_selection.dtype):
                    df.index = self._df.index.take(row_selection)
                else:
                    df.index = as_index(row_selection)
        # Step 4: Downcast
        if self._can_downcast_to_series(df, arg):
            return self._downcast_to_series(df, arg)
        return df

    @annotate("LOC_SETITEM", color="blue", domain="cudf_python")
    def _setitem_tuple_arg(self, key, value):
        if isinstance(self._df.index, cudf.MultiIndex) or isinstance(
            self._df.columns, pd.MultiIndex
        ):
            raise NotImplementedError(
                "Setting values using df.loc[] not supported on "
                "DataFrames with a MultiIndex"
            )

        columns = self._get_column_selection(key[1])

        for col in columns:
            self._df[col].loc[key[0]] = value

    def _get_column_selection(self, arg):
        return self._df._get_columns_by_label(arg)


class _DataFrameIlocIndexer(_DataFrameIndexer):
    """
    For selection by index.
    """

    def __init__(self, df):
        self._df = df

    @annotate("ILOC_GETITEM", color="blue", domain="cudf_python")
    def _getitem_tuple_arg(self, arg):
        from cudf import MultiIndex
<<<<<<< HEAD
        from cudf.core.dataframe import DataFrame
=======
        from cudf.core.column import column
>>>>>>> fff2bedc
        from cudf.core.index import as_index

        # Iloc Step 1:
        # Gather the columns specified by the second tuple arg
        columns_df = self._get_column_selection(arg[1])
        columns_df._index = self._df._index

        # Iloc Step 2:
        # Gather the rows specified by the first tuple arg
        if isinstance(columns_df.index, MultiIndex):
            if isinstance(arg[0], slice):
                df = columns_df[arg[0]]
            else:
                df = columns_df.index._get_row_major(columns_df, arg[0])
            if (len(df) == 1 and len(columns_df) >= 1) and not (
                isinstance(arg[0], slice) or isinstance(arg[1], slice)
            ):
                # Pandas returns a numpy scalar in this case
                return df.iloc[0]
            if self._can_downcast_to_series(df, arg):
                return self._downcast_to_series(df, arg)
            return df
        else:
<<<<<<< HEAD
            df = DataFrame()
            for column in columns_df._data.names:
                # need as_column() in case a scalar is returned
                df[column] = cudf.core.column.as_column(
                    columns_df._data[column][arg[0]]
                )

            df.index = as_index(columns_df.index[arg[0]])
            if isinstance(
                columns_df.columns, (cudf.MultiIndex, pd.MultiIndex)
            ):
                df.columns = columns_df.columns
=======
            if isinstance(arg[0], slice):
                df = columns_df._slice(arg[0])
            elif is_scalar(arg[0]):
                index = arg[0]
                if index < 0:
                    index += len(columns_df)
                df = columns_df._slice(slice(index, index + 1, 1))
            else:
                arg = (column.as_column(arg[0]), arg[1])
                if pd.api.types.is_bool_dtype(arg[0]):
                    df = columns_df._apply_boolean_mask(arg[0])
                else:
                    df = columns_df._gather(arg[0])
>>>>>>> fff2bedc

        # Iloc Step 3:
        # Reindex
        if df.shape[0] == 1:  # we have a single row without an index
            df.index = as_index(self._df.index[arg[0]])

        # Iloc Step 4:
        # Downcast
        if self._can_downcast_to_series(df, arg):
            return self._downcast_to_series(df, arg)

        if df.shape[0] == 0 and df.shape[1] == 0 and isinstance(arg[0], slice):
            from cudf.core.index import RangeIndex

            slice_len = len(self._df)
            start, stop, step = arg[0].indices(slice_len)
            df._index = RangeIndex(start, stop)
        return df

    @annotate("ILOC_SETITEM", color="blue", domain="cudf_python")
    def _setitem_tuple_arg(self, key, value):
        columns = self._get_column_selection(key[1])

        for col in columns:
            self._df[col].iloc[key[0]] = value

    def _getitem_scalar(self, arg):
        col = self._df.columns[arg[1]]
        return self._df[col].iloc[arg[0]]

    def _get_column_selection(self, arg):
        return cudf.DataFrame(self._df._get_columns_by_index(arg))


def _normalize_dtypes(df):
    if len(df.columns) > 0:
        dtypes = df.dtypes.values.tolist()
        normalized_dtype = np.result_type(*dtypes)
        for name, col in df._data.items():
            df[name] = col.astype(normalized_dtype)
    return df<|MERGE_RESOLUTION|>--- conflicted
+++ resolved
@@ -350,11 +350,7 @@
     @annotate("ILOC_GETITEM", color="blue", domain="cudf_python")
     def _getitem_tuple_arg(self, arg):
         from cudf import MultiIndex
-<<<<<<< HEAD
-        from cudf.core.dataframe import DataFrame
-=======
         from cudf.core.column import column
->>>>>>> fff2bedc
         from cudf.core.index import as_index
 
         # Iloc Step 1:
@@ -378,20 +374,6 @@
                 return self._downcast_to_series(df, arg)
             return df
         else:
-<<<<<<< HEAD
-            df = DataFrame()
-            for column in columns_df._data.names:
-                # need as_column() in case a scalar is returned
-                df[column] = cudf.core.column.as_column(
-                    columns_df._data[column][arg[0]]
-                )
-
-            df.index = as_index(columns_df.index[arg[0]])
-            if isinstance(
-                columns_df.columns, (cudf.MultiIndex, pd.MultiIndex)
-            ):
-                df.columns = columns_df.columns
-=======
             if isinstance(arg[0], slice):
                 df = columns_df._slice(arg[0])
             elif is_scalar(arg[0]):
@@ -405,7 +387,6 @@
                     df = columns_df._apply_boolean_mask(arg[0])
                 else:
                     df = columns_df._gather(arg[0])
->>>>>>> fff2bedc
 
         # Iloc Step 3:
         # Reindex
