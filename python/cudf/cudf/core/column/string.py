# Copyright (c) 2019-2020, NVIDIA CORPORATION.

import functools
import pickle
import warnings
from codecs import decode

import numpy as np
import pandas as pd
import pyarrow as pa

import nvstrings

import cudf._libxx as libcudfxx
import cudf._libxx.string_casting as str_cast
from cudf._lib.nvtx import nvtx_range_pop, nvtx_range_push
from cudf._libxx.nvtext.generate_ngrams import (
    generate_ngrams as cpp_generate_ngrams,
)
from cudf._libxx.nvtext.ngrams_tokenize import (
    ngrams_tokenize as cpp_ngrams_tokenize,
)
from cudf._libxx.nvtext.normalize import (
    normalize_spaces as cpp_normalize_spaces,
)
from cudf._libxx.nvtext.tokenize import (
    count_tokens as cpp_count_tokens,
    tokenize as cpp_tokenize,
)
from cudf._libxx.strings.attributes import (
    code_points as cpp_code_points,
    count_characters as cpp_count_characters,
)
from cudf._libxx.strings.capitalize import (
    capitalize as cpp_capitalize,
    title as cpp_title,
)
from cudf._libxx.strings.case import (
    swapcase as cpp_swapcase,
    to_lower as cpp_to_lower,
    to_upper as cpp_to_upper,
)
from cudf._libxx.strings.char_types import (
    is_alnum as cpp_is_alnum,
    is_alpha as cpp_is_alpha,
    is_decimal as cpp_is_decimal,
    is_digit as cpp_is_digit,
    is_lower as cpp_is_lower,
    is_numeric as cpp_is_numeric,
    is_space as cpp_isspace,
    is_upper as cpp_is_upper,
)
from cudf._libxx.strings.combine import (
    concatenate as cpp_concatenate,
    join as cpp_join,
)
from cudf._libxx.strings.contains import (
    contains_re as cpp_contains_re,
    count_re as cpp_count_re,
    match_re as cpp_match_re,
)
from cudf._libxx.strings.convert.convert_urls import (
    url_decode as cpp_url_decode,
    url_encode as cpp_url_encode,
)
from cudf._libxx.strings.extract import extract as cpp_extract
from cudf._libxx.strings.find import (
    contains as cpp_contains,
    endswith as cpp_endswith,
    find as cpp_find,
    rfind as cpp_rfind,
    startswith as cpp_startswith,
)
from cudf._libxx.strings.findall import findall as cpp_findall
from cudf._libxx.strings.padding import (
    PadSide,
    center as cpp_center,
    ljust as cpp_ljust,
    pad as cpp_pad,
    rjust as cpp_rjust,
    zfill as cpp_zfill,
)
from cudf._libxx.strings.replace import (
    insert as cpp_string_insert,
    replace as cpp_replace,
    replace_multi as cpp_replace_multi,
    slice_replace as cpp_slice_replace,
)
from cudf._libxx.strings.replace_re import (
    replace_multi_re as cpp_replace_multi_re,
    replace_re as cpp_replace_re,
    replace_with_backrefs as cpp_replace_with_backrefs,
)
from cudf._libxx.strings.split.partition import (
    partition as cpp_partition,
    rpartition as cpp_rpartition,
)
from cudf._libxx.strings.split.split import (
    rsplit as cpp_rsplit,
    split as cpp_split,
)
from cudf._libxx.strings.strip import (
    lstrip as cpp_lstrip,
    rstrip as cpp_rstrip,
    strip as cpp_strip,
)
from cudf._libxx.strings.substring import (
    get as cpp_string_get,
    slice_from as cpp_slice_from,
    slice_strings as cpp_slice_strings,
)
from cudf._libxx.strings.translate import translate as cpp_translate
from cudf._libxx.strings.wrap import wrap as cpp_wrap
from cudf.core.buffer import Buffer
from cudf.core.column import column, column_empty
from cudf.utils import utils
from cudf.utils.dtypes import is_list_like, is_scalar

_str_to_numeric_typecast_functions = {
    np.dtype("int8"): str_cast.stoi8,
    np.dtype("int16"): str_cast.stoi16,
    np.dtype("int32"): str_cast.stoi,
    np.dtype("int64"): str_cast.stol,
    np.dtype("float32"): str_cast.stof,
    np.dtype("float64"): str_cast.stod,
    np.dtype("bool"): str_cast.to_booleans,
    # TODO: support Date32 UNIX days
    # np.dtype("datetime64[D]"): str_cast.timestamp2int,
    np.dtype("datetime64[s]"): str_cast.timestamp2int,
    np.dtype("datetime64[ms]"): str_cast.timestamp2int,
    np.dtype("datetime64[us]"): str_cast.timestamp2int,
    np.dtype("datetime64[ns]"): str_cast.timestamp2int,
}

_numeric_to_str_typecast_functions = {
    np.dtype("int8"): str_cast.i8tos,
    np.dtype("int16"): str_cast.i16tos,
    np.dtype("int32"): str_cast.itos,
    np.dtype("int64"): str_cast.ltos,
    np.dtype("float32"): str_cast.ftos,
    np.dtype("float64"): str_cast.dtos,
    np.dtype("bool"): str_cast.from_booleans,
    # TODO: support Date32 UNIX days
    # np.dtype("datetime64[D]"): str_cast.int2timestamp,
    np.dtype("datetime64[s]"): str_cast.int2timestamp,
    np.dtype("datetime64[ms]"): str_cast.int2timestamp,
    np.dtype("datetime64[us]"): str_cast.int2timestamp,
    np.dtype("datetime64[ns]"): str_cast.int2timestamp,
}


class StringMethods(object):
    """
    This mimicks pandas `df.str` interface.
    """

    def __init__(self, column, parent=None):
        self._column = column
        self._parent = parent

    def __getattr__(self, attr, *args, **kwargs):
        from cudf.core.series import Series

        # TODO: Remove when all needed string compute APIs are ported
        if hasattr(self._column.nvstrings, attr):
            passed_attr = getattr(self._column.nvstrings, attr)
            if callable(passed_attr):

                @functools.wraps(passed_attr)
                def wrapper(*args, **kwargs):
                    ret = passed_attr(*args, **kwargs)
                    if isinstance(ret, nvstrings.nvstrings):
                        ret = Series(
                            column.as_column(ret),
                            index=self._parent.index,
                            name=self._parent.name,
                        )
                    return ret

                return wrapper
            else:
                return passed_attr
        else:
            raise AttributeError(attr)

    def _return_or_inplace(self, new_col, **kwargs):
        """
        Returns an object of the type of the column owner or updates the column
        of the owner (Series or Index) to mimic an inplace operation
        """
        from cudf import Series, DataFrame, MultiIndex
        from cudf.core.index import Index, as_index

        inplace = kwargs.get("inplace", False)

        if inplace:
            self._parent._mimic_inplace(new_col, inplace=True)
        else:
            expand = kwargs.get("expand", False)
            if expand or isinstance(self._parent, (DataFrame, MultiIndex)):
                # This branch indicates the passed as new_col
                # is actually a table-like data
                table = new_col
                from cudf._libxx.table import Table

                if isinstance(table, Table):
                    return self._parent._constructor_expanddim(
                        data=table._data, index=self._parent.index
                    )
                else:
                    return self._parent._constructor_expanddim(
                        {index: value for index, value in enumerate(table)},
                        index=self._parent.index,
                    )
            elif isinstance(self._parent, Series):
                retain_index = kwargs.get("retain_index", True)
                if retain_index:
                    return Series(
                        new_col,
                        name=self._parent.name,
                        index=self._parent.index,
                    )
                else:
                    return Series(new_col, name=self._parent.name)
            elif isinstance(self._parent, Index):
                return as_index(new_col, name=self._parent.name)
            else:
                if self._parent is None:
                    return new_col
                else:
                    return self._parent._mimic_inplace(new_col, inplace=False)

    def __dir__(self):
        keys = dir(type(self))
        # TODO: Remove along with `__getattr__` above when all is ported
        return set(keys + dir(self._column.nvstrings))

    def len(self, **kwargs):
        """
        Computes the length of each element in the Series/Index.

        Returns
        -------
          Series or Index of int: A Series or Index of integer values
            indicating the length of each element in the Series or Index.
        """

        return self._return_or_inplace(
            cpp_count_characters(self._column), **kwargs,
        )

    def cat(self, others=None, sep=None, na_rep=None, **kwargs):
        """
        Concatenate strings in the Series/Index with given separator.

        If *others* is specified, this function concatenates the Series/Index
        and elements of others element-wise. If others is not passed, then all
        values in the Series/Index are concatenated into a single string with
        a given sep.

        Parameters
        ----------
            others : Series or List of str
                Strings to be appended.
                The number of strings must match size() of this instance.
                This must be either a Series of string dtype or a Python
                list of strings.

            sep : str
                If specified, this separator will be appended to each string
                before appending the others.

            na_rep : str
                This character will take the place of any null strings
                (not empty strings) in either list.

                - If `na_rep` is None, and `others` is None, missing values in
                the Series/Index are omitted from the result.
                - If `na_rep` is None, and `others` is not None, a row
                containing a missing value in any of the columns (before
                concatenation) will have a missing value in the result.

        Returns
        -------
        concat : str or Series/Index of str dtype
            If `others` is None, `str` is returned, otherwise a `Series/Index`
            (same type as caller) of str dtype is returned.
        """
        from cudf.core import DataFrame

        if sep is None:
            sep = ""

        from cudf._libxx.scalar import Scalar

        if others is None:
            data = cpp_join(self._column, Scalar(sep), Scalar(na_rep, "str"))
        else:
            other_cols = _get_cols_list(others)
            all_cols = [self._column] + other_cols
            data = cpp_concatenate(
                DataFrame(
                    {index: value for index, value in enumerate(all_cols)}
                ),
                Scalar(sep),
                Scalar(na_rep, "str"),
            )

        if len(data) == 1 and data.null_count == 1:
            data = [""]
        out = self._return_or_inplace(data, **kwargs)
        if len(out) == 1 and others is None:
            out = out[0]
        return out

    def join(self, sep):
        """
        Join lists contained as elements in the Series/Index with passed
        delimiter.
        """
        raise NotImplementedError(
            "Columns of arrays / lists are not yet " "supported"
        )

    def extract(self, pat, flags=0, expand=True, **kwargs):
        """
        Extract capture groups in the regex `pat` as columns in a DataFrame.

        For each subject string in the Series, extract groups from the first
        match of regular expression `pat`.

        Parameters
        ----------
        pat : str
            Regular expression pattern with capturing groups.
        expand : bool, default True
            If True, return DataFrame with on column per capture group.
            If False, return a Series/Index if there is one capture group or
            DataFrame if there are multiple capture groups.

        Returns
        -------
        DataFrame or Series/Index
            A DataFrame with one row for each subject string, and one column
            for each group. If `expand=False` and `pat` has only one capture
            group, then return a Series/Index.

        Notes
        -----
        The `flags` parameter is not yet supported and will raise a
        NotImplementedError if anything other than the default value is passed.
        """
        if flags != 0:
            raise NotImplementedError("`flags` parameter is not yet supported")

        out = cpp_extract(self._column, pat)
        if out._num_columns == 1 and expand is False:
            return self._return_or_inplace(out._columns[0], **kwargs)
        else:
            kwargs.setdefault("expand", expand)
            return self._return_or_inplace(out, **kwargs)

    def contains(
        self, pat, case=True, flags=0, na=np.nan, regex=True, **kwargs
    ):
        """
        Test if pattern or regex is contained within a string of a Series or
        Index.

        Return boolean Series or Index based on whether a given pattern or
        regex is contained within a string of a Series or Index.

        Parameters
        ----------
        pat : str
            Character sequence or regular expression.
        regex : bool, default True
            If True, assumes the pattern is a regular expression.
            If False, treats the pattern as a literal string.

        Returns
        -------
        Series/Index of bool dtype
            A Series/Index of boolean dtype indicating whether the given
            pattern is contained within the string of each element of the
            Series/Index.

        Notes
        -----
        The parameters `case`, `flags`, and `na` are not yet supported and
        will raise a NotImplementedError if anything other than the default
        value is set.
        """
        if case is not True:
            raise NotImplementedError("`case` parameter is not yet supported")
        elif flags != 0:
            raise NotImplementedError("`flags` parameter is not yet supported")
        elif na is not np.nan:
            raise NotImplementedError("`na` parameter is not yet supported")

        from cudf._libxx.scalar import Scalar

        return self._return_or_inplace(
            cpp_contains_re(self._column, pat)
            if regex is True
            else cpp_contains(self._column, Scalar(pat, "str")),
            **kwargs,
        )

    def replace(
        self, pat, repl, n=-1, case=None, flags=0, regex=True, **kwargs
    ):
        """
        Replace occurences of pattern/regex in the Series/Index with some other
        string.

        Parameters
        ----------
        pat : str or list-like
            String(s) to be replaced as a character sequence or regular
            expression.
        repl : str or list-like
            String(s) to be used as replacement.
        n : int, default -1 (all)
            Number of replacements to make from the start.
        regex : bool, default True
            If True, assumes the pattern is a regular expression.
            If False, treats the pattern as a literal string.

        Returns
        -------
        Series/Index of str dtype
            A copy of the object with all matching occurrences of pat replaced
            by repl.

        Notes
        -----
        The parameters `case` and `flags` are not yet supported and will raise
        a NotImplementedError if anything other than the default value is set.
        """
        if case is not None:
            raise NotImplementedError("`case` parameter is not yet supported")
        elif flags != 0:
            raise NotImplementedError("`flags` parameter is not yet supported")
        from cudf.core import Series, Index

        if (
            is_list_like(pat)
            or isinstance(pat, (Series, Index, pd.Series, pd.Index))
        ) and (
            is_list_like(repl)
            or isinstance(repl, (Series, Index, pd.Series, pd.Index))
        ):
            warnings.warn(
                "`n` parameter is not supported when \
                `pat` and `repl` are list-like inputs"
            )

            return self._return_or_inplace(
                cpp_replace_multi_re(
                    self._column, pat, column.as_column(repl, dtype="str")
                )
                if regex
                else cpp_replace_multi(
                    self._column,
                    column.as_column(pat, dtype="str"),
                    column.as_column(repl, dtype="str"),
                ),
                **kwargs,
            )
        # Pandas treats 0 as all
        if n == 0:
            n = -1
        from cudf._libxx.scalar import Scalar

        return self._return_or_inplace(
            cpp_replace_re(self._column, pat, Scalar(repl, "str"), n)
            if regex is True
            else cpp_replace(
                self._column, Scalar(pat, "str"), Scalar(repl, "str"), n
            ),
            **kwargs,
        )

    def replace_with_backrefs(self, pat, repl, **kwargs):
        """
        Use the `repl` back-ref template to create a new string
        with the extracted elements found using the `pat` expression.

        Parameters
        ----------
        pat : str
            Regex with groupings to identify extract sections.
            This should not be a compiled regex.
        repl : str
            String template containing back-reference indicators.

        Returns
        -------
        Series/Index of str dtype
        """
        return self._return_or_inplace(
            cpp_replace_with_backrefs(self._column, pat, repl), **kwargs
        )

    def slice(self, start=None, stop=None, step=None, **kwargs):
        """
        Slice substrings from each element in the Series or Index.

        Parameters
        ----------
        start : int
            Start position for slice operation.
        stop : int
            Stop position for slice operation.
        step : int
            Step size for slice operation.

        Returns
        -------
        Series/Index of str dtype
            Series or Index from sliced substring from
            original string object.

        """

        return self._return_or_inplace(
            cpp_slice_strings(self._column, start, stop, step), **kwargs,
        )

    def isdecimal(self, **kwargs):
        """
        Returns a Series/Column/Index of boolean values with True for strings
        that contain only decimal characters -- those that can be used
        to extract base10 numbers.

        Returns
        -------
        Series/Index of bool dtype

        """
        return self._return_or_inplace(cpp_is_decimal(self._column), **kwargs)

    def isalnum(self, **kwargs):
        """
        Returns a Series/Index of boolean values with True for strings
        that contain only alpha-numeric characters.
        Equivalent to: isalpha() or isdigit() or isnumeric() or isdecimal()

        Returns
        -------
        Series/Index of bool dtype

        """
        return self._return_or_inplace(cpp_is_alnum(self._column), **kwargs)

    def isalpha(self, **kwargs):
        """
        Returns a Series/Index of boolean values with True for strings
        that contain only alphabetic characters.

        Returns
        -------
        Series/Index of bool dtype

        """
        return self._return_or_inplace(cpp_is_alpha(self._column), **kwargs)

    def isdigit(self, **kwargs):
        """
        Returns a Series/Index of boolean values with True for strings
        that contain only decimal and digit characters.

        Returns
        -------
        Series/Index of bool dtype

        """
        return self._return_or_inplace(cpp_is_digit(self._column), **kwargs)

    def isnumeric(self, **kwargs):
        """
        Returns a Series/Index of boolean values with True for strings
        that contain only numeric characters. These include digit and
        numeric characters.

        Returns
        -------
        Series/Index of bool dtype

        """
        return self._return_or_inplace(cpp_is_numeric(self._column), **kwargs)

    def isupper(self, **kwargs):
        """
        Returns a Series/Index of boolean values with True for strings
        that contain only upper-case characters.

        Returns
        -------
        Series/Index of bool dtype

        Notes
        -----
        Results are incompatible with standard python string logic. Use caution
        when operating on data which contains non-alphabetical characters.
        """
        warnings.warn(
            "isupper currently returns False for non-cased characters whereas"
            + "Pandas returns True, this will be fixed in the near future"
        )

        return self._return_or_inplace(cpp_is_upper(self._column), **kwargs)

    def islower(self, **kwargs):
        """
        Returns a Series/Index of boolean values with True for strings
        that contain only lower-case characters.

        Returns
        -------
        Series/Index of bool dtype

        Notes
        -----
        Results are incompatible with standard python string logic. Use caution
        when operating on data which contains non-alphabetical characters.
        """
        warnings.warn(
            "islower currently returns False for non-cased characters whereas"
            + "Pandas returns True, this will be fixed in the near future"
        )

        return self._return_or_inplace(cpp_is_lower(self._column), **kwargs)

    def lower(self, **kwargs):
        """
        Convert strings in the Series/Index to lowercase.

        Returns
        -------
        Series/Index of str dtype
            A copy of the object with all strings converted to lowercase.

        """
        return self._return_or_inplace(cpp_to_lower(self._column), **kwargs)

    def upper(self, **kwargs):
        """
        Convert each string to uppercase.
        This only applies to ASCII characters at this time.

        Examples
        --------
        >>> import cudf
        >>> s = cudf.Series(["Hello, friend","Goodbye, friend"])
        >>> print(s.str.upper())
        ['HELLO, FRIEND', 'GOODBYE, FRIEND']

        """
        return self._return_or_inplace(cpp_to_upper(self._column), **kwargs)

    def capitalize(self, **kwargs):
        """
        Capitalize first character of each string.
        This only applies to ASCII characters at this time.

        Examples
        --------
        >>> import cudf
        >>> s = cudf.Series(["hello, friend","goodbye, friend"])
        >>> print(s.str.capitalize())
        ['Hello, friend", "Goodbye, friend"]

        """
        return self._return_or_inplace(cpp_capitalize(self._column), **kwargs)

    def swapcase(self, **kwargs):
        """
        Change each lowercase character to uppercase and vice versa.
        This only applies to ASCII characters at this time.

        Examples
        --------
        >>> import cudf
        >>> s = cudf.Series(["Hello, Friend","Goodbye, Friend"])
        >>> print(s.str.swapcase())
        ['hELLO, fRIEND', 'gOODBYE, fRIEND']

        """
        return self._return_or_inplace(cpp_swapcase(self._column), **kwargs)

    def title(self, **kwargs):
        """
        Uppercase the first letter of each letter after a space
        and lowercase the rest.
        This only applies to ASCII characters at this time.

        Examples
        --------
        >>> import cudf
        >>> s = cudf.Series(["Hello friend","goodnight moon"])
        >>> print(s.str.title())
        ['Hello Friend', 'Goodnight Moon']

        """
        return self._return_or_inplace(cpp_title(self._column), **kwargs)

    def slice_from(self, starts=0, stops=0, **kwargs):
        """
        Return substring of each string using positions for each string.

        The starts and stops parameters are of Column type.

        Parameters
        ----------
        starts : Column
            Beginning position of each the string to extract.
            Default is beginning of the each string.
        stops : Column
            Ending position of the each string to extract.
            Default is end of each string.
            Use -1 to specify to the end of that string.

        Returns
        -------
        Series/Index of str dtype
            A substring of each string using positions for each string.

        """

        return self._return_or_inplace(
            cpp_slice_from(self._column, starts, stops), **kwargs
        )

    def slice_replace(self, start=None, stop=None, repl=None, **kwargs):
        """
        Replace the specified section of each string with a new string.

        Parameters
        ----------
        start : int
            Beginning position of the string to replace.
            Default is beginning of the each string.
        stop : int
            Ending position of the string to replace.
            Default is end of each string.
        repl : str
            String to insert into the specified position values.

        Returns
        -------
        Series/Index of str dtype
            A new string with the specified section of the string
            replaced with `repl` string.

        """
        if start is None:
            start = 0

        if stop is None:
            stop = -1

        if repl is None:
            repl = ""

        from cudf._libxx.scalar import Scalar

        return self._return_or_inplace(
            cpp_slice_replace(self._column, start, stop, Scalar(repl)),
            **kwargs,
        )

    def insert(self, start=0, repl=None, **kwargs):
        """
        Insert the specified string into each string in the specified
        position.

        Parameters
        ----------
        start : int
            Beginning position of the string to replace.
            Default is beginning of the each string.
            Specify -1 to insert at the end of each string.
        repl : str
            String to insert into the specified position valus.

        Returns
        -------
        Series/Index of str dtype
            A new string series with the specified string
            inserted at the specified position.

        """
        if repl is None:
            repl = ""

        from cudf._libxx.scalar import Scalar

        return self._return_or_inplace(
            cpp_string_insert(self._column, start, Scalar(repl)), **kwargs
        )

    def get(self, i=0, **kwargs):
        """
        Extract element from each component at specified position.

        Parameters
        ----------
        i : int
            Position of element to extract.

        Returns
        -------
        Series/Index of str dtype

        """

        return self._return_or_inplace(
            cpp_string_get(self._column, i), **kwargs
        )

    def split(self, pat=None, n=-1, expand=True, **kwargs):
        """
        Split strings around given separator/delimiter.

        Splits the string in the Series/Index from the beginning, at the
        specified delimiter string.

        Parameters
        ----------
        pat : str, default ' ' (space)
            String to split on, does not yet support regular expressions.
        n : int, default -1 (all)
            Limit number of splits in output. `None`, 0, and -1 will all be
            interpreted as "all splits".

        Returns
        -------
        DataFrame
            Returns a DataFrame with each split as a column.

        Notes
        -----
        The parameter `expand` is not yet supported and will raise a
        NotImplementedError if anything other than the default value is set.
        """
        if expand is not True:
            raise NotImplementedError("`expand` parameter is not supported")

        # Pandas treats 0 as all
        if n == 0:
            n = -1

        kwargs.setdefault("expand", expand)
        if pat is None:
            pat = ""

        from cudf._libxx.scalar import Scalar

        result_table = cpp_split(self._column, Scalar(pat, "str"), n)
        if len(result_table._data) == 1:
            if result_table._data[0].null_count == len(self._column):
                result_table = []
            elif self._column.null_count == len(self._column):
                result_table = [self._column.copy()]

        return self._return_or_inplace(result_table, **kwargs,)

    def rsplit(self, pat=None, n=-1, expand=True, **kwargs):
        """
        Split strings around given separator/delimiter.

        Splits the string in the Series/Index from the end, at the
        specified delimiter string.

        Parameters
        ----------
        pat : str, default ' ' (space)
            String to split on, does not yet support regular expressions.
        n : int, default -1 (all)
            Limit number of splits in output. `None`, 0, and -1 will all be
            interpreted as "all splits".

        Returns
        -------
        DataFrame
            Returns a DataFrame with each split as a column.

        Notes
        -----
        The parameter `expand` is not yet supported and will raise a
        NotImplementedError if anything other than the default value is set.
        """
        if expand is not True:
            raise NotImplementedError("`expand=False` is not yet supported")

        # Pandas treats 0 as all
        if n == 0:
            n = -1

        kwargs.setdefault("expand", expand)
        if pat is None:
            pat = ""

        from cudf._libxx.scalar import Scalar

        result_table = cpp_rsplit(self._column, Scalar(pat), n)
        if len(result_table._data) == 1:
            if result_table._data[0].null_count == len(self._parent):
                result_table = []
            elif self._parent.null_count == len(self._parent):
                result_table = [self._column.copy()]

        return self._return_or_inplace(result_table, **kwargs)

    def partition(self, sep=" ", expand=True, **kwargs):
        """
        Split the string at the first occurrence of sep.

        This method splits the string at the first occurrence
        of sep, and returns 3 elements containing the part
        before the separator, the separator itself, and the
        part after the separator. If the separator is not found,
        return 3 elements containing the string itself, followed
        by two empty strings.

        Parameters
        ----------
        sep : str, default ' ' (whitespace)
            String to split on.

        Returns
        -------
        DataFrame
            Returns a DataFrame

        Notes
        -----
        The parameter `expand` is not yet supported and will raise a
        NotImplementedError if anything other than the default value is set.
        """
        if expand is not True:
            raise NotImplementedError(
                "`expand=False` is currently not supported"
            )

        kwargs.setdefault("expand", expand)
        if sep is None:
            sep = " "

        from cudf._libxx.scalar import Scalar

        return self._return_or_inplace(
            cpp_partition(self._column, Scalar(sep)), **kwargs
        )

    def rpartition(self, sep=" ", expand=True, **kwargs):
        """
        Split the string at the last occurrence of sep.

        This method splits the string at the last occurrence
        of sep, and returns 3 elements containing the part
        before the separator, the separator itself, and the
        part after the separator. If the separator is not
        found, return 3 elements containing two empty strings,
        followed by the string itself.

        Parameters
        ----------
        sep : str, default ' ' (whitespace)
            String to split on.

        Returns
        -------
        DataFrame
            Returns a DataFrame

        Notes
        -----
        The parameter `expand` is not yet supported and will raise a
        NotImplementedError if anything other than the default value is set.
        """
        if expand is not True:
            raise NotImplementedError(
                "`expand=False` is currently not supported"
            )

        kwargs.setdefault("expand", expand)
        if sep is None:
            sep = " "

        from cudf._libxx.scalar import Scalar

        return self._return_or_inplace(
            cpp_rpartition(self._column, Scalar(sep)), **kwargs
        )

    def pad(self, width, side="left", fillchar=" ", **kwargs):
        """
        Pad strings in the Series/Index up to width.

        Parameters
        ----------
        width : int
            Minimum width of resulting string;
            additional characters will be filled with
            character defined in fillchar.

        side : {‘left’, ‘right’, ‘both’}, default ‘left’
            Side from which to fill resulting string.

        fillchar : str,  default ' ' (whitespace)
            Additional character for filling, default is whitespace.

        Returns
        -------
        Series/Index of str dtype
            Returns Series or Index with minimum number
            of char in object.

        """
        if not isinstance(fillchar, str):
            msg = (
                f"fillchar must be a character, not {type(fillchar).__name__}"
            )
            raise TypeError(msg)

        if len(fillchar) != 1:
            raise TypeError("fillchar must be a character, not str")

        if not pd.api.types.is_integer(width):
            msg = f"width must be of integer type, not {type(width).__name__}"
            raise TypeError(msg)

        try:
            side = PadSide[side.upper()]
        except KeyError:
            raise ValueError(
                "side has to be either one of {‘left’, ‘right’, ‘both’}"
            )

        return self._return_or_inplace(
            cpp_pad(self._column, width, fillchar, side), **kwargs
        )

    def zfill(self, width, **kwargs):
        """
        Pad strings in the Series/Index by prepending ‘0’ characters.

        Parameters
        ----------
        width : int
            Minimum length of resulting string;
            strings with length less than width
            be prepended with ‘0’ characters.

        Returns
        -------
        Series/Index of str dtype
            Returns Series or Index with prepended ‘0’ characters.

        """
        if not pd.api.types.is_integer(width):
            msg = f"width must be of integer type, not {type(width).__name__}"
            raise TypeError(msg)

        return self._return_or_inplace(
            cpp_zfill(self._column, width), **kwargs
        )

    def center(self, width, fillchar=" ", **kwargs):
        """
        Filling left and right side of strings in the Series/Index with an
        additional character.

        Parameters
        ----------
        width : int
            Minimum width of resulting string;
            additional characters will be filled
            with fillchar.

        fillchar : str, default ' ' (whitespace)
            Additional character for filling, default is whitespace.

        Returns
        -------
        Series/Index of str dtype
            Returns Series or Index.

        """
        if not isinstance(fillchar, str):
            msg = (
                f"fillchar must be a character, not {type(fillchar).__name__}"
            )
            raise TypeError(msg)

        if len(fillchar) != 1:
            raise TypeError("fillchar must be a character, not str")

        if not pd.api.types.is_integer(width):
            msg = f"width must be of integer type, not {type(width).__name__}"
            raise TypeError(msg)

        return self._return_or_inplace(
            cpp_center(self._column, width, fillchar), **kwargs
        )

    def ljust(self, width, fillchar=" ", **kwargs):
        """
        Filling right side of strings in the Series/Index with an additional
        character.

        Parameters
        ----------
        width : int
            Minimum width of resulting string;
            additional characters will be filled
            with fillchar.

        fillchar : str, default ' ' (whitespace)
            Additional character for filling, default is whitespace.

        Returns
        -------
        Series/Index of str dtype
            Returns Series or Index.

        """
        if not isinstance(fillchar, str):
            msg = (
                f"fillchar must be a character, not {type(fillchar).__name__}"
            )
            raise TypeError(msg)

        if len(fillchar) != 1:
            raise TypeError("fillchar must be a character, not str")

        if not pd.api.types.is_integer(width):
            msg = f"width must be of integer type, not {type(width).__name__}"
            raise TypeError(msg)

        return self._return_or_inplace(
            cpp_ljust(self._column, width, fillchar), **kwargs
        )

    def rjust(self, width, fillchar=" ", **kwargs):
        """
        Filling left side of strings in the Series/Index with an additional
        character.

        Parameters
        ----------
        width : int
            Minimum width of resulting string;
            additional characters will be filled
            with fillchar.

        fillchar : str, default ' ' (whitespace)
            Additional character for filling, default is whitespace.

        Returns
        -------
        Series/Index of str dtype
            Returns Series or Index.

        """
        if not isinstance(fillchar, str):
            msg = (
                f"fillchar must be a character, not {type(fillchar).__name__}"
            )
            raise TypeError(msg)

        if len(fillchar) != 1:
            raise TypeError("fillchar must be a character, not str")

        if not pd.api.types.is_integer(width):
            msg = f"width must be of integer type, not {type(width).__name__}"
            raise TypeError(msg)

        return self._return_or_inplace(
            cpp_rjust(self._column, width, fillchar), **kwargs
        )

    def strip(self, to_strip=None, **kwargs):
        """
        Remove leading and trailing characters.

        Strip whitespaces (including newlines) or a set of
        specified characters from each string in the Series/Index
        from left and right sides.

        Parameters
        ----------
        to_strip : str or None, default None
            Specifying the set of characters to be removed.
            All combinations of this set of characters
            will be stripped. If None then whitespaces are removed.

        Returns
        -------
        Series/Index of str dtype
            Returns Series or Index.

        """
        if to_strip is None:
            to_strip = ""

        from cudf._libxx.scalar import Scalar

        return self._return_or_inplace(
            cpp_strip(self._column, Scalar(to_strip)), **kwargs
        )

    def lstrip(self, to_strip=None, **kwargs):
        """
        Remove leading and trailing characters.

        Strip whitespaces (including newlines)
        or a set of specified characters from
        each string in the Series/Index from left side.

        Parameters
        ----------
        to_strip : str or None, default None
            Specifying the set of characters to be removed.
            All combinations of this set of characters will
            be stripped. If None then whitespaces are removed.

        Returns
        -------
        Series/Index of str dtype
            Returns Series or Index.

        """
        if to_strip is None:
            to_strip = ""

        from cudf._libxx.scalar import Scalar

        return self._return_or_inplace(
            cpp_lstrip(self._column, Scalar(to_strip)), **kwargs
        )

    def rstrip(self, to_strip=None, **kwargs):
        """
        Remove leading and trailing characters.

        Strip whitespaces (including newlines)
        or a set of specified characters from each
        string in the Series/Index from right side.

        Parameters
        ----------
        to_strip : str or None, default None
            Specifying the set of characters to
            be removed. All combinations of this
            set of characters will be stripped.
            If None then whitespaces are removed.

        Returns
        -------
        Series/Index of str dtype
            Returns Series or Index.

        """
        if to_strip is None:
            to_strip = ""

        from cudf._libxx.scalar import Scalar

        return self._return_or_inplace(
            cpp_rstrip(self._column, Scalar(to_strip)), **kwargs
        )

    def wrap(self, width, **kwargs):
        """
        Wrap long strings in the Series/Index to be formatted in
        paragraphs with length less than a given width.

        Parameters
        ----------
        width : int
            Maximum line width.

        Returns
        -------
        Series or Index

        Notes
        -----
        The parameters `expand_tabsbool`, `replace_whitespace`,
        `drop_whitespace`, `break_long_words`, `break_on_hyphens`,
        `expand_tabsbool` are not yet supported and will raise a
        NotImplementedError if they are set to any value.

        This method currently achieves behavior matching R’s
        stringr library str_wrap function, the equivalent
        pandas implementation can be obtained using the
        following parameter setting:

            expand_tabs = False

            replace_whitespace = True

            drop_whitespace = True

            break_long_words = False

            break_on_hyphens = False
        """
        if not pd.api.types.is_integer(width):
            msg = f"width must be of integer type, not {type(width).__name__}"
            raise TypeError(msg)

        expand_tabs = kwargs.get("expand_tabs", None)
        if expand_tabs is True:
            raise NotImplementedError("`expand_tabs=True` is not supported")
        elif expand_tabs is None:
            warnings.warn(
                "wrap current implementation defaults to `expand_tabs`=False"
            )

        replace_whitespace = kwargs.get("replace_whitespace", True)
        if not replace_whitespace:
            raise NotImplementedError(
                "`replace_whitespace=False` is not supported"
            )

        drop_whitespace = kwargs.get("drop_whitespace", True)
        if not drop_whitespace:
            raise NotImplementedError(
                "`drop_whitespace=False` is not supported"
            )

        break_long_words = kwargs.get("break_long_words", None)
        if break_long_words is True:
            raise NotImplementedError(
                "`break_long_words=True` is not supported"
            )
        elif break_long_words is None:
            warnings.warn(
                "wrap current implementation defaults to \
                    `break_long_words`=False"
            )

        break_on_hyphens = kwargs.get("break_on_hyphens", None)
        if break_long_words is True:
            raise NotImplementedError(
                "`break_on_hyphens=True` is not supported"
            )
        elif break_on_hyphens is None:
            warnings.warn(
                "wrap current implementation defaults to \
                    `break_on_hyphens`=False"
            )

        return self._return_or_inplace(cpp_wrap(self._column, width), **kwargs)

    def count(self, pat, flags=0, **kwargs):
        """
        Count occurrences of pattern in each string of the Series/Index.

        This function is used to count the number of times a particular
        regex pattern is repeated in each of the string elements of the Series.

        Parameters
        ----------
        pat : str
            Valid regular expression.

        Returns
        -------
        Series or Index

        """
        if flags != 0:
            raise NotImplementedError("`flags` parameter is not yet supported")

        return self._return_or_inplace(
            cpp_count_re(self._column, pat), **kwargs
        )

    def findall(self, pat, flags=0, **kwargs):
        """
        Find all occurrences of pattern or regular expression in the
        Series/Index.

        Parameters
        ----------
        pat : str
            Pattern or regular expression.

        Returns
        -------
        DataFrame
            All non-overlapping matches of pattern or
            regular expression in each string of this Series/Index.

        """
        if flags != 0:
            raise NotImplementedError("`flags` parameter is not yet supported")

        kwargs.setdefault("expand", True)
        return self._return_or_inplace(
            cpp_findall(self._column, pat), **kwargs
        )

    def isempty(self, **kwargs):
        """
        Check whether each string is a an empty string.

        Returns : Series or Index of bool
            Series or Index of boolean values with the same length as
            the original Series/Index.
        """
        return self._return_or_inplace(
            (self._parent == "").fillna(False), **kwargs
        )

    def isspace(self, **kwargs):
        """
        Check whether all characters in each string are whitespace.

        Returns : Series or Index of bool
            Series or Index of boolean values with the same length as
            the original Series/Index.
        """
        return self._return_or_inplace(cpp_isspace(self._column), **kwargs)

    def endswith(self, pat, **kwargs):
        """
        Test if the end of each string element matches a pattern.

        Parameters
        ----------
        pat : str
            Character sequence. Regular expressions are not accepted.

        Returns
        -------
        Series or Index of bool
            A Series of booleans indicating whether the given
            pattern matches the end of each string element.

        """
        if "na" in kwargs:
            warnings.warn(
                "`na` parameter is not yet supported, \
                as cudf uses native strings instead of Python objects"
            )

        from cudf._libxx.scalar import Scalar

        # TODO: Cleanup if/else blocks after this issue is fixed:
        # https://github.com/rapidsai/cudf/issues/4500
        if pat == "":
            result_col = column.as_column(
                True, dtype="bool", length=len(self._column)
            ).set_mask(self._column.mask)
        elif pat is None:
            result_col = column.as_column(np.nan, length=len(self._column))
        else:
            result_col = cpp_endswith(self._column, Scalar(pat, "str"))

        return self._return_or_inplace(result_col, **kwargs)

    def startswith(self, pat, **kwargs):
        """
        Test if the start of each string element matches a pattern.

        Parameters
        ----------
        pat : str
            Character sequence. Regular expressions are not accepted.

        Returns
        -------
        Series or Index of bool
            A Series of booleans indicating whether the given
            pattern matches the start of each string element.

        """
        if "na" in kwargs:
            warnings.warn(
                "`na` parameter is not yet supported, \
                as cudf uses native strings instead of Python objects"
            )

        from cudf._libxx.scalar import Scalar

        # TODO: Cleanup if/else blocks after this issue is fixed:
        # https://github.com/rapidsai/cudf/issues/4500
        if pat == "":
            result_col = column.as_column(
                True, dtype="bool", length=len(self._column)
            ).set_mask(self._column.mask)
        elif pat is None:
            result_col = column.as_column(np.nan, length=len(self._column))
        else:
            result_col = cpp_startswith(self._column, Scalar(pat, "str"))

        return self._return_or_inplace(result_col, **kwargs)

    def find(self, sub, start=0, end=None, **kwargs):
        """
        Return lowest indexes in each strings in the Series/Index
        where the substring is fully contained between [start:end].
        Return -1 on failure.

        Parameters
        ----------
        sub : str
            Substring being searched.

        start : int
            Left edge index.

        end : int
            Right edge index.

        Returns
        -------
        Series or Index of int

        """
        if not isinstance(sub, str):
            msg = "expected a string object, not {0}"
            raise TypeError(msg.format(type(sub).__name__))

        from cudf._libxx.scalar import Scalar

        if end is None:
            end = -1
        mask = self._column.mask

        if sub == "":
            result_col = column.as_column(
                start, dtype="float", length=len(self._column)
            )
        else:
            result_col = cpp_find(self._column, Scalar(sub, "str"), start, end)

        result_col = result_col.set_mask(mask)
        if self._column.has_nulls:
            result_col = result_col.astype("float64")
        else:
            result_col = result_col.astype("int64")

        result = self._return_or_inplace(result_col, **kwargs)
        if sub == "":
            result[self._parent.str.len() < start] = -1
        return result

    def rfind(self, sub, start=0, end=None, **kwargs):
        """
        Return highest indexes in each strings in the Series/Index
        where the substring is fully contained between [start:end].
        Return -1 on failure.

        Parameters
        ----------
        sub : str
            Substring being searched.

        start : int
            Left edge index.

        end : int
            Right edge index.

        Returns
        -------
        Series or Index of int

        """
        if not isinstance(sub, str):
            msg = "expected a string object, not {0}"
            raise TypeError(msg.format(type(sub).__name__))

        from cudf._libxx.scalar import Scalar

        if end is None:
            end = -1
        mask = self._column.mask

        if sub == "":
            result_col = cpp_count_characters(self._column)
        else:
            result_col = cpp_rfind(
                self._column, Scalar(sub, "str"), start, end
            )

        result_col = result_col.set_mask(mask)
        if self._column.has_nulls:
            result_col = result_col.astype("float64")
        else:
            result_col = result_col.astype("int64")

        result = self._return_or_inplace(result_col, **kwargs)
        if sub == "":
            result[result < start] = -1
            if end != -1:
                result[result > end] = end
        return result

    def index(self, sub, start=0, end=None, **kwargs):
        """
        Return lowest indexes in each strings where the substring
        is fully contained between [start:end]. This is the same
        as str.find except instead of returning -1, it raises a ValueError
        when the substring is not found.

        Parameters
        ----------
        sub : str
            Substring being searched.

        start : int
            Left edge index.

        end : int
            Right edge index.

        Returns
        -------
        Series or Index of object

        """
        if not isinstance(sub, str):
            msg = "expected a string object, not {0}"
            raise TypeError(msg.format(type(sub).__name__))

        from cudf._libxx.scalar import Scalar

        if end is None:
            end = -1

        if sub == "":
            result_col = column.as_column(
                0.0, dtype="float", length=len(self._column)
            ).set_mask(self._column.mask)
        else:
            result_col = cpp_find(self._column, Scalar(sub, "str"), start, end)

        result = self._return_or_inplace(result_col, **kwargs)
        if sub == "":
            result[self._parent.str.len() < start] = -1

        if (result == -1).any():
            raise ValueError("substring not found")
        else:
            return result

    def rindex(self, sub, start=0, end=None, **kwargs):
        """
        Return highest indexes in each strings where the substring
        is fully contained between [start:end]. This is the same
        as str.rfind except instead of returning -1, it raises a ValueError
        when the substring is not found.

        Parameters
        ----------
        sub : str
            Substring being searched.

        start : int
            Left edge index.

        end : int
            Right edge index.

        Returns
        -------
        Series or Index of object

        """
        if not isinstance(sub, str):
            msg = "expected a string object, not {0}"
            raise TypeError(msg.format(type(sub).__name__))

        from cudf._libxx.scalar import Scalar

        if end is None:
            end = -1

        if sub == "":
            result_col = cpp_count_characters(self._column)
        else:
            result_col = cpp_rfind(
                self._column, Scalar(sub, "str"), start, end
            )

        result = self._return_or_inplace(result_col, **kwargs)
        if sub == "":
            result[result < start] = -1
            if end != -1:
                result[result > end] = end

        if (result == -1).any():
            raise ValueError("substring not found")
        else:
            return result

    def match(self, pat, case=True, flags=0, **kwargs):
        """
        Determine if each string matches a regular expression.

        Parameters
        ----------
        pat : str
            Character sequence or regular expression.

        Returns
        -------
        Series or Index of boolean values.

        """
        if case is not True:
            raise NotImplementedError("`case` parameter is not yet supported")
        elif flags != 0:
            raise NotImplementedError("`flags` parameter is not yet supported")

        if "na" in kwargs:
            warnings.warn(
                "`na` parameter is not yet supported, \
                as cudf uses native strings instead of Python objects"
            )

        return self._return_or_inplace(
            cpp_match_re(self._column, pat), **kwargs
        )

    def url_decode(self, **kwargs):
        """
        Returns a URL-decoded format of each string.
        No format checking is performed. All characters
        are expected to be encoded as UTF-8 hex values.

        Returns
        -------
        Series or Index.

        """

        return self._return_or_inplace(cpp_url_decode(self._column), **kwargs)

    def url_encode(self, **kwargs):
        """
        Returns a URL-encoded format of each string.
        No format checking is performed.
        All characters are encoded except for ASCII letters,
        digits, and these characters: ‘.’,’_’,’-‘,’~’.
        Encoding converts to hex using UTF-8 encoded bytes.

        Returns
        -------
        Series or Index.

        """
        return self._return_or_inplace(cpp_url_encode(self._column), **kwargs)

    def code_points(self, **kwargs):
        """
        Returns an array by filling it with the UTF-8 code point
        values for each character of each string.
        This function uses the len() method to determine
        the size of each sub-array of integers.

        Returns
        -------
        Series or Index.
        """
        from cudf.core.series import Series, Index

        new_col = cpp_code_points(self._column)
        if self._parent is None:
            return new_col
        elif isinstance(self._parent, Series):
            return Series(new_col, name=self._parent.name)
        elif isinstance(self._parent, Index):
            return column.as_index(new_col, name=self._parent.name)

    def translate(self, table, **kwargs):
        """
        Map all characters in the string through the given
        mapping table.

        Parameters
        ----------
        table : dict
            Table is a mapping of Unicode ordinals to Unicode
            ordinals, strings, or None.
            Unmapped characters are left untouched.
            str.maketrans() is a helper function for making translation tables.

        Returns
        -------
        Series or Index.
        """
        table = str.maketrans(table)
        return self._return_or_inplace(
            cpp_translate(self._column, table), **kwargs
        )

    def normalize_spaces(self, **kwargs):
        return self._return_or_inplace(
            cpp_normalize_spaces(self._column), **kwargs
        )

<<<<<<< HEAD
    def tokenize(self, delimiter=""):
=======
    def tokenize(self, delimiter=" ", **kwargs):
>>>>>>> ef32f2cd
        delimiter = _massage_string_arg(delimiter, "delimiter", allow_col=True)
        kwargs.setdefault("retain_index", False)
        return self._return_or_inplace(
            cpp_tokenize(self._column, delimiter), **kwargs
        )

<<<<<<< HEAD
    def token_count(self, delimiter=""):
=======
    def token_count(self, delimiter=" ", **kwargs):
>>>>>>> ef32f2cd
        delimiter = _massage_string_arg(delimiter, "delimiter", allow_col=True)
        return self._return_or_inplace(
            cpp_count_tokens(self._column, delimiter), **kwargs
        )

    def ngrams(self, n=2, separator="_", **kwargs):
        separator = _massage_string_arg(separator, "separator")
        kwargs.setdefault("retain_index", False)
        return self._return_or_inplace(
            cpp_generate_ngrams(self._column, n, separator), **kwargs
        )

<<<<<<< HEAD
    def ngrams_tokenize(self, n=2, delimiter="", separator="_"):
=======
    def ngrams_tokenize(self, n=2, delimiter=" ", separator="_", **kwargs):
>>>>>>> ef32f2cd
        delimiter = _massage_string_arg(delimiter, "delimiter")
        separator = _massage_string_arg(separator, "separator")
        kwargs.setdefault("retain_index", False)
        return self._return_or_inplace(
            cpp_ngrams_tokenize(self._column, n, delimiter, separator),
            **kwargs,
        )


def _massage_string_arg(value, name, allow_col=False):
    from cudf._libxx.scalar import Scalar
    from cudf._libxx.column import Column
    from cudf.utils.dtypes import is_string_dtype

    if isinstance(value, str):
        return Scalar(value, dtype="str")

    if isinstance(value, Scalar) and is_string_dtype(value.dtype):
        return value

    allowed_types = ["Scalar"]

    if allow_col:
        if isinstance(value, list):
            return column.as_column(value, dtype="str")

        if isinstance(value, Column) and is_string_dtype(value.dtype):
            return value

        allowed_types.append("Column")

    raise ValueError(
        "Expected {} for {} but got {}".format(
            _expected_types_format(allowed_types), name, type(value)
        )
    )


def _expected_types_format(types):
    if len(types) == 1:
        return types[0]

    return ", ".join(types[:-1]) + ", or " + types[-1]


class StringColumn(column.ColumnBase):
    """Implements operations for Columns of String type
    """

    def __init__(self, mask=None, size=None, offset=0, children=()):
        """
        Parameters
        ----------
        mask : Buffer
            The validity mask
        offset : int
            Data offset
        children : Tuple[Column]
            Two non-null columns containing the string data and offsets
            respectively
        """
        dtype = np.dtype("object")

        if size is None:
            if len(children) == 0:
                size = 0
            elif children[0].size == 0:
                size = 0
            else:
                # one less because the last element of offsets is the number of
                # bytes in the data buffer
                size = children[0].size - 1
            size = size - offset

        super().__init__(
            None, size, dtype, mask=mask, offset=offset, children=children
        )

        # For an "all empty" StringColumn (e.g., [""]) libcudf still
        # needs the chars child column pointer to be non-null:
        if self.size:
            if self.children[1].size == 0 and self.null_count != self.size:
                offsets = self.base_children[0]
                chars = column_empty(
                    self.base_children[1].size + 1, dtype="int8"
                )
                self.set_base_children((offsets, chars))

        # TODO: Remove these once NVStrings is fully deprecated / removed
        self._nvstrings = None
        self._nvcategory = None
        self._indices = None

    @property
    def base_size(self):
        if len(self.base_children) == 0:
            return 0
        else:
            return int(
                (self.base_children[0].size - 1)
                / self.base_children[0].dtype.itemsize
            )

    def set_base_data(self, value):
        if value is not None:
            raise RuntimeError(
                "StringColumns do not use data attribute of Column, use "
                "`set_base_children` instead"
            )
        else:
            super().set_base_data(value)

    def set_base_mask(self, value):
        super().set_base_mask(value)

        # TODO: Remove these once NVStrings is fully deprecated / removed
        self._indices = None
        self._nvcategory = None
        self._nvstrings = None

    def set_base_children(self, value):
        # TODO: Implement dtype validation of the children here somehow
        super().set_base_children(value)

        # TODO: Remove these once NVStrings is fully deprecated / removed
        self._indices = None
        self._nvcategory = None
        self._nvstrings = None

    @property
    def children(self):
        if self._children is None:
            if len(self.base_children) == 0:
                self._children = ()
            elif self.offset == 0 and self.base_children[0].size == (
                self.size + 1
            ):
                self._children = self.base_children
            else:
                # First get the base columns for chars and offsets
                chars_column = self.base_children[1]
                offsets_column = self.base_children[0]

                # Shift offsets column by the parent offset.
                offsets_column = column.build_column(
                    data=offsets_column.base_data,
                    dtype=offsets_column.dtype,
                    mask=offsets_column.base_mask,
                    size=self.size + 1,
                    offset=self.offset,
                )

                # Now run a subtraction binary op to shift all of the offsets
                # by the respective number of characters relative to the
                # parent offset
                chars_offset = offsets_column[0]
                offsets_column = offsets_column.binary_operator(
                    "sub", offsets_column.dtype.type(chars_offset)
                )

                # Shift the chars offset by the new first element of the
                # offsets column
                chars_size = offsets_column[self.size]
                chars_column = column.build_column(
                    data=chars_column.base_data,
                    dtype=chars_column.dtype,
                    mask=chars_column.base_mask,
                    size=chars_size,
                    offset=chars_offset,
                )

                self._children = (offsets_column, chars_column)
        return self._children

    def __contains__(self, item):
        return True in self.str().contains(f"^{item}$")

    def __reduce__(self):
        cpumem = self.to_arrow()
        return column.as_column, (cpumem, False, np.dtype("object"))

    def str(self, parent=None):
        return StringMethods(self, parent=parent)

    def __sizeof__(self):
        n = 0
        if len(self.base_children) == 2:
            n += (
                self.base_children[0].__sizeof__()
                + self.base_children[1].__sizeof__()
            )
        if self.base_mask is not None:
            n += self.base_mask.size
        return n

    def _memory_usage(self, deep=False):
        if deep:
            return self.__sizeof__()
        else:
            return self.str().size() * self.dtype.itemsize

    def __len__(self):
        return self.size

    # TODO: Remove this once NVStrings is fully deprecated / removed
    @property
    def nvstrings(self):
        if self._nvstrings is None:
            if self.nullable:
                mask_ptr = self.mask_ptr
            else:
                mask_ptr = None
            if self.size == 0:
                self._nvstrings = nvstrings.to_device([])
            else:
                self._nvstrings = nvstrings.from_offsets(
                    self.children[1].data_ptr,
                    self.children[0].data_ptr,
                    self.size,
                    mask_ptr,
                    ncount=self.null_count,
                    bdevmem=True,
                )
        return self._nvstrings

    # TODO: Remove these once NVStrings is fully deprecated / removed
    @property
    def nvcategory(self):
        if self._nvcategory is None:
            import nvcategory as nvc

            self._nvcategory = nvc.from_strings(self.nvstrings)
        return self._nvcategory

    # TODO: Remove these once NVStrings is fully deprecated / removed
    @nvcategory.setter
    def nvcategory(self, nvc):
        self._nvcategory = nvc

    def _set_mask(self, value):
        # TODO: Remove these once NVStrings is fully deprecated / removed
        self._nvstrings = None
        self._nvcategory = None
        self._indices = None

        super()._set_mask(value)

    # TODO: Remove these once NVStrings is fully deprecated / removed
    @property
    def indices(self):
        if self._indices is None:
            out_col = column_empty(self.nvcategory.size(), dtype="int32")
            ptr = out_col.data_ptr
            self.nvcategory.values(devptr=ptr)
            self._indices = out_col.data_array_view
        return self._indices

    @property
    def _nbytes(self):
        if self.size == 0:
            return 0
        else:
            return self.children[1].size

    def as_numerical_column(self, dtype, **kwargs):

        mem_dtype = np.dtype(dtype)
        str_dtype = mem_dtype
        out_dtype = mem_dtype

        if mem_dtype.type is np.datetime64:
            if "format" not in kwargs:
                if len(self) > 0:
                    # infer on host from the first not na element
                    fmt = pd.core.tools.datetimes._guess_datetime_format(
                        self[self.notna()][0]
                    )
                    kwargs.update(format=fmt)
        kwargs.update(dtype=out_dtype)

        return _str_to_numeric_typecast_functions[str_dtype](self, **kwargs)

    def as_datetime_column(self, dtype, **kwargs):
        return self.as_numerical_column(dtype, **kwargs)

    def as_string_column(self, dtype, **kwargs):
        return self

    def to_arrow(self):
        if len(self) == 0:
            sbuf = np.empty(0, dtype="int8")
            obuf = np.empty(0, dtype="int32")
            nbuf = None
        else:
            sbuf = self.children[1].data.to_host_array().view("int8")
            obuf = self.children[0].data.to_host_array().view("int32")
            nbuf = None
            if self.null_count > 0:
                nbuf = self.mask.to_host_array().view("int8")
                nbuf = pa.py_buffer(nbuf)

        sbuf = pa.py_buffer(sbuf)
        obuf = pa.py_buffer(obuf)

        if self.null_count == len(self):
            return pa.NullArray.from_buffers(
                pa.null(), len(self), [pa.py_buffer((b""))], self.null_count
            )
        else:
            return pa.StringArray.from_buffers(
                len(self), obuf, sbuf, nbuf, self.null_count
            )

    def to_pandas(self, index=None):
        pd_series = self.to_arrow().to_pandas()
        if index is not None:
            pd_series.index = index
        return pd_series

    def to_array(self, fillna=None):
        """Get a dense numpy array for the data.

        Notes
        -----

        if ``fillna`` is ``None``, null values are skipped.  Therefore, the
        output size could be smaller.

        Raises
        ------
        ``NotImplementedError`` if there are nulls
        """
        if fillna is not None:
            warnings.warn("fillna parameter not supported for string arrays")

        return self.to_arrow().to_pandas().values

    def serialize(self):
        header = {"null_count": self.null_count}
        header["type-serialized"] = pickle.dumps(type(self))
        frames = []
        sub_headers = []

        for item in self.children:
            sheader, sframes = item.serialize()
            sub_headers.append(sheader)
            frames.extend(sframes)

        if self.null_count > 0:
            frames.append(self.mask)

        header["subheaders"] = sub_headers
        header["frame_count"] = len(frames)
        return header, frames

    @classmethod
    def deserialize(cls, header, frames):
        # Deserialize the mask, value, and offset frames
        buffers = [Buffer(each_frame) for each_frame in frames]

        if header["null_count"] > 0:
            nbuf = buffers[2]
        else:
            nbuf = None

        children = []
        for h, b in zip(header["subheaders"], buffers[:2]):
            column_type = pickle.loads(h["type-serialized"])
            children.append(column_type.deserialize(h, [b]))

        col = column.build_column(
            data=None, dtype="str", mask=nbuf, children=tuple(children)
        )
        return col

    def find_and_replace(self, to_replace, replacement, all_nan):
        """
        Return col with *to_replace* replaced with *value*
        """
        to_replace = column.as_column(to_replace, dtype=self.dtype)
        replacement = column.as_column(replacement, dtype=self.dtype)
        return libcudfxx.replace.replace(self, to_replace, replacement)

    def fillna(self, fill_value):
        if not is_scalar(fill_value):
            fill_value = column.as_column(fill_value, dtype=self.dtype)
        return libcudfxx.replace.replace_nulls(self, fill_value)

    def _find_first_and_last(self, value):
        found_indices = self.str().contains(f"^{value}$")
        found_indices = libcudfxx.unary.cast(found_indices, dtype=np.int32)
        first = column.as_column(found_indices).find_first_value(1)
        last = column.as_column(found_indices).find_last_value(1)
        return first, last

    def find_first_value(self, value, closest=False):
        return self._find_first_and_last(value)[0]

    def find_last_value(self, value, closest=False):
        return self._find_first_and_last(value)[1]

    def normalize_binop_value(self, other):
        if isinstance(other, column.Column):
            return other.astype(self.dtype)
        elif isinstance(other, str) or other is None:
            col = utils.scalar_broadcast_to(
                other, size=len(self), dtype="object"
            )
            return col
        else:
            raise TypeError("cannot broadcast {}".format(type(other)))

    def default_na_value(self):
        return None

    def binary_operator(self, op, rhs, reflect=False):
        lhs = self
        if reflect:
            lhs, rhs = rhs, lhs
        if isinstance(rhs, StringColumn) and op == "add":
            return lhs.str().cat(others=rhs)
        elif op in ("eq", "ne", "gt", "lt", "ge", "le"):
            return _string_column_binop(self, rhs, op=op, out_dtype="bool")
        else:
            msg = "{!r} operator not supported between {} and {}"
            raise TypeError(msg.format(op, type(self), type(rhs)))

    def sum(self, dtype=None):
        # Should we be raising here? Pandas can't handle the mix of strings and
        # None and throws, but we already have a test that looks to ignore
        # nulls and returns anyway.

        # if self.null_count > 0:
        #     raise ValueError("Cannot get sum of string column with nulls")

        if len(self) == 0:
            return ""
        return decode(self.children[1].data.to_host_array(), encoding="utf-8")

    @property
    def is_unique(self):
        return len(self.unique()) == len(self)

    @property
    def __cuda_array_interface__(self):
        raise NotImplementedError(
            "Strings are not yet supported via `__cuda_array_interface__`"
        )

    def _mimic_inplace(self, other_col, inplace=False):
        out = super()._mimic_inplace(other_col, inplace=inplace)
        if inplace:
            # TODO: Remove these once NVStrings is fully deprecated / removed
            self._nvstrings = other_col._nvstrings
            self._nvcategory = other_col._nvcategory
            self._indices = other_col._indices

        return out


def _string_column_binop(lhs, rhs, op, out_dtype):
    nvtx_range_push("CUDF_BINARY_OP", "orange")
    out = libcudfxx.binaryop.binaryop(lhs=lhs, rhs=rhs, op=op, dtype=out_dtype)
    nvtx_range_pop()
    return out


def _get_cols_list(others):
    from cudf.core import Series, Index
    from cudf.core.column import as_column

    if (
        is_list_like(others)
        and len(others) > 0
        and (
            is_list_like(others[0])
            or isinstance(others[0], (Series, Index, pd.Series, pd.Index))
        )
    ):
        """
        If others is a list-like object (in our case lists & tuples)
        just another Series/Index, great go ahead with concatenation.
        """
        cols_list = [as_column(frame, dtype="str") for frame in others]
        return cols_list
    elif others is not None:
        return [as_column(others, dtype="str")]
    else:
        raise TypeError(
            "others must be Series, Index, DataFrame, np.ndarrary "
            "or list-like (either containing only strings or "
            "containing only objects of type Series/Index/"
            "np.ndarray[1-dim])"
        )<|MERGE_RESOLUTION|>--- conflicted
+++ resolved
@@ -1809,22 +1809,14 @@
             cpp_normalize_spaces(self._column), **kwargs
         )
 
-<<<<<<< HEAD
-    def tokenize(self, delimiter=""):
-=======
-    def tokenize(self, delimiter=" ", **kwargs):
->>>>>>> ef32f2cd
+    def tokenize(self, delimiter="", **kwargs):
         delimiter = _massage_string_arg(delimiter, "delimiter", allow_col=True)
         kwargs.setdefault("retain_index", False)
         return self._return_or_inplace(
             cpp_tokenize(self._column, delimiter), **kwargs
         )
 
-<<<<<<< HEAD
-    def token_count(self, delimiter=""):
-=======
-    def token_count(self, delimiter=" ", **kwargs):
->>>>>>> ef32f2cd
+    def token_count(self, delimiter="", **kwargs):
         delimiter = _massage_string_arg(delimiter, "delimiter", allow_col=True)
         return self._return_or_inplace(
             cpp_count_tokens(self._column, delimiter), **kwargs
@@ -1837,11 +1829,7 @@
             cpp_generate_ngrams(self._column, n, separator), **kwargs
         )
 
-<<<<<<< HEAD
-    def ngrams_tokenize(self, n=2, delimiter="", separator="_"):
-=======
-    def ngrams_tokenize(self, n=2, delimiter=" ", separator="_", **kwargs):
->>>>>>> ef32f2cd
+    def ngrams_tokenize(self, n=2, delimiter="", separator="_", **kwargs):
         delimiter = _massage_string_arg(delimiter, "delimiter")
         separator = _massage_string_arg(separator, "separator")
         kwargs.setdefault("retain_index", False)
