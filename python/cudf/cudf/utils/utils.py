import functools
from math import ceil, floor, isinf, isnan

import numpy as np
import pandas as pd
import pyarrow as pa
from numba import njit

import rmm

mask_dtype = np.dtype(np.int8)
mask_bitsize = mask_dtype.itemsize * 8
mask_byte_padding = 64


def calc_chunk_size(size, chunksize):
    return mask_byte_padding * ceil(
        ((size + chunksize - 1) // chunksize) / mask_byte_padding
    )


@njit
def mask_get(mask, pos):
    return (mask[pos // mask_bitsize] >> (pos % mask_bitsize)) & 1


@njit
def mask_set(mask, pos):
    mask[pos // mask_bitsize] |= 1 << (pos % mask_bitsize)


@njit
def check_equals_float(a, b):
    return (
        a == b
        or (isnan(a) and isnan(b))
        or ((isinf(a) and a < 0) and (isinf(b) and b < 0))
        or ((isinf(a) and a > 0) and (isinf(b) and b > 0))
    )


@njit
def rint(x):
    """Round to the nearest integer.

    Returns
    -------
    The nearest integer, as a float.
    """
    y = floor(x)
    r = x - y

    if r > 0.5:
        y += 1.0
    if r == 0.5:
        r = y - 2.0 * floor(0.5 * y)
        if r == 1.0:
            y += 1.0
    return y


@njit
def check_equals_int(a, b):
    return a == b


def make_mask(size):
    """Create mask to obtain at least *size* number of bits.
    """
    size = calc_chunk_size(size, mask_bitsize)
    return rmm.device_array(shape=size, dtype=mask_dtype)


def require_writeable_array(arr):
    # This should be fixed in numba (numba issue #2521)
    return np.require(arr, requirements="W")


def scalar_broadcast_to(scalar, shape, dtype):
    from cudf.utils.cudautils import fill_value
    from cudf.utils.dtypes import to_cudf_compatible_scalar

    scalar = to_cudf_compatible_scalar(scalar, dtype=dtype)

    if not isinstance(shape, tuple):
        shape = (shape,)

    if np.dtype(dtype) == np.dtype("object"):
        import nvstrings
        from cudf.core.column import StringColumn
        from cudf.utils.cudautils import zeros

        gather_map = zeros(shape[0], dtype="int32")
        scalar_str_col = StringColumn(nvstrings.to_device([scalar]))
        return scalar_str_col[gather_map]
    else:
        da = rmm.device_array(shape, dtype=dtype)
        if da.size != 0:
            fill_value(da, scalar)
        return da


def normalize_index(index, size, doraise=True):
    """Normalize negative index
    """
    if index < 0:
        index = size + index
    if doraise and not (0 <= index < size):
        raise IndexError("out-of-bound")
    return min(index, size)


list_types_tuple = (list, np.array)


def buffers_from_pyarrow(pa_arr, dtype=None):
    from cudf.core.buffer import Buffer
    from cudf.utils.cudautils import copy_array

    buffers = pa_arr.buffers()

    if buffers[0]:
        mask_dev_array = make_mask(len(pa_arr))
        arrow_dev_array = rmm.to_device(np.array(buffers[0]).view("int8"))
        copy_array(arrow_dev_array, mask_dev_array)
        pamask = Buffer(mask_dev_array)
    else:
        pamask = None

    if dtype:
        new_dtype = dtype
    else:
        if isinstance(pa_arr, pa.DictionaryArray):
            new_dtype = pa_arr.indices.type.to_pandas_dtype()
        else:
            new_dtype = pa_arr.type.to_pandas_dtype()

    if buffers[1]:
        padata = Buffer(
            np.array(buffers[1]).view(new_dtype)[
                pa_arr.offset : pa_arr.offset + len(pa_arr)
            ]
        )
    else:
        padata = Buffer(np.empty(0, dtype=new_dtype))
    return (pamask, padata)


def get_result_name(left, right):
    """
    This function will give appropriate name for the operations
    involving two Series, Index's or combination of both.

    Parameters
    ----------
    left : {Series, Index}
    right : object

    Returns
    -------
    name : object {string or None}
    """
    from cudf import Series, Index

    if isinstance(right, (Series, Index, pd.Series, pd.Index)):
        name = compare_and_get_name(left, right)
    else:
        name = left.name
    return name


def compare_and_get_name(a, b):
    """
    If both a & b have name attribute, and they are
    same return the common name.
    Else, return either one of the name of a or b,
    whichever is present.

    Parameters
    ----------
    a : object
    b : object

    Returns
    -------
    name : str or None
    """
    a_has = hasattr(a, "name")
    b_has = hasattr(b, "name")

    if a_has and b_has:
        if a.name == b.name:
            return a.name
        else:
            return None
    elif a_has:
        return a.name
    elif b_has:
        return b.name
    return None


def initfunc(f):
    """
    Decorator for initialization functions that should
    be run exactly once.
    """

    @functools.wraps(f)
    def wrapper(*args, **kwargs):
        if wrapper.initialized:
            return
        wrapper.initialized = True
        return f(*args, **kwargs)

    wrapper.initialized = False
    return wrapper


def get_null_series(size, dtype=np.bool):
    """
    Creates a null series of provided dtype and size

    Parameters
    ----------
    size:  length of series
    dtype: dtype of series to create; defaults to bool.

    Returns
    -------
    a null cudf series of provided `size` and `dtype`
    """
    from cudf.core import Series, column

    empty_col = column.column_empty(size, dtype, True)
    return Series(empty_col)


# taken from dask array
# https://github.com/dask/dask/blob/master/dask/array/utils.py#L352-L363
def _is_nep18_active():
    class A:
        def __array_function__(self, *args, **kwargs):
            return True

    try:
        return np.concatenate([A()])
    except ValueError:
        return False


<<<<<<< HEAD
def _have_cupy():
    try:
        import cupy  # noqa: F401

        _have_cupy = True
    except ModuleNotFoundError:
        _have_cupy = False
    return _have_cupy


@initfunc
def set_allocator(
    allocator="default",
    pool=False,
=======
def _set_rmm_config(
    use_managed_memory=False,
    use_pool_allocator=False,
>>>>>>> f1abb06d
    initial_pool_size=None,
    enable_logging=False,
):
    """
    Set the GPU memory allocator. This function should be run only once,
    before any cudf objects are created.

    allocator : {"default", "managed"}
        "default": use default allocator.
        "managed": use managed memory allocator.
    pool : bool
        Enable memory pool.
    initial_pool_size : int
        Memory pool size in bytes. If ``None`` (default), 1/2 of total
        GPU memory is used. If ``pool=False``, this argument is ignored.
    enable_logging : bool, optional
        Enable logging (default ``False``).
        Enabling this option will introduce performance overhead.
    """
    use_managed_memory = True if allocator == "managed" else False

    rmm.reinitialize(
        pool_allocator=pool,
        managed_memory=use_managed_memory,
        initial_pool_size=initial_pool_size,
        logging=enable_logging,
    )


IS_NEP18_ACTIVE = _is_nep18_active()<|MERGE_RESOLUTION|>--- conflicted
+++ resolved
@@ -249,26 +249,10 @@
         return False
 
 
-<<<<<<< HEAD
-def _have_cupy():
-    try:
-        import cupy  # noqa: F401
-
-        _have_cupy = True
-    except ModuleNotFoundError:
-        _have_cupy = False
-    return _have_cupy
-
-
 @initfunc
 def set_allocator(
     allocator="default",
     pool=False,
-=======
-def _set_rmm_config(
-    use_managed_memory=False,
-    use_pool_allocator=False,
->>>>>>> f1abb06d
     initial_pool_size=None,
     enable_logging=False,
 ):
