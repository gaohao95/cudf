--- conflicted
+++ resolved
@@ -84,12 +84,7 @@
                                                    rmm::mr::device_memory_resource* mr,
                                                    cudaStream_t stream)
 {
-<<<<<<< HEAD
-  return type_dispatcher(
-    dictionary.keys().type(), find_index_fn(), dictionary, key, mr, stream);
-=======
   return type_dispatcher(dictionary.keys().type(), find_index_fn(), dictionary, key, mr, stream);
->>>>>>> 62dbd028
 }
 
 }  // namespace detail
