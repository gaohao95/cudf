/*
 * Copyright (c) 2018, NVIDIA CORPORATION.
 *
 * Licensed under the Apache License, Version 2.0 (the "License");
	 * you may not use this file except in compliance with the License.
 * You may obtain a copy of the License at
 *
 *     http://www.apache.org/licenses/LICENSE-2.0
 *
 * Unless required by applicable law or agreed to in writing, software
 * distributed under the License is distributed on an "AS IS" BASIS,
 * WITHOUT WARRANTIES OR CONDITIONS OF ANY KIND, either express or implied.
 * See the License for the specific language governing permissions and
 * limitations under the License.
 */

/**
 * @file csv-reader.cu  code to read csv data
 *
 * CSV Reader
 */


#include <cuda_runtime.h>

#include <iostream>
#include <vector>
#include <string>
#include <stdio.h>
#include <iostream>
#include <iomanip>
#include <vector>
#include <unordered_map>

#include <stdio.h>
#include <stdlib.h>

#include <unistd.h>
#include <fcntl.h>
#include <sys/types.h>
#include <sys/stat.h>
#include <sys/mman.h>

#include <thrust/scan.h>
#include <thrust/reduce.h>
#include <thrust/device_ptr.h>
#include <thrust/execution_policy.h>

#include <thrust/host_vector.h>

#include "type_conversion.cuh"
#include "datetime_parser.cuh"

#include "cudf.h"
#include "utilities/error_utils.h"

#include "rmm/rmm.h"
<<<<<<< HEAD
#include "rmm/thrust_rmm_allocator.h"
=======
#include "io/comp/io_uncomp.h"
>>>>>>> 2efc6c3a

#include "NVStrings.h"

constexpr int32_t HASH_SEED = 33;

using namespace std;

//-- define the structure for raw data handling - for internal use
typedef struct raw_csv_ {
    char *				data;			// on-device: the raw unprocessed CSV data - loaded as a large char * array
    unsigned long long*	d_num_records;	// on-device: Number of records.
    unsigned long long*	recStart;		// on-device: Starting position of the records.

    char				delimiter;		// host: the delimiter
    char				terminator;		// host: the line terminator

    char				quotechar;		// host: the quote character
    bool				keepquotes;		// host: indicates to keep the start and end quotechar
    bool				doublequote;	// host: indicates to interpret two consecutive quotechar as a single

    long				num_bytes;		// host: the number of bytes in the data
    long				num_bits;		// host: the number of 64-bit bitmaps (different than valid)
	unsigned long long 	num_records;  	// host: number of records (per column)
	// int				num_cols;		// host: number of columns
	int					num_active_cols;	// host: number of columns that will be return to user.
	int					num_actual_cols;	// host: number of columns in the file --- based on the number of columns in header
    vector<gdf_dtype>	dtypes;			// host: array of dtypes (since gdf_columns are not created until end)
    vector<string>		col_names;		// host: array of column names
    bool* 				h_parseCol;		// host   : array of booleans stating if column should be parsed in reading process: parseCol[x]=false means that the column x needs to be filtered out.
    bool* 				d_parseCol;		// device : array of booleans stating if column should be parsed in reading process: parseCol[x]=false means that the column x needs to be filtered out.
    long 				header_row;		// Row id of the header
    bool				dayfirst;
    char				decimal;
    char				thousands;

    rmm::device_vector<int32_t>	d_trueValues;	// device: array of values to recognize as true
    rmm::device_vector<int32_t>	d_falseValues;	// device: array of values to recognize as false
} raw_csv_t;

typedef struct column_data_ {
	unsigned long long countFloat;
	unsigned long long countDateAndTime;
	unsigned long long countString;
	unsigned long long countInt8;
	unsigned long long countInt16;
	unsigned long long countInt32;
	unsigned long long countInt64;
	unsigned long long countNULL;
} column_data_t;

typedef struct parsing_opts_ {
	char				delimiter;
	char				terminator;
	char				quotechar;
	bool				keepquotes;
	char				decimal;
	char				thousands;
	int32_t*			trueValues;
	int32_t*			falseValues;
	int32_t				trueValuesCount;
	int32_t				falseValuesCount;
} parsing_opts_t;

using string_pair = std::pair<const char*,size_t>;

//
//---------------create and process ---------------------------------------------
//
gdf_error parseArguments(csv_read_arg *args, raw_csv_t *csv);
// gdf_error getColNamesAndTypes(const char **col_names, const  char **dtypes, raw_csv_t *d);
gdf_error updateRawCsv( const char * data, size_t num_bytes, raw_csv_t * csvData, const char *compression );
gdf_error allocateGdfDataSpace(gdf_column *);
gdf_dtype convertStringToDtype(std::string &dtype);

#define checkError(error, txt)  if ( error != GDF_SUCCESS) { cerr << "ERROR:  " << error <<  "  in "  << txt << endl;  return error; }

//
//---------------CUDA Kernel ---------------------------------------------
//

__device__ int findSetBit(int tid, long num_bits, uint64_t *f_bits, int x);

gdf_error launch_countRecords(raw_csv_t * csvData);
gdf_error launch_storeRecordStart(raw_csv_t * csvData);
gdf_error launch_dataConvertColumns(raw_csv_t * raw_csv, void** d_gdf,  gdf_valid_type** valid, gdf_dtype* d_dtypes, string_pair	**str_cols, long row_offset, unsigned long long *);

gdf_error launch_dataTypeDetection(raw_csv_t * raw_csv, long row_offset, column_data_t* d_columnData);

__global__ void countRecords(char *data, const char terminator, const char quotechar, long num_bytes, long num_bits, unsigned long long* num_records);
__global__ void storeRecordStart(char *data, const char terminator, const char quotechar, long num_bytes, long num_bits, unsigned long long* num_records,unsigned long long* recStart) ;
__global__ void convertCsvToGdf(char *csv, const parsing_opts_t opts, unsigned long long num_records, int num_columns,bool *parseCol,unsigned long long *recStart,gdf_dtype *dtype,void **gdf_data,gdf_valid_type **valid,string_pair **str_cols,unsigned long long row_offset, long header_row,bool dayfirst,unsigned long long *num_valid);
__global__ void dataTypeDetection(char *raw_csv, const parsing_opts_t opts, unsigned long long num_records, int  num_columns, bool  *parseCol, unsigned long long *recStart, unsigned long long row_offset, long header_row, column_data_t* d_columnData);

//
//---------------CUDA Valid (8 blocks of 8-bits) Bitmap Kernels ---------------------------------------------
//
__device__ int whichBitmap(int record) { return (record/8);  }
__device__ int whichBit(int bit) { return (bit % 8);  }

__inline__ __device__ void validAtomicOR(gdf_valid_type* address, gdf_valid_type val)
{
	int32_t *base_address = (int32_t*)((gdf_valid_type*)address - ((size_t)address & 3));
	int32_t int_val = (int32_t)val << (((size_t) address & 3) * 8);

	atomicOr(base_address, int_val);
}

__device__ void setBit(gdf_valid_type* address, int bit) {
	gdf_valid_type bitMask[8] 		= {1, 2, 4, 8, 16, 32, 64, 128};
	validAtomicOR(address, bitMask[bit]);
}




std::string stringType(gdf_dtype dt){

	switch (dt){
		case GDF_STRING: return std::string("str");
		case GDF_DATE64: return std::string("date64");
		case GDF_CATEGORY: return std::string("category");
		case GDF_FLOAT64: return std::string("float64");
		case GDF_INT8: return std::string("int8");
		case GDF_INT16: return std::string("int16");
		case GDF_INT32: return std::string("int32");
		case GDF_INT64: return std::string("int64");
		default:
			return "long";
	}


}



/**
 * @brief read in a CSV file
 *
 * Read in a CSV file, extract all fields, and return a GDF (array of gdf_columns)
 *
 * @param[in and out] args the input arguments, but this also contains the returned data
 *
 * Arguments:
 *
 *  Required Arguments
 * 		file_path			-	file location to read from
 * 		num_cols			-	number of columns in the names and dtype arrays
 * 		names				-	ordered List of column names, this is a required field
 * 		dtype				-	ordered List of data types, this is required
 *
 * 	Optional
 * 		lineterminator		-	define the line terminator character.  Default is '\n'
 * 		delimiter			-	define the field separator, default is ','.  This argument is also called 'sep'
 *
 * 		quotechar;				define the character used to denote start and end of a quoted item
 * 		quoting;				treat string fields as quoted item and remove the first and last quotechar
 * 		nodoublequote;			do not interpret two consecutive quotechar as a single quotechar
 *
 * 		delim_whitespace	-	use white space as the delimiter - default is false.  This overrides the delimiter argument
 * 		skipinitialspace	-	skip white spaces after the delimiter - default is false
 *
 * 		skiprows			-	number of rows at the start of the files to skip, default is 0
 * 		skipfooter			-	number of rows at the bottom of the file to skip - default is 0
 *
 * 		dayfirst			-	is the first value the day?  DD/MM  versus MM/DD
 * 		compression			-	compression {"infer","gzip","zip"}, default is no compression.
 *
 *
 *  Output
 *  	num_cols_out		-	Out: return the number of columns read in
 *  	num_rows_out		-	Out: return the number of rows read in
 *  	gdf_column **data	-	Out: return the array of *gdf_columns
 *
 *
 * @return gdf_error
 *
 */
gdf_error read_csv(csv_read_arg *args)
{
	gdf_error error = gdf_error::GDF_SUCCESS;

	//-----------------------------------------------------------------------------
	// create the CSV data structure - this will be filled in as the CSV data is processed.
	// Done first to validate data types
	raw_csv_t * raw_csv = new raw_csv_t;
	// error = parseArguments(args, raw_csv);
	raw_csv->num_actual_cols	= args->num_cols;
	raw_csv->num_active_cols	= args->num_cols;
	raw_csv->num_records		= 0;

	if(args->delim_whitespace == true) {
		raw_csv->delimiter = ' ';
	} else {
		raw_csv->delimiter = args->delimiter;
	}

	if(args->windowslinetermination) {
		raw_csv->terminator = '\n';
	} else {
		raw_csv->terminator = args->lineterminator;
	}

	raw_csv->quotechar = args->quotechar;
	if(raw_csv->quotechar != '\0') {
		raw_csv->keepquotes = !args->quoting;
		raw_csv->doublequote = args->doublequote;
	} else {
		raw_csv->keepquotes = true;
		raw_csv->doublequote = false;
	}

	raw_csv->dayfirst = args->dayfirst;
	raw_csv->decimal = args->decimal;
	raw_csv->thousands = args->thousands == nullptr ? '\0' : *args->thousands;

	if (raw_csv->decimal == raw_csv->delimiter)
	{ 
		checkError(GDF_INVALID_API_CALL, "Decimal point cannot be the same as the delimiter");
	}
	if (raw_csv->thousands == raw_csv->delimiter)
	{ 
		checkError(GDF_INVALID_API_CALL, "Thousands separator cannot be the same as the delimiter");
	}

	// Handle user-defined booleans values, whereby field data is substituted
	// with true/false values; CUDF booleans are int types of 0 or 1
	// The true/false value strings are converted to integers which are used
	// by the data conversion kernel for comparison and value replacement
	if ((args->true_values != NULL) && (args->num_true_values > 0)) {
		thrust::host_vector<int32_t> h_values(args->num_true_values);
		for (int i = 0; i < args->num_true_values; ++i) {
			h_values[i] = convertStrtoInt<int32_t>(args->true_values[i], 0, strlen(args->true_values[i]) - 1);
		}
		raw_csv->d_trueValues = h_values;
	}
	if ((args->false_values != NULL) && (args->num_false_values > 0)) {
		thrust::host_vector<int32_t> h_values(args->num_false_values);
		for (int i = 0; i < args->num_false_values; ++i) {
			h_values[i] = convertStrtoInt<int32_t>(args->false_values[i], 0, strlen(args->false_values[i]) - 1);
		}
		raw_csv->d_falseValues = h_values;
	}

	//-----------------------------------------------------------------------------
	// memory map in the data
	void * 			map_data = NULL;
	struct stat     st;
	int				fd;
	size_t	map_size;
	const char *compression;

	fd = open(args->file_path, O_RDONLY );

	if (fd < 0) 		{ close(fd); checkError(GDF_FILE_ERROR, "Error opening file"); }
	if (fstat(fd, &st)) { close(fd); checkError(GDF_FILE_ERROR, "cannot stat file");   }

	map_size = st.st_size;
	raw_csv->num_bytes = map_size;

	map_data = mmap(0, map_size, PROT_READ, MAP_PRIVATE, fd, 0);

    if (map_data == MAP_FAILED || map_size==0) { close(fd); checkError(GDF_C_ERROR, "Error mapping file"); }

	//-----------------------------------------------------------------------------
	//---  create a structure to hold variables used to parse the CSV data
	compression = (args->compression && 0 != strcasecmp(args->compression, "none")) ? args->compression : nullptr;
	if (compression && 0 == strcasecmp(compression, "infer"))
	{
		const char *file_ext = strrchr(args->file_path, '.');
		compression = nullptr;
		if (file_ext)
		{
			if (!strcasecmp(file_ext, ".gz"))
				compression = "gzip";
			else if (!strcasecmp(file_ext, ".zip"))
				compression = "zip";
			else if (!strcasecmp(file_ext, ".bz2"))
				compression = "bz2";
			else if (!strcasecmp(file_ext, ".xz"))
				compression = "xz";
		}
	}
	error = updateRawCsv( (const char *)map_data, map_size, raw_csv, compression );
	checkError(error, "call to createRawCsv");

	//-----------------------------------------------------------------------------
	// find the record and fields points (in bitmaps)
	error = launch_countRecords(raw_csv);
	checkError(error, "call to record counter");

	//-----------------------------------------------------------------------------
	//-- Allocate space to hold the record starting point
	RMM_TRY( RMM_ALLOC((void**)&(raw_csv->recStart), (sizeof(unsigned long long) * (raw_csv->num_records + 1)), 0) ); 
	CUDA_TRY( cudaMemset(raw_csv->d_num_records,	0, 		(sizeof(unsigned long long) )) ) ;

	//-----------------------------------------------------------------------------
	//-- Scan data and set the starting positions
	error = launch_storeRecordStart(raw_csv);
	checkError(error, "call to record initial position store");

	// Previous kernel stores the record positions as encountered by all threads
	// Sort the record positions as subsequent processing may require filtering
	// certain rows or other processing on specific records
	thrust::sort(thrust::device, raw_csv->recStart, raw_csv->recStart + raw_csv->num_records + 1);

	// Currently, ignoring lineterminations within quotes is handled by recording
	// the records of both, and then filtering out the records that is a quotechar
	// or a linetermination within a quotechar pair. The future major refactoring
	// of csv_reader and its kernels will probably use a different tactic.
	if (raw_csv->quotechar != '\0') {
		const size_t recTotalSize = sizeof(unsigned long long) * (raw_csv->num_records + 1);

		unsigned long long *h_recStart = (unsigned long long*)malloc(recTotalSize);
		CUDA_TRY( cudaMemcpy(h_recStart, raw_csv->recStart, recTotalSize, cudaMemcpyDeviceToHost) );

		const char *h_data = (const char *)(map_data);
		unsigned long long recCount = raw_csv->num_records;

		bool quotation = false;
		for (size_t i = 1; i < raw_csv->num_records; ++i) {
			if (h_data[h_recStart[i] - 1] == raw_csv->quotechar) {
				quotation = !quotation;
				h_recStart[i] = raw_csv->num_bytes;
				recCount--;
			}
			else if (quotation) {
				h_recStart[i] = raw_csv->num_bytes;
				recCount--;
			}
		}

		CUDA_TRY( cudaMemcpy(raw_csv->recStart, h_recStart, recTotalSize, cudaMemcpyHostToDevice) );
		thrust::sort(thrust::device, raw_csv->recStart, raw_csv->recStart + raw_csv->num_records + 1);
		raw_csv->num_records = recCount;
		
		free(h_recStart);
	}

	//-----------------------------------------------------------------------------
	//-- Acquire header row of 

	int h_num_cols=0, h_dup_cols_removed=0;

	int skip_header=0;

	// Check if the user gave us a list of column names
	if(args->names==NULL){

		// Getting the first row of data from the file. We will parse the data to find lineterminator as
		// well as the column delimiter.
		char* cmap_data = (char *)map_data;

		unsigned long long c=0;

		raw_csv->header_row=0;
		if (args->header>=0){
			raw_csv->header_row = args->header;
		}
		if(raw_csv->header_row > (long)raw_csv->num_records){
			checkError(GDF_FILE_ERROR, "Number of records is smaller than the id of the specified header row");
		}

		unsigned long long headerPositions[2];
		CUDA_TRY( cudaMemcpy(headerPositions,raw_csv->recStart + raw_csv->header_row, sizeof(unsigned long long)*2, cudaMemcpyDeviceToHost));
		unsigned long long start = headerPositions[0];
		unsigned long long stop  = headerPositions[1];

		c=start;
		while(c<stop){
			if (cmap_data[c]==args->lineterminator){
				h_num_cols++;
				break;
			}
			else if(cmap_data[c] == '\r' && (c+1L)<(unsigned long long)raw_csv->num_bytes && cmap_data[c+1] == '\n'){
				h_num_cols++;
				break;
			}else if (cmap_data[c]==args->delimiter)
				h_num_cols++;
			c++;
		}

		unsigned long long prev=0;
		c=start;

		raw_csv->col_names.clear();

		if(args->header>=0){
			h_num_cols=0;
			// Storing the names of the columns into a vector of strings
			while(c<=stop){
				if (cmap_data[c]==args->delimiter || cmap_data[c]==args->lineterminator){
					std::string colName(cmap_data +prev,c-prev );
					prev=c+1;
					raw_csv->col_names.push_back(colName);
					h_num_cols++;
				}
				c++;
			}
			skip_header=1;
		}else{
			for (int i = 0; i<h_num_cols; i++){
				std::string newColName = std::to_string(i);
				raw_csv->col_names.push_back(newColName);
			}
		}
		// Allocating a boolean array that will use to state if a column needs to read or filtered.


		raw_csv->h_parseCol = (bool*)malloc(sizeof(bool) * (h_num_cols));
		RMM_TRY( RMM_ALLOC((void**)&raw_csv->d_parseCol,(sizeof(bool) * (h_num_cols)),0 ) );
		for (int i = 0; i<h_num_cols; i++)
			raw_csv->h_parseCol[i]=true;

		// Looking for duplicates
		for (auto it = raw_csv->col_names.begin(); it != raw_csv->col_names.end(); it++){
			bool found_dupe = false;
			for (auto it2 = (it+1); it2 != raw_csv->col_names.end(); it2++){
				if (*it==*it2){
					found_dupe=true;
					break;
				}
			}
			if(found_dupe){
				int count=1;
				for (auto it2 = (it+1); it2 != raw_csv->col_names.end(); it2++){
					if (*it==*it2){
						if(args->mangle_dupe_cols){
							// Replace all the duplicates of column X with X.1,X.2,... First appearance stays as X.
							std::string newColName  = *it2;
							newColName += "." + std::to_string(count); 
							count++;
							*it2 = newColName;							
						} else{
							// All duplicate fields will be ignored.
							int pos=std::distance(raw_csv->col_names.begin(), it2);
							raw_csv->h_parseCol[pos]=false;
							h_dup_cols_removed++;
						}
					}
				}
			}
		}

		raw_csv->num_actual_cols = h_num_cols;							// Actuaul number of columns in the CSV file
		raw_csv->num_active_cols = h_num_cols-h_dup_cols_removed;		// Number of fields that need to be processed based on duplicatation fields

		CUDA_TRY(cudaMemcpy(raw_csv->d_parseCol, raw_csv->h_parseCol, sizeof(bool) * (h_num_cols), cudaMemcpyHostToDevice));
	}
	else {
		raw_csv->h_parseCol = (bool*)malloc(sizeof(bool) * (args->num_cols));
		RMM_TRY( RMM_ALLOC((void**)&raw_csv->d_parseCol,(sizeof(bool) * (args->num_cols)),0 ) );

		for (int i = 0; i<raw_csv->num_actual_cols; i++){
			raw_csv->h_parseCol[i]=true;
			std::string col_name 	= args->names[i];
			raw_csv->col_names.push_back(col_name);

		}
		CUDA_TRY(cudaMemcpy(raw_csv->d_parseCol, raw_csv->h_parseCol, sizeof(bool) * (args->num_cols), cudaMemcpyHostToDevice));
	}

	// User can give
	if (args->use_cols_int!=NULL || args->use_cols_char!=NULL){
		if(args->use_cols_int!=NULL){
			for (int i = 0; i<raw_csv->num_actual_cols; i++)
				raw_csv->h_parseCol[i]=false;
			for(int i=0; i < args->use_cols_int_len; i++){
				int pos = args->use_cols_int[i];
				raw_csv->h_parseCol[pos]=true;
			}
			raw_csv->num_active_cols = args->use_cols_int_len;
		}else{
			for (int i = 0; i<raw_csv->num_actual_cols; i++)
				raw_csv->h_parseCol[i]=false;
			int countFound=0;
			for(int i=0; i < args->use_cols_char_len; i++){
				std::string colName(args->use_cols_char[i]);
				for (auto it = raw_csv->col_names.begin(); it != raw_csv->col_names.end(); it++){
					if(colName==*it){
						countFound++;
						int pos=std::distance(raw_csv->col_names.begin(), it);
						raw_csv->h_parseCol[pos]=true;
						break;
					}
				}
			}
			raw_csv->num_active_cols = countFound;
		}
		CUDA_TRY(cudaMemcpy(raw_csv->d_parseCol, raw_csv->h_parseCol, sizeof(bool) * (raw_csv->num_actual_cols), cudaMemcpyHostToDevice));
	}

	raw_csv->num_records -= (args->skiprows + args->skipfooter); 
	if(skip_header==0){
		raw_csv->header_row=-1;
	}else{
		raw_csv->num_records-=1;
	}

	//-----------------------------------------------------------------------------
	//---  done with host data
	close(fd);
	munmap(map_data, raw_csv->num_bytes);


	//-----------------------------------------------------------------------------
	//--- Auto detect types of the vectors

	// if(args->dtype==NULL){
	if(args->names==NULL){

		column_data_t *d_ColumnData,*h_ColumnData;

		h_ColumnData = (column_data_t*)malloc(sizeof(column_data_t) * (raw_csv->num_active_cols));
		RMM_TRY( RMM_ALLOC((void**)&d_ColumnData,(sizeof(column_data_t) * (raw_csv->num_active_cols)),0 ) );

		CUDA_TRY( cudaMemset(d_ColumnData,	0, 	(sizeof(column_data_t) * (raw_csv->num_active_cols)) ) ) ;

		launch_dataTypeDetection(raw_csv, args->skiprows, d_ColumnData);

		CUDA_TRY( cudaMemcpy(h_ColumnData,d_ColumnData, sizeof(column_data_t) * (raw_csv->num_active_cols), cudaMemcpyDeviceToHost));

	    vector<gdf_dtype>	d_detectedTypes;			// host: array of dtypes (since gdf_columns are not created until end)

		raw_csv->dtypes.clear();

		for(int col = 0; col < raw_csv->num_active_cols; col++){
			unsigned long long countInt = h_ColumnData[col].countInt8+h_ColumnData[col].countInt16+
										  h_ColumnData[col].countInt32+h_ColumnData[col].countInt64;

			if (h_ColumnData[col].countNULL == raw_csv->num_records){
				d_detectedTypes.push_back(GDF_INT8); // Entire column is NULL. Allocating the smallest amount of memory
			} else if(h_ColumnData[col].countString>0L){
				d_detectedTypes.push_back(GDF_CATEGORY); // For auto-detection, we are currently not supporting strings.
			} else if(h_ColumnData[col].countDateAndTime>0L){
				d_detectedTypes.push_back(GDF_DATE64);
			} else if(h_ColumnData[col].countFloat > 0L  ||  
				(h_ColumnData[col].countFloat==0L && countInt >0L && h_ColumnData[col].countNULL >0L) ) {
				// The second condition has been added to conform to PANDAS which states that a colum of 
				// integers with a single NULL record need to be treated as floats.
				d_detectedTypes.push_back(GDF_FLOAT64);
			}
			else { 
				d_detectedTypes.push_back(GDF_INT64);
			}
		}

		raw_csv->dtypes=d_detectedTypes;

		free(h_ColumnData);
		RMM_TRY( RMM_FREE( d_ColumnData, 0 ) );
	}
	else{
		for ( int x = 0; x < raw_csv->num_actual_cols; x++) {

			std::string temp_type 	= args->dtype[x];
			gdf_dtype col_dtype		= convertStringToDtype( temp_type );

			if (col_dtype == GDF_invalid)
				return GDF_UNSUPPORTED_DTYPE;

			raw_csv->dtypes.push_back(col_dtype);
		}
	}


	//-----------------------------------------------------------------------------
	//--- allocate space for the results
	gdf_column **cols = (gdf_column **)malloc( sizeof(gdf_column *) * raw_csv->num_active_cols);

	void **d_data,**h_data;
	gdf_valid_type **d_valid,**h_valid;
    unsigned long long	*d_valid_count,*h_valid_count;
	gdf_dtype *d_dtypes,*h_dtypes;





	h_dtypes 		= (gdf_dtype*)malloc (	sizeof(gdf_dtype)* (raw_csv->num_active_cols));
	h_valid_count	= (unsigned long long*)malloc (	sizeof(unsigned long long)* (raw_csv->num_active_cols));
	h_data 			= (void**)malloc (	sizeof(void*)* (raw_csv->num_active_cols));
	h_valid 		= (gdf_valid_type**)malloc (	sizeof(gdf_valid_type*)* (raw_csv->num_active_cols));

	RMM_TRY( RMM_ALLOC((void**)&d_dtypes, 		(sizeof(gdf_dtype) 			* raw_csv->num_active_cols), 0 ) );
	RMM_TRY( RMM_ALLOC((void**)&d_data, 		(sizeof(void *)				* raw_csv->num_active_cols), 0 ) );
	RMM_TRY( RMM_ALLOC((void**)&d_valid, 		(sizeof(gdf_valid_type *)	* raw_csv->num_active_cols), 0 ) );
	RMM_TRY( RMM_ALLOC((void**)&d_valid_count, 	(sizeof(unsigned long long) * raw_csv->num_active_cols), 0 ) );
	CUDA_TRY( cudaMemset(d_valid_count,	0, 		(sizeof(unsigned long long)	* raw_csv->num_active_cols)) );


	int stringColCount=0;
	for (int col = 0; col < raw_csv->num_active_cols; col++) {
		if(raw_csv->dtypes[col]==gdf_dtype::GDF_STRING)
			stringColCount++;
	}

	string_pair **h_str_cols = NULL, **d_str_cols = NULL;

	if (stringColCount > 0 ) {
		h_str_cols = (string_pair**) malloc ((sizeof(string_pair *)	* stringColCount));
		RMM_TRY( RMM_ALLOC((void**)&d_str_cols, 	(sizeof(string_pair *)		* stringColCount), 0) );

		for (int col = 0; col < stringColCount; col++) {
			RMM_TRY( RMM_ALLOC((void**)(h_str_cols + col), sizeof(string_pair) * (raw_csv->num_records), 0) );
		}

		CUDA_TRY(cudaMemcpy(d_str_cols, h_str_cols, sizeof(string_pair *)	* stringColCount, cudaMemcpyHostToDevice));
	}

	for (int col = 0; col < raw_csv->num_active_cols; col++) {

		gdf_column *gdf = (gdf_column *)malloc(sizeof(gdf_column) * 1);

		gdf->size		= raw_csv->num_records;
		gdf->dtype		= raw_csv->dtypes[col];
		gdf->null_count	= 0;						// will be filled in later

		//--- column name
		std::string str = raw_csv->col_names[col];
		int len = str.length() + 1;
		gdf->col_name = (char *)malloc(sizeof(char) * len);
		memcpy(gdf->col_name, str.c_str(), len);
		gdf->col_name[len -1] = '\0';

		allocateGdfDataSpace(gdf);

		cols[col] 		= gdf;
		h_dtypes[col] 	= raw_csv->dtypes[col];
		h_data[col] 	= gdf->data;
		h_valid[col] 	= gdf->valid;
	}
	CUDA_TRY( cudaMemcpy(d_dtypes,h_dtypes, sizeof(gdf_dtype) * (raw_csv->num_active_cols), cudaMemcpyHostToDevice));
	CUDA_TRY( cudaMemcpy(d_data,h_data, sizeof(void*) * (raw_csv->num_active_cols), cudaMemcpyHostToDevice));
	CUDA_TRY( cudaMemcpy(d_valid,h_valid, sizeof(gdf_valid_type*) * (raw_csv->num_active_cols), cudaMemcpyHostToDevice));

	free(h_dtypes); 
	free(h_valid); 
	free(h_data); 
	
	launch_dataConvertColumns(raw_csv,d_data, d_valid, d_dtypes,d_str_cols, args->skiprows, d_valid_count);
	cudaDeviceSynchronize();

	stringColCount=0;
	for (int col = 0; col < raw_csv->num_active_cols; col++) {

		gdf_column *gdf = cols[col];

		if (gdf->dtype != gdf_dtype::GDF_STRING)
			continue;

		NVStrings* const stringCol = NVStrings::create_from_index(h_str_cols[stringColCount],size_t(raw_csv->num_records));
		if ((raw_csv->quotechar != '\0') && (raw_csv->doublequote==true)) {
			// In PANDAS, default of enabling doublequote for two consecutive
			// quotechar in quote fields results in reduction to single
			std::string quotechar = std::string(&raw_csv->quotechar);
			std::string doublequotechar = quotechar + raw_csv->quotechar;
			gdf->data = stringCol->replace(doublequotechar.c_str(), quotechar.c_str());
			NVStrings::destroy(stringCol);
		}
		else {
			gdf->data = stringCol;
		}

		RMM_TRY( RMM_FREE( h_str_cols [stringColCount], 0 ) );

		stringColCount++;
	}


	CUDA_TRY( cudaMemcpy(h_valid_count,d_valid_count, sizeof(unsigned long long) * (raw_csv->num_active_cols), cudaMemcpyDeviceToHost));

	//--- set the null count
	for ( int col = 0; col < raw_csv->num_active_cols; col++) {
		cols[col]->null_count = raw_csv->num_records - h_valid_count[col];
	}

	free(h_valid_count); 

	// free up space that is no longer needed
	if (h_str_cols != NULL)
		free ( h_str_cols);

	free(raw_csv->h_parseCol);

	if (d_str_cols != NULL)
		RMM_TRY( RMM_FREE( d_str_cols, 0 ) ); 

	RMM_TRY( RMM_FREE( d_valid, 0 ) );
	RMM_TRY( RMM_FREE( d_valid_count, 0 ) );
	RMM_TRY( RMM_FREE( d_dtypes, 0 ) );
	RMM_TRY( RMM_FREE( d_data, 0 ) ); 

	RMM_TRY( RMM_FREE( raw_csv->recStart, 0 ) ); 
	RMM_TRY( RMM_FREE( raw_csv->d_parseCol, 0 ) ); 
	RMM_TRY( RMM_FREE( raw_csv->d_num_records, 0 ) ); 
	CUDA_TRY( cudaFree ( raw_csv->data) );


	args->data 			= cols;
	args->num_cols_out	= raw_csv->num_active_cols;
	args->num_rows_out	= raw_csv->num_records;

	delete raw_csv;
	return error;
}



/*
 * What is passed in is the data type as a string, need to convert that into gdf_dtype enum
 */
gdf_dtype convertStringToDtype(std::string &dtype) {

	if (dtype.compare( "str") == 0) 		return GDF_STRING;
	if (dtype.compare( "date") == 0) 		return GDF_DATE64;
	if (dtype.compare( "date32") == 0) 		return GDF_DATE32;
	if (dtype.compare( "date64") == 0) 		return GDF_DATE64;
	if (dtype.compare( "timestamp") == 0)	return GDF_TIMESTAMP;
	if (dtype.compare( "category") == 0) 	return GDF_CATEGORY;
	if (dtype.compare( "float") == 0)		return GDF_FLOAT32;
	if (dtype.compare( "float32") == 0)		return GDF_FLOAT32;
	if (dtype.compare( "float64") == 0)		return GDF_FLOAT64;
	if (dtype.compare( "double") == 0)		return GDF_FLOAT64;
	if (dtype.compare( "short") == 0)		return GDF_INT16;
	if (dtype.compare( "int") == 0)			return GDF_INT32;
	if (dtype.compare( "int32") == 0)		return GDF_INT32;
	if (dtype.compare( "int64") == 0)		return GDF_INT64;
	if (dtype.compare( "long") == 0)		return GDF_INT64;

	return GDF_invalid;
}


/*
 * Create the raw_csv_t structure and allocate space on the GPU
 */
gdf_error updateRawCsv( const char * data, size_t num_bytes, raw_csv_t * raw, const char *compression ) {

	int num_bits;

	// Check if input is compressed
	if (compression) {
		int comp_type = IO_UNCOMP_STREAM_TYPE_INFER;
		char *data_out = nullptr;
		gdf_size_type uncomp_size = 0;
		gdf_error err;
		if (!strcasecmp(compression, "gzip"))
			comp_type = IO_UNCOMP_STREAM_TYPE_GZIP;
		else if (!strcasecmp(compression, "zip"))
			comp_type = IO_UNCOMP_STREAM_TYPE_ZIP;
		else if (!strcasecmp(compression, "bz2"))
			comp_type = IO_UNCOMP_STREAM_TYPE_BZIP2;
		else if (!strcasecmp(compression, "xz"))
			comp_type = IO_UNCOMP_STREAM_TYPE_XZ;
		err = io_uncompress_single_h2d(data, num_bytes, (void **)&data_out, &uncomp_size, comp_type);
		if (err != GDF_SUCCESS) {
			return err;
		}
		raw->data = data_out;
		raw->num_bytes = uncomp_size;
		num_bytes = uncomp_size;
	}
	else {
		CUDA_TRY( cudaMallocManaged ((void**)&raw->data, 		(sizeof(char)		* num_bytes)));
		// RMM_TRY( RMM_ALLOC((void**)&raw->data, 		(sizeof(char)		* num_bytes),0 ));
		CUDA_TRY( cudaMemcpy(raw->data, data, num_bytes, cudaMemcpyHostToDevice));
	}

	num_bits = (num_bytes + 63) / 64;

	RMM_TRY( RMM_ALLOC((void**)&raw->d_num_records, sizeof(unsigned long long),0) );
	CUDA_TRY( cudaMemset(raw->d_num_records,0, ((sizeof(long)) )) );

	raw->num_bits  = num_bits;

	return GDF_SUCCESS;
}


/*
 * For each of the gdf_cvolumns, create the on-device space.  the on-host fields should already be filled in
 */
gdf_error allocateGdfDataSpace(gdf_column *gdf) {

	long N = gdf->size;
	long num_bitmaps = (N + 31) / 8;			// 8 bytes per bitmap

	//--- allocate space for the valid bitmaps
	RMM_TRY( RMM_ALLOC((void**)&gdf->valid, (sizeof(gdf_valid_type) * num_bitmaps), 0) );
	CUDA_TRY(cudaMemset(gdf->valid, 0, (sizeof(gdf_valid_type) 	* num_bitmaps)) );

	int elementSize=0;
	//--- Allocate space for the data
	switch(gdf->dtype) {
		case gdf_dtype::GDF_INT8:
			elementSize = sizeof(int8_t);
			break;
		case gdf_dtype::GDF_INT16:
			elementSize = sizeof(int16_t);
			break;
		case gdf_dtype::GDF_INT32:
			elementSize = sizeof(int32_t);
			break;
		case gdf_dtype::GDF_INT64:
			elementSize = sizeof(int64_t);
			break;
		case gdf_dtype::GDF_FLOAT32:
			elementSize = sizeof(float);
			break;
		case gdf_dtype::GDF_FLOAT64:
			elementSize = sizeof(double);
			break;
		case gdf_dtype::GDF_DATE32:
			elementSize = sizeof(gdf_date32);
			break;
		case gdf_dtype::GDF_DATE64:
			elementSize = sizeof(gdf_date64);
			break;
		case gdf_dtype::GDF_TIMESTAMP:
			elementSize = sizeof(int64_t);
			break;
		case gdf_dtype::GDF_CATEGORY:
			elementSize = sizeof(gdf_category);
			break;
		case gdf_dtype::GDF_STRING:
			return gdf_error::GDF_SUCCESS;
			// Memory for gdf->data allocated by string class eventually
		default:
			return GDF_UNSUPPORTED_DTYPE;
	}
	
	RMM_TRY( RMM_ALLOC((void**)&gdf->data, elementSize * N, 0) );

	return gdf_error::GDF_SUCCESS;
}


//----------------------------------------------------------------------------------------------------------------
//				CUDA Kernels
//----------------------------------------------------------------------------------------------------------------


gdf_error launch_countRecords(raw_csv_t * csvData) {

	int blockSize;		// suggested thread count to use
	int minGridSize;	// minimum block count required
	CUDA_TRY( cudaOccupancyMaxPotentialBlockSize(&minGridSize, &blockSize, countRecords) );

	// Calculate actual block count to use based on bitmap count
	// Each bitmap is for a 64-byte chunk, and each data index is bitmap ID * 64
	int gridSize = (csvData->num_bits + blockSize - 1) / blockSize;

	countRecords <<< gridSize, blockSize >>> (
		csvData->data, csvData->terminator, csvData->quotechar,
		csvData->num_bytes, csvData->num_bits, csvData->d_num_records
	);

	CUDA_TRY(cudaGetLastError());

	long recs=-1;
	CUDA_TRY(cudaMemcpy(&recs, csvData->d_num_records, sizeof(long), cudaMemcpyDeviceToHost));
	csvData->num_records=recs;

	CUDA_TRY(cudaGetLastError());

	return GDF_SUCCESS;
}


__global__ void countRecords(char *data, const char terminator, const char quotechar, long num_bytes, long num_bits, unsigned long long* num_records) {

	// thread IDs range per block, so also need the block id
	long tid = threadIdx.x + (blockDim.x * blockIdx.x);

	if (tid >= num_bits)
		return;

	// data ID is a multiple of 64
	long did = tid * 64L;

	char *raw = (data + did);

	long byteToProcess = ((did + 64L) < num_bytes) ? 64L : (num_bytes - did);

	// process the data
	long tokenCount = 0;
	for (long x = 0; x < byteToProcess; x++) {
		
		// Scan and log records. If quotations are enabled, then also log quotes
		// for a postprocess ignore, as the chunk here has limited visibility.
		if ((raw[x] == terminator) || (quotechar != '\0' && raw[x] == quotechar)) {
			tokenCount++;
		} else if (raw[x] == '\r' && (x+1L)<num_bytes && raw[x +1] == '\n') {
			x++;
			tokenCount++;
		}

	}
	atomicAdd((unsigned long long int*)num_records,(unsigned long long int)tokenCount);
}


gdf_error launch_storeRecordStart(raw_csv_t * csvData) {

	int blockSize;		// suggested thread count to use
	int minGridSize;	// minimum block count required
	CUDA_TRY( cudaOccupancyMaxPotentialBlockSize(&minGridSize, &blockSize, storeRecordStart) );

	// Calculate actual block count to use based on bitmap count
	// Each bitmap is for a 64-byte chunk, and each data index is bitmap ID * 64
	int gridSize = (csvData->num_bits + blockSize - 1) / blockSize;

	storeRecordStart <<< gridSize, blockSize >>> (
		csvData->data, csvData->terminator, csvData->quotechar,
		csvData->num_bytes, csvData->num_bits, csvData->d_num_records,
		csvData->recStart
	);

	CUDA_TRY( cudaGetLastError() );
	return GDF_SUCCESS;
}


__global__ void storeRecordStart(char *data, const char terminator, const char quotechar, long num_bytes, long num_bits, unsigned long long* num_records,unsigned long long* recStart) {

	// thread IDs range per block, so also need the block id
	long tid = threadIdx.x + (blockDim.x * blockIdx.x);

	if ( tid >= num_bits)
		return;

	// data ID - multiple of 64
	long did = tid * 64L;

	char *raw = (data + did);

	long byteToProcess = ((did + 64L) < num_bytes) ? 64L : (num_bytes - did);

	if(tid==0){
		long pos = atomicAdd((unsigned long long int*)num_records,(unsigned long long int)1);
		recStart[pos]=did+0;
	}

	// process the data
	for (long x = 0; x < byteToProcess; x++) {

		// Scan and log records. If quotations are enabled, then also log quotes
		// for a postprocess ignore, as the chunk here has limited visibility.
		if ((raw[x] == terminator) || (quotechar != '\0' && raw[x] == quotechar)) {

			long pos = atomicAdd((unsigned long long int*)num_records,(unsigned long long int)1);
			recStart[pos]=did+x+1;

		} else if (raw[x] == '\r' && (x+1L)<num_bytes && raw[x +1] == '\n') {

			x++;
			long pos = atomicAdd((unsigned long long int*)num_records,(unsigned long long int)1);
			recStart[pos]=did+x+1;
		}

	}
}


//----------------------------------------------------------------------------------------------------------------


gdf_error launch_dataConvertColumns(raw_csv_t *raw_csv, void **gdf, gdf_valid_type** valid, gdf_dtype* d_dtypes,string_pair **str_cols, long row_offset, unsigned long long *num_valid) {

	int blockSize;		// suggested thread count to use
	int minGridSize;	// minimum block count required
	CUDA_TRY( cudaOccupancyMaxPotentialBlockSize(&minGridSize, &blockSize, convertCsvToGdf) );

	// Calculate actual block count to use based on records count
	int gridSize = (raw_csv->num_records + blockSize - 1) / blockSize;

	parsing_opts_t opts;
	opts.delimiter			= raw_csv->delimiter;
	opts.terminator			= raw_csv->terminator;
	opts.quotechar			= raw_csv->quotechar;
	opts.keepquotes			= raw_csv->keepquotes;
	opts.decimal			= raw_csv->decimal;
	opts.thousands			= raw_csv->thousands;
	opts.trueValues			= thrust::raw_pointer_cast(raw_csv->d_trueValues.data());
	opts.trueValuesCount	= raw_csv->d_trueValues.size();
	opts.falseValues		= thrust::raw_pointer_cast(raw_csv->d_falseValues.data());
	opts.falseValuesCount	= raw_csv->d_falseValues.size();

	convertCsvToGdf <<< gridSize, blockSize >>>(
		raw_csv->data,
		opts,
		raw_csv->num_records,
		raw_csv->num_actual_cols,
		raw_csv->d_parseCol,
		raw_csv->recStart,
		d_dtypes,
		gdf,
		valid,
		str_cols,
		row_offset,
		raw_csv->header_row,
		raw_csv->dayfirst,
		num_valid
	);

	CUDA_TRY( cudaGetLastError() );
	return GDF_SUCCESS;
}


/*
 * Data is processed in one row\record at a time - so the number of total threads (tid) is equal to the number of rows.
 *
 */
__global__ void convertCsvToGdf(
		char 			*raw_csv,
		const parsing_opts_t	 	opts,
		unsigned long long  num_records,
		int  			num_columns,
		bool  			*parseCol,
		unsigned long long 			*recStart,
		gdf_dtype 		*dtype,
		void			**gdf_data,
		gdf_valid_type 	**valid,
		string_pair		**str_cols,
		unsigned long long 			row_offset,
		long 			header_row,
		bool			dayfirst,
		unsigned long long			*num_valid
		)
{
	// thread IDs range per block, so also need the block id
	long	rec_id  = threadIdx.x + (blockDim.x * blockIdx.x);		// this is entry into the field array - tid is an elements within the num_entries array

	// we can have more threads than data, make sure we are not past the end of the data
	if ( rec_id >= num_records)
		return;

	long extraOff=0;
	if(rec_id>=header_row && header_row>=0)
		extraOff=1;

	long start 		= recStart[rec_id + row_offset + extraOff];
	long stop 		= recStart[rec_id + 1 + row_offset + extraOff];

	long pos 		= start;
	int  col 		= 0;
	int  actual_col = 0;
	int  stringCol 	= 0;
	bool quotation	= false;

	while(col<num_columns){

		if(start>stop)
			break;

		while(true){
			// Use simple logic to ignore control chars between any quote seq
			// Handles nominal cases including doublequotes within quotes, but
			// may not output exact failures as PANDAS for malformed fields
			if(raw_csv[pos] == opts.quotechar){
				quotation = !quotation;
			}
			else if(quotation==false){
				if(raw_csv[pos] == opts.delimiter){
					break;
				}
				else if(raw_csv[pos] == opts.terminator){
					break;
				}
				else if(raw_csv[pos] == '\r' && ((pos+1) < stop && raw_csv[pos+1] == '\n')){
					stop--;
					break;
				}
			}
			if(pos>=stop)
				break;
			pos++;
		}

		if(parseCol[col]==true){

			long tempPos=pos-1;

			if(dtype[col] != gdf_dtype::GDF_CATEGORY && dtype[col] != gdf_dtype::GDF_STRING){
				removePrePostWhiteSpaces2(raw_csv, &start, &tempPos);
			}


			if(start<=(tempPos)) { // Empty strings are not legal values

				switch(dtype[col]) {
					case gdf_dtype::GDF_INT8:
					{
						int8_t *gdf_out = (int8_t *)gdf_data[actual_col];
						gdf_out[rec_id] = convertStrtoInt<int8_t>(raw_csv, start, tempPos, opts.thousands);

						if(isBooleanValue(gdf_out[rec_id], opts.trueValues, opts.trueValuesCount)==true){
							gdf_out[rec_id] = 1;
						}else if(isBooleanValue(gdf_out[rec_id], opts.falseValues, opts.falseValuesCount)==true){
							gdf_out[rec_id] = 0;
						}
					}
						break;
					case gdf_dtype::GDF_INT16: {
						int16_t *gdf_out = (int16_t *)gdf_data[actual_col];
						gdf_out[rec_id] = convertStrtoInt<int16_t>(raw_csv, start, tempPos, opts.thousands);

						if(isBooleanValue(gdf_out[rec_id], opts.trueValues, opts.trueValuesCount)==true){
							gdf_out[rec_id] = 1;
						}else if(isBooleanValue(gdf_out[rec_id], opts.falseValues, opts.falseValuesCount)==true){
							gdf_out[rec_id] = 0;
						}
					}
						break;
					case gdf_dtype::GDF_INT32:
					{
						int32_t *gdf_out = (int32_t *)gdf_data[actual_col];
						gdf_out[rec_id] = convertStrtoInt<int32_t>(raw_csv, start, tempPos, opts.thousands);

						if(isBooleanValue(gdf_out[rec_id], opts.trueValues, opts.trueValuesCount)==true){
							gdf_out[rec_id] = 1;
						}else if(isBooleanValue(gdf_out[rec_id], opts.falseValues, opts.falseValuesCount)==true){
							gdf_out[rec_id] = 0;
						}
					}
						break;
					case gdf_dtype::GDF_INT64:
					{
						int64_t *gdf_out = (int64_t *)gdf_data[actual_col];
						gdf_out[rec_id] = convertStrtoInt<int64_t>(raw_csv, start, tempPos, opts.thousands);

						if(isBooleanValue(gdf_out[rec_id], opts.trueValues, opts.trueValuesCount)==true){
							gdf_out[rec_id] = 1;
						}else if(isBooleanValue(gdf_out[rec_id], opts.falseValues, opts.falseValuesCount)==true){
							gdf_out[rec_id] = 0;
						}
					}
						break;
					case gdf_dtype::GDF_FLOAT32:
					{
						float *gdf_out = (float *)gdf_data[actual_col];
						gdf_out[rec_id] = convertStrtoFloat<float>(raw_csv, start, tempPos, opts.decimal, opts.thousands);
					}
						break;
					case gdf_dtype::GDF_FLOAT64:
					{
						double *gdf_out = (double *)gdf_data[actual_col];
						gdf_out[rec_id] = convertStrtoFloat<double>(raw_csv, start, tempPos, opts.decimal, opts.thousands);
					}
						break;
					case gdf_dtype::GDF_DATE32:
					{
						gdf_date32 *gdf_out = (gdf_date32 *)gdf_data[actual_col];
						gdf_out[rec_id] = parseDateFormat(raw_csv, start, tempPos, dayfirst);
					}
						break;
					case gdf_dtype::GDF_DATE64:
					{
						gdf_date64 *gdf_out = (gdf_date64 *)gdf_data[actual_col];
						gdf_out[rec_id] = parseDateTimeFormat(raw_csv, start, tempPos, dayfirst);
					}
						break;
					case gdf_dtype::GDF_TIMESTAMP:
					{
						int64_t *gdf_out = (int64_t *)gdf_data[actual_col];
						gdf_out[rec_id] = convertStrtoInt<int64_t>(raw_csv, start, tempPos, opts.thousands);
					}
					break;
					case gdf_dtype::GDF_CATEGORY:
					{
						gdf_category *gdf_out = (gdf_category *)gdf_data[actual_col];
						gdf_out[rec_id] = convertStrtoHash(raw_csv, start, pos, HASH_SEED);
					}
						break;
					case gdf_dtype::GDF_STRING:
					{
						long end = pos;
						if(opts.keepquotes==false){
							if((raw_csv[start] == opts.quotechar) && (raw_csv[end-1] == opts.quotechar)){
								start++;
								end--;
							}
						}
						str_cols[stringCol][rec_id].first	= raw_csv+start;
						str_cols[stringCol][rec_id].second	= size_t(end-start);
						stringCol++;
					}
						break;
					default:
						break;
				}

				// set the valid bitmap - all bits were set to 0 to start
				int bitmapIdx 	= whichBitmap(rec_id);  	// which bitmap
				int bitIdx		= whichBit(rec_id);		// which bit - over an 8-bit index
				setBit(valid[col]+bitmapIdx, bitIdx);		// This is done with atomics

				atomicAdd((unsigned long long int*)&num_valid[col],(unsigned long long int)1);
			}
			else if(dtype[col]==gdf_dtype::GDF_STRING){
				str_cols[stringCol][rec_id].first 	= NULL;
				str_cols[stringCol][rec_id].second 	= 0;
				stringCol++;
			}
			actual_col++;
		}
		pos++;
		start=pos;
		col++;

	}
}



//----------------------------------------------------------------------------------------------------------------


gdf_error launch_dataTypeDetection(
	raw_csv_t * raw_csv, 
	long row_offset,
	column_data_t* d_columnData) 
{
	int blockSize;		// suggested thread count to use
	int minGridSize;	// minimum block count required
	CUDA_TRY( cudaOccupancyMaxPotentialBlockSize(&minGridSize, &blockSize, dataTypeDetection) );

	// Calculate actual block count to use based on records count
	int gridSize = (raw_csv->num_records + blockSize - 1) / blockSize;

	parsing_opts_t opts;
	opts.delimiter			= raw_csv->delimiter;
	opts.terminator			= raw_csv->terminator;
	opts.quotechar			= raw_csv->quotechar;
	opts.keepquotes			= raw_csv->keepquotes;
	opts.trueValues			= thrust::raw_pointer_cast(raw_csv->d_trueValues.data());
	opts.trueValuesCount	= raw_csv->d_trueValues.size();
	opts.falseValues		= thrust::raw_pointer_cast(raw_csv->d_falseValues.data());
	opts.falseValuesCount	= raw_csv->d_falseValues.size();

	dataTypeDetection <<< gridSize, blockSize >>>(
		raw_csv->data,
		opts,
		raw_csv->num_records,
		raw_csv->num_actual_cols,
		raw_csv->d_parseCol,
		raw_csv->recStart,
		row_offset,
		raw_csv->header_row,
		d_columnData
	);

	CUDA_TRY( cudaGetLastError() );
	return GDF_SUCCESS;
}

/*
 */
__global__ void dataTypeDetection(
		char 			*raw_csv,
		const parsing_opts_t			opts,
		unsigned long long  			num_records,
		int  			num_columns,
		bool  			*parseCol,
		unsigned long long 			*recStart,
		unsigned long long  			row_offset,
		long 			header_row,
		column_data_t* d_columnData
		)
{

	// thread IDs range per block, so also need the block id
	long	rec_id  = threadIdx.x + (blockDim.x * blockIdx.x);		// this is entry into the field array - tid is an elements within the num_entries array

	// we can have more threads than data, make sure we are not past the end of the data
	if ( rec_id >= num_records)
		return;

	long extraOff=0;
	if(rec_id>=header_row && header_row>=0)
		extraOff=1;

	long start 		= recStart[rec_id + row_offset + extraOff];
	long stop 		= recStart[rec_id + 1 + row_offset + extraOff];

	long pos 		= start;
	int  col 		= 0;
	int  actual_col = 0;
	bool quotation	= false;

	// Going through all the columns of a given record
	while(col<num_columns){

		if(start>stop)
			break;

		// Finding the breaking point for each column
		while(true){
			// Use simple logic to ignore control chars between any quote seq
			// Handles nominal cases including doublequotes within quotes, but
			// may not output exact failures as PANDAS for malformed fields
			if(raw_csv[pos] == opts.quotechar){
				quotation = !quotation;
			}
			else if(quotation==false){
				if(raw_csv[pos] == opts.delimiter){
					break;
				}
				else if(raw_csv[pos] == opts.terminator){
					break;
				}
				else if(raw_csv[pos] == '\r' && ((pos+1) < stop && raw_csv[pos+1] == '\n')){
					stop--;
					break;
				}
			}
			if(pos>=stop)
				break;
			pos++;
		}


		// Checking if this is a column that the user wants --- user can filter columns
		if(parseCol[col]==true){

			long tempPos=pos-1;

			// Checking if the record is NULL
			if(start>(tempPos)){
				atomicAdd(& d_columnData[actual_col].countNULL, 1L);
				pos++;
				start=pos;
				col++;
				actual_col++;
				continue;	
			}

			long countNumber=0;
			long countDecimal=0;
			long countSlash=0;
			long countDash=0;
			long countColon=0;
			long countString=0;

			long strLen=pos-start;

			// Remove all pre and post white-spaces.  We might find additional NULL fields if the entire entry is made up of only spaces.
			removePrePostWhiteSpaces2(raw_csv, &start, &tempPos);
			for(long startPos=start; startPos<=tempPos; startPos++){
				if(raw_csv[startPos]>= '0' && raw_csv[startPos] <= '9'){
					countNumber++;
					continue;
				}
				// Looking for unique characters that will help identify column types.
				switch (raw_csv[startPos]){
					case '.':
						countDecimal++;break;
					case '-':
						countDash++; break;
					case '/':
						countSlash++;break;
					case ':':
						countColon++;break;
					default:
						countString++;
						break;	
				}
			}

			if(strLen==0){ // Removed spaces ' ' in the pre-processing and thus we can have an empty string.
				atomicAdd(& d_columnData[actual_col].countNULL, 1L);
			}
			// Integers have to have the length of the string or can be off by one if they start with a minus sign
			else if(countNumber==(strLen) || ( strLen>1 && countNumber==(strLen-1) && raw_csv[start]=='-') ){
				// Checking to see if we the integer value requires 8,16,32,64 bits.
				// This will allow us to allocate the exact amount of memory.
				int64_t value = convertStrtoInt<int64_t>(raw_csv, start, tempPos, opts.thousands);

				if (isBooleanValue<int32_t>(value, opts.trueValues, opts.trueValuesCount) ||
					isBooleanValue<int32_t>(value, opts.falseValues, opts.falseValuesCount)){
					atomicAdd(& d_columnData[actual_col].countInt8, 1L);
				}
				else if(value >= (1L<<31)){
					atomicAdd(& d_columnData[actual_col].countInt64, 1L);
				}
				else if(value >= (1L<<15)){
					atomicAdd(& d_columnData[actual_col].countInt32, 1L);
				}
				else if(value >= (1L<<7)){
					atomicAdd(& d_columnData[actual_col].countInt16, 1L);
				}
				else{
					atomicAdd(& d_columnData[actual_col].countInt8, 1L);
				}
			}
			// Floating point numbers are made up of numerical strings, have to have a decimal sign, and can have a minus sign.
			else if((countNumber==(strLen-1) && countDecimal==1) || (strLen>2 && countNumber==(strLen-2) && raw_csv[start]=='-')){
					atomicAdd(& d_columnData[actual_col].countFloat, 1L);
			}
			// The date-time field cannot have more than 3 strings. As such if an entry has more than 3 string characters, it is not 
			// a data-time field. Also, if a string has multiple decimals, then is not a legit number.
			else if(countString > 3 || countDecimal > 1){
				atomicAdd(& d_columnData[actual_col].countString, 1L);
			}
			else {
				// A date field can have either one or two '-' or '\'. A legal combination will only have one of them.
				// To simplify the process of auto column detection, we are not covering all the date-time formation permutations.
				if((countDash>0 && countDash<=2 && countSlash==0)|| (countDash==0 && countSlash>0 && 	countSlash<=2) ){
					if((countColon<=2)){
						atomicAdd(& d_columnData[actual_col].countDateAndTime, 1L);
					}
					else{
						atomicAdd(& d_columnData[actual_col].countString, 1L);					
					}
				}
				// Default field is string type.
				else{
					atomicAdd(& d_columnData[actual_col].countString, 1L);					
				}
			}
			actual_col++;
		}
		pos++;
		start=pos;
		col++;	

	}
}

//----------------------------------------------------------------------------------------------------------------

/*
 * Return which bit is set
 * x is the occurrence: 1 = first, 2 = seconds, ...
 */
__device__ int findSetBit(int tid, long num_bits, uint64_t *r_bits, int x) {

	int idx = tid;

	if ( x == 0 )
		return -1;

	int withinBitCount = 0;
	int offset = 0;
	int found  = 0;

	uint64_t bitmap = r_bits[idx];

	while (found != x)
	{
		if(bitmap == 0)
		{
			idx++;
			if (idx >= num_bits)
				return -1;
			bitmap = r_bits[idx];
			offset += 64;
			withinBitCount = 0;
		}

		if ( bitmap & 1 ) {
			found++;			//found a set bit
		}

		bitmap >>= 1;
		++withinBitCount;
	 }

	offset += withinBitCount -1;


	return offset;
}

<|MERGE_RESOLUTION|>--- conflicted
+++ resolved
@@ -55,11 +55,8 @@
 #include "utilities/error_utils.h"
 
 #include "rmm/rmm.h"
-<<<<<<< HEAD
 #include "rmm/thrust_rmm_allocator.h"
-=======
 #include "io/comp/io_uncomp.h"
->>>>>>> 2efc6c3a
 
 #include "NVStrings.h"
 
@@ -912,7 +909,8 @@
 	// Each bitmap is for a 64-byte chunk, and each data index is bitmap ID * 64
 	int gridSize = (csvData->num_bits + blockSize - 1) / blockSize;
 
-	countRecords <<< gridSize, blockSize >>> (
+	countRecords <<< gridSize, blockSize 
+    > (
 		csvData->data, csvData->terminator, csvData->quotechar,
 		csvData->num_bytes, csvData->num_bits, csvData->d_num_records
 	);
