--- conflicted
+++ resolved
@@ -414,8 +414,6 @@
   return numeric::decimal32{};
 }
 
-<<<<<<< HEAD
-=======
 // The purpose of this is merely to allow compilation ONLY
 // TODO : make this work for csv
 template <>
@@ -427,7 +425,6 @@
   return numeric::decimal64{};
 }
 
->>>>>>> 7759dfc3
 /**
  * @brief Functor for converting CSV raw data to typed value.
  */
