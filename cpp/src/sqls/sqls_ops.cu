/* Copyright 2018 NVIDIA Corporation.  All rights reserved. */

//Type-erasure C-style interface for Multi-column Filter, Order-By, and Group-By functionality

#include "cudf.h"
#include "utilities/cudf_utils.h"
#include "utilities/error_utils.h"
#include "rmm/thrust_rmm_allocator.h"

#include "sqls_rtti_comp.h"

//using IndexT = int;//okay...
using IndexT = size_t;

namespace{ //annonymus

  //helper functions:
  //
  //flatten AOS info from gdf_columns into SOA (2 arrays):
  //(1) column array pointers and (2) types;
  //
  void soa_col_info(gdf_column* cols, size_t ncols, void** d_cols, int* d_types)
  {
    std::vector<void*> v_cols(ncols,nullptr);
    std::vector<int>   v_types(ncols, 0);
    for(size_t i=0;i<ncols;++i)
      {
        v_cols[i] = cols[i].data;
        v_types[i] = cols[i].dtype;
      }

    void** h_cols = &v_cols[0];
    int* h_types = &v_types[0];
    cudaMemcpy(d_cols, h_cols, ncols*sizeof(void*), cudaMemcpyHostToDevice);//TODO: add streams
    cudaMemcpy(d_types, h_types, ncols*sizeof(int), cudaMemcpyHostToDevice);//TODO: add streams
  }


<<<<<<< HEAD
  void type_dispatcher(gdf_dtype col_type,
                       int col_index,
                       gdf_column** h_cols_in,
                       gdf_column** h_cols_out,
                       IndexT* d_indices,
                       size_t nrows_new)
  {

    switch( col_type )
      {
      case GDF_INT8:
        {
          using ColType = int8_t;

          ColType* d_in  = static_cast<ColType*>(h_cols_in[col_index]->data);//pointer semantics (2)
          ColType* d_out = static_cast<ColType*>(h_cols_out[col_index]->data);
          thrust::gather(rmm::exec_policy(cudaStream_t{0}),
                         d_indices, d_indices + nrows_new, //map of indices
                         d_in,                             //source
                         d_out);                           //=source[map]
          break;
        }
      case GDF_INT16:
        {
          using ColType = int16_t;

          ColType* d_in  = static_cast<ColType*>(h_cols_in[col_index]->data);
          ColType* d_out = static_cast<ColType*>(h_cols_out[col_index]->data);
          thrust::gather(rmm::exec_policy(cudaStream_t{0}),
                         d_indices, d_indices + nrows_new, //map of indices
                         d_in,                             //source
                         d_out);                           //=source[map]
          break;
        }
      case GDF_INT32:
        {
          using ColType = int32_t;

          ColType* d_in  = static_cast<ColType*>(h_cols_in[col_index]->data);
          ColType* d_out = static_cast<ColType*>(h_cols_out[col_index]->data);
          thrust::gather(rmm::exec_policy(cudaStream_t{0}),
                         d_indices, d_indices + nrows_new, //map of indices
                         d_in,                             //source
                         d_out);                           //=source[map]
          break;
        }
      case GDF_INT64:
        {
          using ColType = int64_t;

          ColType* d_in  = static_cast<ColType*>(h_cols_in[col_index]->data);
          ColType* d_out = static_cast<ColType*>(h_cols_out[col_index]->data);
          thrust::gather(rmm::exec_policy(cudaStream_t{0}),
                         d_indices, d_indices + nrows_new, //map of indices
                         d_in,                             //source
                         d_out);                           //=source[map]
          break;
        }
      case GDF_FLOAT32:
        {
          using ColType = float;

          ColType* d_in  = static_cast<ColType*>(h_cols_in[col_index]->data);
          ColType* d_out = static_cast<ColType*>(h_cols_out[col_index]->data);
          thrust::gather(rmm::exec_policy(cudaStream_t{0}),
                         d_indices, d_indices + nrows_new, //map of indices
                         d_in,                             //source
                         d_out);                           //=source[map]
          break;
        }
      case GDF_FLOAT64:
        {
          using ColType = double;

          ColType* d_in  = static_cast<ColType*>(h_cols_in[col_index]->data);
          ColType* d_out = static_cast<ColType*>(h_cols_out[col_index]->data);
          thrust::gather(rmm::exec_policy(cudaStream_t{0}),
                         d_indices, d_indices + nrows_new, //map of indices
                         d_in,                             //source
                         d_out);                           //=source[map]
          break;
        }

      default:
        assert( false );//type not handled
      }
    return;// State::True;
  }

  //copy from a set of gdf_columns:    h_cols_in
  //of size (#ncols):                  ncols
  //to another set of columns        : h_cols_out
  //by gathering via array of indices: d_indices
  //of size:                           nrows_new
  //
  void multi_gather_host(size_t ncols,  gdf_column** h_cols_in, gdf_column** h_cols_out, IndexT* d_indices, size_t nrows_new)
  {
    for(size_t col_index = 0; col_index<ncols; ++col_index)
      {
        gdf_dtype col_type = h_cols_in[col_index]->dtype;
        type_dispatcher(col_type,
                        col_index,
                        h_cols_in,
                        h_cols_out,
                        d_indices,
                        nrows_new);

        h_cols_out[col_index]->dtype = col_type;
        h_cols_out[col_index]->size = nrows_new;
        
        //TODO: h_cols_out[col_index]->valid
      }
  }

  int dtype_size(gdf_dtype col_type)
  {
    switch( col_type )
      {
      case GDF_INT8:
        {
          using ColType = int8_t;
	  
          return sizeof(ColType);
        }
      case GDF_INT16:
        {
          using ColType = int16_t;

          return sizeof(ColType);
        }
      case GDF_INT32:
        {
          using ColType = int32_t;

          return sizeof(ColType);
        }
      case GDF_INT64:
        {
          using ColType = int64_t;

          return sizeof(ColType);
        }
      case GDF_FLOAT32:
        {
          using ColType = float;

          return sizeof(ColType);
        }
      case GDF_FLOAT64:
        {
          using ColType = double;

          return sizeof(ColType);
        }

      default:
        assert( false );//type not handled
      }
      return 0;
  }

#ifdef DEBUG_
  void run_echo(size_t nrows,     //in: # rows
                gdf_column* cols, //in: host-side array of gdf_columns
                size_t ncols,     //in: # cols
                int flag_sorted,  //in: flag specifying if rows are pre-sorted (1) or not (0)
                gdf_column agg_in)//in: column to aggregate
  {
    std::cout<<"############# Echo: #############\n";
    std::cout<<"nrows: "<<nrows<<"\n";
    std::cout<<"ncols: "<<ncols<<"\n";
    std::cout<<"sorted: "<<flag_sorted<<"\n";

    std::cout<<"input cols:\n";
    for(auto i = 0; i < ncols; ++i)
      {
        switch(i)
          {
          case 0:
          case 1:
            {
              std::vector<int32_t> v(nrows);
              int32_t* p = &v[0];
              cudaMemcpy(p, cols[i].data, nrows*sizeof(int32_t), cudaMemcpyDeviceToHost);
              std::copy(v.begin(), v.end(), std::ostream_iterator<int32_t>(std::cout,","));
              std::cout<<"\n";
              break;
            }
          case 2:
            {
              std::vector<double> v(nrows);
              double* p = &v[0];
              cudaMemcpy(p, cols[i].data, nrows*sizeof(double), cudaMemcpyDeviceToHost);
              std::copy(v.begin(), v.end(), std::ostream_iterator<double>(std::cout,","));
              std::cout<<"\n";
              break;
            }
          }
      }


    std::cout<<"col to aggregate on:\n";
    std::vector<double> v(nrows);
    double* p = &v[0];
    cudaMemcpy(p, agg_in.data, nrows*sizeof(double), cudaMemcpyDeviceToHost);
    std::copy(v.begin(), v.end(), std::ostream_iterator<double>(std::cout,","));
    std::cout<<"\n";
  }
#endif
  





//apparent duplication of info between
//gdf_column array and two arrays:
//           d_cols = data slice of gdf_column array;
//           d_types = dtype slice of gdf_column array;
//but it's nevessary because the gdf_column array is host
//(even though its data slice is on device)
//
gdf_error gdf_group_by_count(size_t nrows,     //in: # rows
                             gdf_column* cols, //in: host-side array of gdf_columns
                             size_t ncols,     //in: # cols
                             int flag_sorted,  //in: flag specififying if rows are pre-sorted (1) or not (0)
                             void** d_cols,    //out: pre-allocated device-side array to be filled with gdf_column::data for each column; slicing of gdf_column array (host)
                             int* d_types,     //out: pre-allocated device-side array to be filled with gdf_colum::dtype for each column; slicing of gdf_column array (host)
                             IndexT* d_indx,      //out: device-side array of row indices after sorting
                             IndexT* d_kout,      //out: device-side array of rows after gropu-by
                             gdf_column& c_vout,  //out: aggregated column; requires shallow (trivial) copy-construction (see static_assert below);
                             size_t* new_sz,   //out: host-side # rows of d_count
                             bool flag_distinct = false)
{
  //copy H-D:
  //
  soa_col_info(cols, ncols, d_cols, d_types);

  switch( c_vout.dtype )
    {
    case GDF_INT8:
      {
        using T = char;

        T* d_vout  = static_cast<T*>(c_vout.data);
        *new_sz = multi_col_group_by_count_sort(nrows,
                                                ncols,
                                                d_cols,
                                                d_types,
                                                d_indx,
                                                d_kout,
                                                d_vout,
                                                flag_sorted,
                                                flag_distinct);
        
        break;
      }

    case GDF_INT16:
      {
        using T = short;

        T* d_vout  = static_cast<T*>(c_vout.data);
        *new_sz = multi_col_group_by_count_sort(nrows,
                                                ncols,
                                                d_cols,
                                                d_types,
                                                d_indx,
                                                d_kout,
                                                d_vout,
                                                flag_sorted,
                                                flag_distinct);
        
        break;
      }
    case GDF_INT32:
      {
        using T = int;

        T* d_vout  = static_cast<T*>(c_vout.data);
        *new_sz = multi_col_group_by_count_sort(nrows,
                                                ncols,
                                                d_cols,
                                                d_types,
                                                d_indx,
                                                d_kout,
                                                d_vout,
                                                flag_sorted,
                                                flag_distinct);
	
        break;
      }

    case GDF_INT64:
      {
        using T = long;

        T* d_vout  = static_cast<T*>(c_vout.data);
        *new_sz = multi_col_group_by_count_sort(nrows,
                                                ncols,
                                                d_cols,
                                                d_types,
                                                d_indx,
                                                d_kout,
                                                d_vout,
                                                flag_sorted,
                                                flag_distinct);
	
        break;
      }

    case GDF_FLOAT32:
      {
        using T = float;

        T* d_vout  = static_cast<T*>(c_vout.data);
        *new_sz = multi_col_group_by_count_sort(nrows,
                                                ncols,
                                                d_cols,
                                                d_types,
                                                d_indx,
                                                d_kout,
                                                d_vout,
                                                flag_sorted,
                                                flag_distinct);
	
        break;
      }

    case GDF_FLOAT64:
      {
        using T = double;

        T* d_vout  = static_cast<T*>(c_vout.data);
        *new_sz = multi_col_group_by_count_sort(nrows,
                                                ncols,
                                                d_cols,
                                                d_types,
                                                d_indx,
                                                d_kout,
                                                d_vout,
                                                flag_sorted,
                                                flag_distinct);
	
        break;
      }

    default:
      return GDF_UNSUPPORTED_DTYPE;
    }
  
  return GDF_SUCCESS;
}

//apparent duplication of info between
//gdf_column array and two arrays:
//           d_cols = data slice of gdf_column array;
//           d_types = dtype slice of gdf_column array;
//but it's necessary because the gdf_column array is host
//(even though its data slice is on device)
//
gdf_error gdf_group_by_sum(size_t nrows,     //in: # rows
                           gdf_column* cols, //in: host-side array of gdf_columns
                           size_t ncols,     //in: # cols
                           int flag_sorted,  //in: flag specififying if rows are pre-sorted (1) or not (0)
                           gdf_column& agg_in,//in: column to aggregate
                           void** d_cols,    //out: pre-allocated device-side array to be filled with gdf_column::data for each column; slicing of gdf_column array (host)
                           int* d_types,     //out: pre-allocated device-side array to be filled with gdf_colum::dtype for each column; slicing of gdf_column array (host)
                           IndexT* d_indx,      //out: device-side array of row indices after sorting
                           gdf_column& agg_p, //out: reordering of d_agg after sorting; requires shallow (trivial) copy-construction (see static_assert below);
                           IndexT* d_kout,      //out: device-side array of rows after group-by
                           gdf_column& c_vout,//out: aggregated column; requires shallow (trivial) copy-construction (see static_assert below);
                           size_t* new_sz)   //out: host-side # rows of d_count
{
  //not supported by g++-4.8:
  //
  //static_assert(std::is_trivially_copy_constructible<gdf_column>::value,
  //		"error: gdf_column must have shallow copy constructor; otherwise cannot pass output by copy.");

#ifdef DEBUG_
  run_echo(nrows,     //in: # rows
           cols, //in: host-side array of gdf_columns
           ncols,     //in: # cols
           flag_sorted,  //in: flag specififying if rows are pre-sorted (1) or not (0)
           agg_in);//in: column to aggregate
#endif

  assert( agg_in.dtype == agg_p.dtype );
  assert( agg_in.dtype == c_vout.dtype );
  
  //copy H-D:
  //
  soa_col_info(cols, ncols, d_cols, d_types);

  switch( agg_in.dtype )
    {
    case GDF_INT8:
      {
        using T = char;

        T* d_agg   = static_cast<T*>(agg_in.data);
        T* d_agg_p = static_cast<T*>(agg_p.data);
        T* d_vout  = static_cast<T*>(c_vout.data);
        *new_sz = multi_col_group_by_sum_sort(nrows,
                                              ncols,
                                              d_cols,
                                              d_types,
                                              d_agg,
                                              d_indx,
                                              d_agg_p,
                                              d_kout,
                                              d_vout,
                                              flag_sorted);
	
        break;
      }

    case GDF_INT16:
      {
        using T = short;

        T* d_agg   = static_cast<T*>(agg_in.data);
        T* d_agg_p = static_cast<T*>(agg_p.data);
        T* d_vout  = static_cast<T*>(c_vout.data);
        *new_sz = multi_col_group_by_sum_sort(nrows,
                                              ncols,
                                              d_cols,
                                              d_types,
                                              d_agg,
                                              d_indx,
                                              d_agg_p,
                                              d_kout,
                                              d_vout,
                                              flag_sorted);

        break;
      }
    case GDF_INT32:
      {
        using T = int;

        T* d_agg   = static_cast<T*>(agg_in.data);
        T* d_agg_p = static_cast<T*>(agg_p.data);
        T* d_vout  = static_cast<T*>(c_vout.data);
        *new_sz = multi_col_group_by_sum_sort(nrows,
                                              ncols,
                                              d_cols,
                                              d_types,
                                              d_agg,
                                              d_indx,
                                              d_agg_p,
                                              d_kout,
                                              d_vout,
                                              flag_sorted);
	
        break;
      }

    case GDF_INT64:
      {
        using T = long;

        T* d_agg   = static_cast<T*>(agg_in.data);
        T* d_agg_p = static_cast<T*>(agg_p.data);
        T* d_vout  = static_cast<T*>(c_vout.data);
        *new_sz = multi_col_group_by_sum_sort(nrows,
                                              ncols,
                                              d_cols,
                                              d_types,
                                              d_agg,
                                              d_indx,
                                              d_agg_p,
                                              d_kout,
                                              d_vout,
                                              flag_sorted);
	
        break;
      }

    case GDF_FLOAT32:
      {
        using T = float;

        T* d_agg   = static_cast<T*>(agg_in.data);
        T* d_agg_p = static_cast<T*>(agg_p.data);
        T* d_vout  = static_cast<T*>(c_vout.data);
        *new_sz = multi_col_group_by_sum_sort(nrows,
                                              ncols,
                                              d_cols,
                                              d_types,
                                              d_agg,
                                              d_indx,
                                              d_agg_p,
                                              d_kout,
                                              d_vout,
                                              flag_sorted);
	
        break;
      }

    case GDF_FLOAT64:
      {
        using T = double;

        T* d_agg   = static_cast<T*>(agg_in.data);
        T* d_agg_p = static_cast<T*>(agg_p.data);
        T* d_vout  = static_cast<T*>(c_vout.data);
        *new_sz = multi_col_group_by_sum_sort(nrows,
                                              ncols,
                                              d_cols,
                                              d_types,
                                              d_agg,
                                              d_indx,
                                              d_agg_p,
                                              d_kout,
                                              d_vout,
                                              flag_sorted);
	
        break;
      }

    default:
      return GDF_UNSUPPORTED_DTYPE;
    }

  return GDF_SUCCESS;
}


//apparent duplication of info between
//gdf_column array and two arrays:
//           d_cols = data slice of gdf_column array;
//           d_types = dtype slice of gdf_column array;
//but it's necessary because the gdf_column array is host
//(even though its data slice is on device)
//
gdf_error gdf_group_by_min(size_t nrows,     //in: # rows
                           gdf_column* cols, //in: host-side array of gdf_columns
                           size_t ncols,     //in: # cols
                           int flag_sorted,  //in: flag specififying if rows are pre-sorted (1) or not (0)
                           gdf_column& agg_in,//in: column to aggregate
                           void** d_cols,    //out: pre-allocated device-side array to be filled with gdf_column::data for each column; slicing of gdf_column array (host)
                           int* d_types,     //out: pre-allocated device-side array to be filled with gdf_colum::dtype for each column; slicing of gdf_column array (host)
                           IndexT* d_indx,      //out: device-side array of row indices after sorting
                           gdf_column& agg_p, //out: reordering of d_agg after sorting; requires shallow (trivial) copy-construction (see static_assert below);
                           IndexT* d_kout,      //out: device-side array of rows after gropu-by
                           gdf_column& c_vout,//out: aggregated column; requires shallow (trivial) copy-construction (see static_assert below);
                           size_t* new_sz)   //out: host-side # rows of d_count
{
  //not supported by g++-4.8:
  //
  //static_assert(std::is_trivially_copy_constructible<gdf_column>::value,
  //		"error: gdf_column must have shallow copy constructor; otherwise cannot pass output by copy.");

  assert( agg_in.dtype == agg_p.dtype );
  assert( agg_in.dtype == c_vout.dtype );
  
  //copy H-D:
  //
  soa_col_info(cols, ncols, d_cols, d_types);

  switch( agg_in.dtype )
    {
    case GDF_INT8:
      {
        using T = char;

        T* d_agg   = static_cast<T*>(agg_in.data);
        T* d_agg_p = static_cast<T*>(agg_p.data);
        T* d_vout  = static_cast<T*>(c_vout.data);
        *new_sz = multi_col_group_by_min_sort(nrows,
                                              ncols,
                                              d_cols,
                                              d_types,
                                              d_agg,
                                              d_indx,
                                              d_agg_p,
                                              d_kout,
                                              d_vout,
                                              flag_sorted);
	
        break;
      }

    case GDF_INT16:
      {
        using T = short;

        T* d_agg   = static_cast<T*>(agg_in.data);
        T* d_agg_p = static_cast<T*>(agg_p.data);
        T* d_vout  = static_cast<T*>(c_vout.data);
        *new_sz = multi_col_group_by_min_sort(nrows,
                                              ncols,
                                              d_cols,
                                              d_types,
                                              d_agg,
                                              d_indx,
                                              d_agg_p,
                                              d_kout,
                                              d_vout,
                                              flag_sorted);

        break;
      }
    case GDF_INT32:
      {
        using T = int;

        T* d_agg   = static_cast<T*>(agg_in.data);
        T* d_agg_p = static_cast<T*>(agg_p.data);
        T* d_vout  = static_cast<T*>(c_vout.data);
        *new_sz = multi_col_group_by_min_sort(nrows,
                                              ncols,
                                              d_cols,
                                              d_types,
                                              d_agg,
                                              d_indx,
                                              d_agg_p,
                                              d_kout,
                                              d_vout,
                                              flag_sorted);
	
        break;
      }

    case GDF_INT64:
      {
        using T = long;

        T* d_agg   = static_cast<T*>(agg_in.data);
        T* d_agg_p = static_cast<T*>(agg_p.data);
        T* d_vout  = static_cast<T*>(c_vout.data);
        *new_sz = multi_col_group_by_min_sort(nrows,
                                              ncols,
                                              d_cols,
                                              d_types,
                                              d_agg,
                                              d_indx,
                                              d_agg_p,
                                              d_kout,
                                              d_vout,
                                              flag_sorted);
	
        break;
      }

    case GDF_FLOAT32:
      {
        using T = float;

        T* d_agg   = static_cast<T*>(agg_in.data);
        T* d_agg_p = static_cast<T*>(agg_p.data);
        T* d_vout  = static_cast<T*>(c_vout.data);
        *new_sz = multi_col_group_by_min_sort(nrows,
                                              ncols,
                                              d_cols,
                                              d_types,
                                              d_agg,
                                              d_indx,
                                              d_agg_p,
                                              d_kout,
                                              d_vout,
                                              flag_sorted);
	
        break;
      }

    case GDF_FLOAT64:
      {
        using T = double;

        T* d_agg   = static_cast<T*>(agg_in.data);
        T* d_agg_p = static_cast<T*>(agg_p.data);
        T* d_vout  = static_cast<T*>(c_vout.data);
        *new_sz = multi_col_group_by_min_sort(nrows,
                                              ncols,
                                              d_cols,
                                              d_types,
                                              d_agg,
                                              d_indx,
                                              d_agg_p,
                                              d_kout,
                                              d_vout,
                                              flag_sorted);
	
        break;
      }

    default:
      return GDF_UNSUPPORTED_DTYPE;
    }

  return GDF_SUCCESS;
}


//apparent duplication of info between
//gdf_column array and two arrays:
//           d_cols = data slice of gdf_column array;
//           d_types = dtype slice of gdf_column array;
//but it's necessary because the gdf_column array is host
//(even though its data slice is on device)
//
gdf_error gdf_group_by_max(size_t nrows,     //in: # rows
                           gdf_column* cols, //in: host-side array of gdf_columns
                           size_t ncols,     //in: # cols
                           int flag_sorted,  //in: flag specififying if rows are pre-sorted (1) or not (0)
                           gdf_column& agg_in,//in: column to aggregate
                           void** d_cols,    //out: pre-allocated device-side array to be filled with gdf_column::data for each column; slicing of gdf_column array (host)
                           int* d_types,     //out: pre-allocated device-side array to be filled with gdf_colum::dtype for each column; slicing of gdf_column array (host)
                           IndexT* d_indx,      //out: device-side array of row indices after sorting
                           gdf_column& agg_p, //out: reordering of d_agg after sorting; requires shallow (trivial) copy-construction (see static_assert below);
                           IndexT* d_kout,      //out: device-side array of rows after gropu-by
                           gdf_column& c_vout,//out: aggregated column; requires shallow (trivial) copy-construction (see static_assert below);
                           size_t* new_sz)   //out: host-side # rows of d_count
{
  //not supported by g++-4.8:
  //
  //static_assert(std::is_trivially_copy_constructible<gdf_column>::value,
  //		"error: gdf_column must have shallow copy constructor; otherwise cannot pass output by copy.");

  assert( agg_in.dtype == agg_p.dtype );
  assert( agg_in.dtype == c_vout.dtype );
  
  //copy H-D:
  //
  soa_col_info(cols, ncols, d_cols, d_types);

  switch( agg_in.dtype )
    {
    case GDF_INT8:
      {
        using T = char;

        T* d_agg   = static_cast<T*>(agg_in.data);
        T* d_agg_p = static_cast<T*>(agg_p.data);
        T* d_vout  = static_cast<T*>(c_vout.data);
        *new_sz = multi_col_group_by_max_sort(nrows,
                                              ncols,
                                              d_cols,
                                              d_types,
                                              d_agg,
                                              d_indx,
                                              d_agg_p,
                                              d_kout,
                                              d_vout,
                                              flag_sorted);
	
        break;
      }

    case GDF_INT16:
      {
        using T = short;

        T* d_agg   = static_cast<T*>(agg_in.data);
        T* d_agg_p = static_cast<T*>(agg_p.data);
        T* d_vout  = static_cast<T*>(c_vout.data);
        *new_sz = multi_col_group_by_max_sort(nrows,
                                              ncols,
                                              d_cols,
                                              d_types,
                                              d_agg,
                                              d_indx,
                                              d_agg_p,
                                              d_kout,
                                              d_vout,
                                              flag_sorted);

        break;
      }
    case GDF_INT32:
      {
        using T = int;

        T* d_agg   = static_cast<T*>(agg_in.data);
        T* d_agg_p = static_cast<T*>(agg_p.data);
        T* d_vout  = static_cast<T*>(c_vout.data);
        *new_sz = multi_col_group_by_max_sort(nrows,
                                              ncols,
                                              d_cols,
                                              d_types,
                                              d_agg,
                                              d_indx,
                                              d_agg_p,
                                              d_kout,
                                              d_vout,
                                              flag_sorted);
	
        break;
      }

    case GDF_INT64:
      {
        using T = long;

        T* d_agg   = static_cast<T*>(agg_in.data);
        T* d_agg_p = static_cast<T*>(agg_p.data);
        T* d_vout  = static_cast<T*>(c_vout.data);
        *new_sz = multi_col_group_by_max_sort(nrows,
                                              ncols,
                                              d_cols,
                                              d_types,
                                              d_agg,
                                              d_indx,
                                              d_agg_p,
                                              d_kout,
                                              d_vout,
                                              flag_sorted);
	
        break;
      }

    case GDF_FLOAT32:
      {
        using T = float;

        T* d_agg   = static_cast<T*>(agg_in.data);
        T* d_agg_p = static_cast<T*>(agg_p.data);
        T* d_vout  = static_cast<T*>(c_vout.data);
        *new_sz = multi_col_group_by_max_sort(nrows,
                                              ncols,
                                              d_cols,
                                              d_types,
                                              d_agg,
                                              d_indx,
                                              d_agg_p,
                                              d_kout,
                                              d_vout,
                                              flag_sorted);
	
        break;
      }

    case GDF_FLOAT64:
      {
        using T = double;

        T* d_agg   = static_cast<T*>(agg_in.data);
        T* d_agg_p = static_cast<T*>(agg_p.data);
        T* d_vout  = static_cast<T*>(c_vout.data);
        *new_sz = multi_col_group_by_max_sort(nrows,
                                              ncols,
                                              d_cols,
                                              d_types,
                                              d_agg,
                                              d_indx,
                                              d_agg_p,
                                              d_kout,
                                              d_vout,
                                              flag_sorted);
	
        break;
      }

    default:
      return GDF_UNSUPPORTED_DTYPE;
    }

  return GDF_SUCCESS;
}

//apparent duplication of info between
//gdf_column array and two arrays:
//           d_cols = data slice of gdf_column array;
//           d_types = dtype slice of gdf_column array;
//but it's necessary because the gdf_column array is host
//(even though its data slice is on device)
//
gdf_error gdf_group_by_avg(size_t nrows,     //in: # rows
                           gdf_column* cols, //in: host-side array of gdf_columns
                           size_t ncols,     //in: # cols
                           int flag_sorted,  //in: flag specififying if rows are pre-sorted (1) or not (0)
                           gdf_column& agg_in,//in: column to aggregate
                           void** d_cols,    //out: pre-allocated device-side array to be filled with gdf_column::data for each column; slicing of gdf_column array (host)
                           int* d_types,     //out: pre-allocated device-side array to be filled with gdf_colum::dtype for each column; slicing of gdf_column array (host)
                           IndexT* d_indx,      //out: device-side array of row indices after sorting
                           IndexT* d_cout,      //out: device-side array of (COUNT-ed) values as a result of group-by;
                           gdf_column& agg_p, //out: reordering of d_agg after sorting; requires shallow (trivial) copy-construction (see static_assert below);
                           IndexT* d_kout,      //out: device-side array of rows after gropu-by
                           gdf_column& c_vout,//out: aggregated column; requires shallow (trivial) copy-construction (see static_assert below);
                           size_t* new_sz)   //out: host-side # rows of d_count
{
  //not supported by g++-4.8:
  //
  //static_assert(std::is_trivially_copy_constructible<gdf_column>::value,
  //		"error: gdf_column must have shallow copy constructor; otherwise cannot pass output by copy.");

  assert( agg_in.dtype == agg_p.dtype );
  assert( agg_in.dtype == c_vout.dtype );
  
  //copy H-D:
  //
  soa_col_info(cols, ncols, d_cols, d_types);

  switch( agg_in.dtype )
    {
    case GDF_INT8:
      {
        using T = char;

        T* d_agg   = static_cast<T*>(agg_in.data);
        T* d_agg_p = static_cast<T*>(agg_p.data);
        T* d_vout  = static_cast<T*>(c_vout.data);
        *new_sz = multi_col_group_by_avg_sort(nrows,
                                              ncols,
                                              d_cols,
                                              d_types,
                                              d_agg,
                                              d_indx,
                                              d_cout,
                                              d_agg_p,
                                              d_kout,
                                              d_vout,
                                              flag_sorted);
	
        break;
      }

    case GDF_INT16:
      {
        using T = short;

        T* d_agg   = static_cast<T*>(agg_in.data);
        T* d_agg_p = static_cast<T*>(agg_p.data);
        T* d_vout  = static_cast<T*>(c_vout.data);
        *new_sz = multi_col_group_by_avg_sort(nrows,
                                              ncols,
                                              d_cols,
                                              d_types,
                                              d_agg,
                                              d_indx,
                                              d_cout,
                                              d_agg_p,
                                              d_kout,
                                              d_vout,
                                              flag_sorted);

        break;
      }
    case GDF_INT32:
      {
        using T = int;

        T* d_agg   = static_cast<T*>(agg_in.data);
        T* d_agg_p = static_cast<T*>(agg_p.data);
        T* d_vout  = static_cast<T*>(c_vout.data);
        *new_sz = multi_col_group_by_avg_sort(nrows,
                                              ncols,
                                              d_cols,
                                              d_types,
                                              d_agg,
                                              d_indx,
                                              d_cout,
                                              d_agg_p,
                                              d_kout,
                                              d_vout,
                                              flag_sorted);
	
        break;
      }

    case GDF_INT64:
      {
        using T = long;

        T* d_agg   = static_cast<T*>(agg_in.data);
        T* d_agg_p = static_cast<T*>(agg_p.data);
        T* d_vout  = static_cast<T*>(c_vout.data);
        *new_sz = multi_col_group_by_avg_sort(nrows,
                                              ncols,
                                              d_cols,
                                              d_types,
                                              d_agg,
                                              d_indx,
                                              d_cout,
                                              d_agg_p,
                                              d_kout,
                                              d_vout,
                                              flag_sorted);
	
        break;
      }

    case GDF_FLOAT32:
      {
        using T = float;

        T* d_agg   = static_cast<T*>(agg_in.data);
        T* d_agg_p = static_cast<T*>(agg_p.data);
        T* d_vout  = static_cast<T*>(c_vout.data);
        *new_sz = multi_col_group_by_avg_sort(nrows,
                                              ncols,
                                              d_cols,
                                              d_types,
                                              d_agg,
                                              d_indx,
                                              d_cout,
                                              d_agg_p,
                                              d_kout,
                                              d_vout,
                                              flag_sorted);
	
        break;
      }

    case GDF_FLOAT64:
      {
        using T = double;

        T* d_agg   = static_cast<T*>(agg_in.data);
        T* d_agg_p = static_cast<T*>(agg_p.data);
        T* d_vout  = static_cast<T*>(c_vout.data);
        *new_sz = multi_col_group_by_avg_sort(nrows,
                                              ncols,
                                              d_cols,
                                              d_types,
                                              d_agg,
                                              d_indx,
                                              d_cout,
                                              d_agg_p,
                                              d_kout,
                                              d_vout,
                                              flag_sorted);
	
        break;
      }

    default:
      return GDF_UNSUPPORTED_DTYPE;
    }

  return GDF_SUCCESS;
}

gdf_error gdf_group_by_single(int ncols,                    // # columns
                              gdf_column** cols,            //input cols
                              gdf_column* col_agg,          //column to aggregate on
                              gdf_column* out_col_indices,  //if not null return indices of re-ordered rows
                              gdf_column** out_col_values,  //if not null return the grouped-by columns
                                                            //(multi-gather based on indices, which are needed anyway)
                              gdf_column* out_col_agg,      //aggregation result
                              gdf_context* ctxt,            //struct with additional info: bool is_sorted, flag_sort_or_hash, bool flag_count_distinct
                              gdf_agg_op op)                //aggregation operation
{
  CUDA_TRY(cudaDeviceSynchronize());
  
  if((0 == ncols)
     || (nullptr == cols)
     || (nullptr == col_agg)
     || (nullptr == out_col_agg)
     || (nullptr == ctxt))
  {
    return GDF_DATASET_EMPTY;
  }
  for (int i = 0; i < ncols; ++i) {
	GDF_REQUIRE(!cols[i]->valid || !cols[i]->null_count, GDF_VALIDITY_UNSUPPORTED);
  }
  GDF_REQUIRE(!col_agg->valid || !col_agg->null_count, GDF_VALIDITY_UNSUPPORTED);

  // If there are no rows in the input, set the output rows to 0 
  // and return immediately with success
  if( (0 == cols[0]->size )
      || (0 == col_agg->size))
  {
    if( (nullptr != out_col_agg) ){
      out_col_agg->size = 0;
    }
    if(nullptr != out_col_indices ) {
        out_col_indices->size = 0;
    }

    for(int col = 0; col < ncols; ++col){
      if(nullptr != out_col_values){
        if( nullptr != out_col_values[col] ){
          out_col_values[col]->size = 0;
        }
      }
    }
    return GDF_SUCCESS;
  }

  gdf_error gdf_error_code{GDF_SUCCESS};
  
  PUSH_RANGE("LIBGDF_GROUPBY", GROUPBY_COLOR);
  
  if( ctxt->flag_method == GDF_SORT )
    {
      std::vector<gdf_column> v_cols(ncols);
      for(auto i = 0; i < ncols; ++i)
        {
          v_cols[i] = *(cols[i]);
        }
      
      gdf_column* h_columns = &v_cols[0];
      size_t nrows = h_columns[0].size;

      size_t n_group = 0;

      rmm::device_vector<IndexT> d_indx;//allocate only if necessary (see below)
      rmm::device_vector<void*> d_cols(ncols, nullptr);
      rmm::device_vector<int>   d_types(ncols, 0);
  
      void** d_col_data = d_cols.data().get();
      int* d_col_types = d_types.data().get();

      IndexT* ptr_d_indx = nullptr;
      if( out_col_indices )
        ptr_d_indx = static_cast<IndexT*>(out_col_indices->data);
      else
        {
          d_indx.resize(nrows);
          ptr_d_indx = d_indx.data().get();
        }

      rmm::device_vector<IndexT> d_sort(nrows, 0);
      IndexT* ptr_d_sort = d_sort.data().get();
      
      gdf_column c_agg_p;
      c_agg_p.dtype = col_agg->dtype;
      c_agg_p.size = nrows;
      rmm::device_vector<char> d_agg_p(nrows * dtype_size(c_agg_p.dtype));//purpose: avoids a switch-case on type;
      c_agg_p.data = d_agg_p.data().get();

      switch( op )
        {
        case GDF_SUM:
          gdf_group_by_sum(nrows,
                           h_columns,
                           static_cast<size_t>(ncols),
                           ctxt->flag_sorted,
                           *col_agg,
                           d_col_data, //allocated
                           d_col_types,//allocated
                           ptr_d_sort, //allocated
                           c_agg_p,    //allocated
                           ptr_d_indx, //allocated (or, passed in)
                           *out_col_agg,
                           &n_group);
          break;
          
        case GDF_MIN:
          gdf_group_by_min(nrows,
                           h_columns,
                           static_cast<size_t>(ncols),
                           ctxt->flag_sorted,
                           *col_agg,
                           d_col_data, //allocated
                           d_col_types,//allocated
                           ptr_d_sort, //allocated
                           c_agg_p,    //allocated
                           ptr_d_indx, //allocated (or, passed in)
                           *out_col_agg,
                           &n_group);
          break;

        case GDF_MAX:
          gdf_group_by_max(nrows,
                           h_columns,
                           static_cast<size_t>(ncols),
                           ctxt->flag_sorted,
                           *col_agg,
                           d_col_data, //allocated
                           d_col_types,//allocated
                           ptr_d_sort, //allocated
                           c_agg_p,    //allocated
                           ptr_d_indx, //allocated (or, passed in)
                           *out_col_agg,
                           &n_group);
          break;

        case GDF_AVG:
          {
            rmm::device_vector<IndexT> d_cout(nrows, 0);
            IndexT* ptr_d_cout = d_cout.data().get();
            
            gdf_group_by_avg(nrows,
                             h_columns,
                             static_cast<size_t>(ncols),
                             ctxt->flag_sorted,
                             *col_agg,
                             d_col_data, //allocated
                             d_col_types,//allocated
                             ptr_d_sort, //allocated
                             ptr_d_cout, //allocated
                             c_agg_p,    //allocated
                             ptr_d_indx, //allocated (or, passed in)
                             *out_col_agg,
                             &n_group);
          }
          break;
        case GDF_COUNT_DISTINCT:
          {
            assert( out_col_agg );
            assert( out_col_agg->size >= 1);

            gdf_group_by_count(nrows,
                               h_columns,
                               static_cast<size_t>(ncols),
                               ctxt->flag_sorted,
                               d_col_data, //allocated
                               d_col_types,//allocated
                               ptr_d_sort, //allocated
                               ptr_d_indx, //allocated (or, passed in)
                               *out_col_agg, //passed in
                               &n_group,
                               true);
            
          }
          break;
        case GDF_COUNT:
          {
            assert( out_col_agg );

            gdf_group_by_count(nrows,
                               h_columns,
                               static_cast<size_t>(ncols),
                               ctxt->flag_sorted,
                               d_col_data, //allocated
                               d_col_types,//allocated
                               ptr_d_sort, //allocated
                               ptr_d_indx, //allocated (or, passed in)
                               *out_col_agg, //passed in
                               &n_group);
            
          }
          break;
        default: // To eliminate error for unhandled enumerant N_GDF_AGG_OPS
          gdf_error_code = GDF_INVALID_API_CALL;
        }

      if( out_col_values )
        {
          multi_gather_host(ncols, cols, out_col_values, ptr_d_indx, n_group);
        }

      out_col_agg->size = n_group;
      if( out_col_indices )
        out_col_indices->size = n_group;

      //TODO: out_<col>->valid = ?????
    }
  else if( ctxt->flag_method == GDF_HASH )
    {

      bool sort_result = false;

      if(1 == ctxt->flag_sort_result){
        sort_result = true;
      }

      switch(op)
      {
        case GDF_MAX:
          {
            gdf_error_code = gdf_group_by_hash<max_op>(ncols,
                                             cols,
                                             col_agg,
                                             out_col_values,
                                             out_col_agg,
                                             sort_result);
            break;
          }
        case GDF_MIN:
          {
            gdf_error_code = gdf_group_by_hash<min_op>(ncols,
                                             cols,
                                             col_agg,
                                             out_col_values,
                                             out_col_agg,
                                             sort_result);
            break;
          }
        case GDF_SUM:
          {
            gdf_error_code = gdf_group_by_hash<sum_op>(ncols,
                                             cols,
                                             col_agg,
                                             out_col_values,
                                             out_col_agg,
                                             sort_result);
            break;
          }
        case GDF_COUNT:
          {
            gdf_error_code = gdf_group_by_hash<count_op>(ncols,
                                               cols,
                                               col_agg,
                                               out_col_values,
                                               out_col_agg,
                                               sort_result);
            break;
          }
        case GDF_AVG:
          {
            gdf_error_code = gdf_group_by_hash_avg(ncols,
                                         cols,
                                         col_agg,
                                         out_col_values,
                                         out_col_agg);
            break;
          }
        default:
          std::cerr << "Unsupported aggregation method for hash-based groupby." << std::endl;
          gdf_error_code = GDF_UNSUPPORTED_METHOD;
      }
    }
  else
    {
      gdf_error_code = GDF_UNSUPPORTED_METHOD;
    }

  POP_RANGE();
  
  return gdf_error_code;
}
=======
>>>>>>> 41dddfca
}//end unknown namespace

//apparent duplication of info between
//gdf_column array and two arrays:
//           d_cols = data slice of gdf_column array;
//           d_types = dtype slice of gdf_column array;
//but it's nevessary because the gdf_column array is host
//(even though its data slice is on device)
//
gdf_error gdf_order_by(size_t nrows,     //in: # rows
                       gdf_column* cols, //in: host-side array of gdf_columns
                       size_t ncols,     //in: # cols
                       void** d_cols,    //out: pre-allocated device-side array to be filled with gdf_column::data for each column; slicing of gdf_column array (host)
                       int* d_types,     //out: pre-allocated device-side array to be filled with gdf_colum::dtype for each column; slicing of gdf_column array (host)
                       size_t* d_indx)   //out: device-side array of re-rdered row indices
{
  //copy H-D:
  //
  GDF_REQUIRE(!cols->valid || !cols->null_count, GDF_VALIDITY_UNSUPPORTED);
  soa_col_info(cols, ncols, d_cols, d_types);
  
  multi_col_order_by(nrows,
                     ncols,
                     d_cols,
                     d_types,
                     d_indx);
  
  return GDF_SUCCESS;
}

//apparent duplication of info between
//gdf_column array and two arrays:
//           d_cols = data slice of gdf_column array;
//           d_types = dtype slice of gdf_column array;
//but it's nevessary because the gdf_column array is host
//(even though its data slice is on device)
//
gdf_error gdf_filter(size_t nrows,     //in: # rows
                     gdf_column* cols, //in: host-side array of gdf_columns
                     size_t ncols,     //in: # cols
                     void** d_cols,    //out: pre-allocated device-side array to be filled with gdf_column::data for each column; slicing of gdf_column array (host)
                     int* d_types,     //out: pre-allocated device-side array to be filled with gdf_colum::dtype for each column; slicing of gdf_column array (host)
                     void** d_vals,    //in: device-side array of values to filter against (type-erased)
                     size_t* d_indx,   //out: device-side array of row indices that remain after filtering
                     size_t* new_sz)   //out: host-side # rows that remain after filtering
{
  //copy H-D:
  //
  GDF_REQUIRE(!cols->valid || !cols->null_count, GDF_VALIDITY_UNSUPPORTED);
  soa_col_info(cols, ncols, d_cols, d_types);

  *new_sz = multi_col_filter(nrows,
                             ncols,
                             d_cols,
                             d_types,
                             d_vals,
                             d_indx);

  
  return GDF_SUCCESS;
}
<|MERGE_RESOLUTION|>--- conflicted
+++ resolved
@@ -36,1325 +36,7 @@
   }
 
 
-<<<<<<< HEAD
-  void type_dispatcher(gdf_dtype col_type,
-                       int col_index,
-                       gdf_column** h_cols_in,
-                       gdf_column** h_cols_out,
-                       IndexT* d_indices,
-                       size_t nrows_new)
-  {
 
-    switch( col_type )
-      {
-      case GDF_INT8:
-        {
-          using ColType = int8_t;
-
-          ColType* d_in  = static_cast<ColType*>(h_cols_in[col_index]->data);//pointer semantics (2)
-          ColType* d_out = static_cast<ColType*>(h_cols_out[col_index]->data);
-          thrust::gather(rmm::exec_policy(cudaStream_t{0}),
-                         d_indices, d_indices + nrows_new, //map of indices
-                         d_in,                             //source
-                         d_out);                           //=source[map]
-          break;
-        }
-      case GDF_INT16:
-        {
-          using ColType = int16_t;
-
-          ColType* d_in  = static_cast<ColType*>(h_cols_in[col_index]->data);
-          ColType* d_out = static_cast<ColType*>(h_cols_out[col_index]->data);
-          thrust::gather(rmm::exec_policy(cudaStream_t{0}),
-                         d_indices, d_indices + nrows_new, //map of indices
-                         d_in,                             //source
-                         d_out);                           //=source[map]
-          break;
-        }
-      case GDF_INT32:
-        {
-          using ColType = int32_t;
-
-          ColType* d_in  = static_cast<ColType*>(h_cols_in[col_index]->data);
-          ColType* d_out = static_cast<ColType*>(h_cols_out[col_index]->data);
-          thrust::gather(rmm::exec_policy(cudaStream_t{0}),
-                         d_indices, d_indices + nrows_new, //map of indices
-                         d_in,                             //source
-                         d_out);                           //=source[map]
-          break;
-        }
-      case GDF_INT64:
-        {
-          using ColType = int64_t;
-
-          ColType* d_in  = static_cast<ColType*>(h_cols_in[col_index]->data);
-          ColType* d_out = static_cast<ColType*>(h_cols_out[col_index]->data);
-          thrust::gather(rmm::exec_policy(cudaStream_t{0}),
-                         d_indices, d_indices + nrows_new, //map of indices
-                         d_in,                             //source
-                         d_out);                           //=source[map]
-          break;
-        }
-      case GDF_FLOAT32:
-        {
-          using ColType = float;
-
-          ColType* d_in  = static_cast<ColType*>(h_cols_in[col_index]->data);
-          ColType* d_out = static_cast<ColType*>(h_cols_out[col_index]->data);
-          thrust::gather(rmm::exec_policy(cudaStream_t{0}),
-                         d_indices, d_indices + nrows_new, //map of indices
-                         d_in,                             //source
-                         d_out);                           //=source[map]
-          break;
-        }
-      case GDF_FLOAT64:
-        {
-          using ColType = double;
-
-          ColType* d_in  = static_cast<ColType*>(h_cols_in[col_index]->data);
-          ColType* d_out = static_cast<ColType*>(h_cols_out[col_index]->data);
-          thrust::gather(rmm::exec_policy(cudaStream_t{0}),
-                         d_indices, d_indices + nrows_new, //map of indices
-                         d_in,                             //source
-                         d_out);                           //=source[map]
-          break;
-        }
-
-      default:
-        assert( false );//type not handled
-      }
-    return;// State::True;
-  }
-
-  //copy from a set of gdf_columns:    h_cols_in
-  //of size (#ncols):                  ncols
-  //to another set of columns        : h_cols_out
-  //by gathering via array of indices: d_indices
-  //of size:                           nrows_new
-  //
-  void multi_gather_host(size_t ncols,  gdf_column** h_cols_in, gdf_column** h_cols_out, IndexT* d_indices, size_t nrows_new)
-  {
-    for(size_t col_index = 0; col_index<ncols; ++col_index)
-      {
-        gdf_dtype col_type = h_cols_in[col_index]->dtype;
-        type_dispatcher(col_type,
-                        col_index,
-                        h_cols_in,
-                        h_cols_out,
-                        d_indices,
-                        nrows_new);
-
-        h_cols_out[col_index]->dtype = col_type;
-        h_cols_out[col_index]->size = nrows_new;
-        
-        //TODO: h_cols_out[col_index]->valid
-      }
-  }
-
-  int dtype_size(gdf_dtype col_type)
-  {
-    switch( col_type )
-      {
-      case GDF_INT8:
-        {
-          using ColType = int8_t;
-	  
-          return sizeof(ColType);
-        }
-      case GDF_INT16:
-        {
-          using ColType = int16_t;
-
-          return sizeof(ColType);
-        }
-      case GDF_INT32:
-        {
-          using ColType = int32_t;
-
-          return sizeof(ColType);
-        }
-      case GDF_INT64:
-        {
-          using ColType = int64_t;
-
-          return sizeof(ColType);
-        }
-      case GDF_FLOAT32:
-        {
-          using ColType = float;
-
-          return sizeof(ColType);
-        }
-      case GDF_FLOAT64:
-        {
-          using ColType = double;
-
-          return sizeof(ColType);
-        }
-
-      default:
-        assert( false );//type not handled
-      }
-      return 0;
-  }
-
-#ifdef DEBUG_
-  void run_echo(size_t nrows,     //in: # rows
-                gdf_column* cols, //in: host-side array of gdf_columns
-                size_t ncols,     //in: # cols
-                int flag_sorted,  //in: flag specifying if rows are pre-sorted (1) or not (0)
-                gdf_column agg_in)//in: column to aggregate
-  {
-    std::cout<<"############# Echo: #############\n";
-    std::cout<<"nrows: "<<nrows<<"\n";
-    std::cout<<"ncols: "<<ncols<<"\n";
-    std::cout<<"sorted: "<<flag_sorted<<"\n";
-
-    std::cout<<"input cols:\n";
-    for(auto i = 0; i < ncols; ++i)
-      {
-        switch(i)
-          {
-          case 0:
-          case 1:
-            {
-              std::vector<int32_t> v(nrows);
-              int32_t* p = &v[0];
-              cudaMemcpy(p, cols[i].data, nrows*sizeof(int32_t), cudaMemcpyDeviceToHost);
-              std::copy(v.begin(), v.end(), std::ostream_iterator<int32_t>(std::cout,","));
-              std::cout<<"\n";
-              break;
-            }
-          case 2:
-            {
-              std::vector<double> v(nrows);
-              double* p = &v[0];
-              cudaMemcpy(p, cols[i].data, nrows*sizeof(double), cudaMemcpyDeviceToHost);
-              std::copy(v.begin(), v.end(), std::ostream_iterator<double>(std::cout,","));
-              std::cout<<"\n";
-              break;
-            }
-          }
-      }
-
-
-    std::cout<<"col to aggregate on:\n";
-    std::vector<double> v(nrows);
-    double* p = &v[0];
-    cudaMemcpy(p, agg_in.data, nrows*sizeof(double), cudaMemcpyDeviceToHost);
-    std::copy(v.begin(), v.end(), std::ostream_iterator<double>(std::cout,","));
-    std::cout<<"\n";
-  }
-#endif
-  
-
-
-
-
-
-//apparent duplication of info between
-//gdf_column array and two arrays:
-//           d_cols = data slice of gdf_column array;
-//           d_types = dtype slice of gdf_column array;
-//but it's nevessary because the gdf_column array is host
-//(even though its data slice is on device)
-//
-gdf_error gdf_group_by_count(size_t nrows,     //in: # rows
-                             gdf_column* cols, //in: host-side array of gdf_columns
-                             size_t ncols,     //in: # cols
-                             int flag_sorted,  //in: flag specififying if rows are pre-sorted (1) or not (0)
-                             void** d_cols,    //out: pre-allocated device-side array to be filled with gdf_column::data for each column; slicing of gdf_column array (host)
-                             int* d_types,     //out: pre-allocated device-side array to be filled with gdf_colum::dtype for each column; slicing of gdf_column array (host)
-                             IndexT* d_indx,      //out: device-side array of row indices after sorting
-                             IndexT* d_kout,      //out: device-side array of rows after gropu-by
-                             gdf_column& c_vout,  //out: aggregated column; requires shallow (trivial) copy-construction (see static_assert below);
-                             size_t* new_sz,   //out: host-side # rows of d_count
-                             bool flag_distinct = false)
-{
-  //copy H-D:
-  //
-  soa_col_info(cols, ncols, d_cols, d_types);
-
-  switch( c_vout.dtype )
-    {
-    case GDF_INT8:
-      {
-        using T = char;
-
-        T* d_vout  = static_cast<T*>(c_vout.data);
-        *new_sz = multi_col_group_by_count_sort(nrows,
-                                                ncols,
-                                                d_cols,
-                                                d_types,
-                                                d_indx,
-                                                d_kout,
-                                                d_vout,
-                                                flag_sorted,
-                                                flag_distinct);
-        
-        break;
-      }
-
-    case GDF_INT16:
-      {
-        using T = short;
-
-        T* d_vout  = static_cast<T*>(c_vout.data);
-        *new_sz = multi_col_group_by_count_sort(nrows,
-                                                ncols,
-                                                d_cols,
-                                                d_types,
-                                                d_indx,
-                                                d_kout,
-                                                d_vout,
-                                                flag_sorted,
-                                                flag_distinct);
-        
-        break;
-      }
-    case GDF_INT32:
-      {
-        using T = int;
-
-        T* d_vout  = static_cast<T*>(c_vout.data);
-        *new_sz = multi_col_group_by_count_sort(nrows,
-                                                ncols,
-                                                d_cols,
-                                                d_types,
-                                                d_indx,
-                                                d_kout,
-                                                d_vout,
-                                                flag_sorted,
-                                                flag_distinct);
-	
-        break;
-      }
-
-    case GDF_INT64:
-      {
-        using T = long;
-
-        T* d_vout  = static_cast<T*>(c_vout.data);
-        *new_sz = multi_col_group_by_count_sort(nrows,
-                                                ncols,
-                                                d_cols,
-                                                d_types,
-                                                d_indx,
-                                                d_kout,
-                                                d_vout,
-                                                flag_sorted,
-                                                flag_distinct);
-	
-        break;
-      }
-
-    case GDF_FLOAT32:
-      {
-        using T = float;
-
-        T* d_vout  = static_cast<T*>(c_vout.data);
-        *new_sz = multi_col_group_by_count_sort(nrows,
-                                                ncols,
-                                                d_cols,
-                                                d_types,
-                                                d_indx,
-                                                d_kout,
-                                                d_vout,
-                                                flag_sorted,
-                                                flag_distinct);
-	
-        break;
-      }
-
-    case GDF_FLOAT64:
-      {
-        using T = double;
-
-        T* d_vout  = static_cast<T*>(c_vout.data);
-        *new_sz = multi_col_group_by_count_sort(nrows,
-                                                ncols,
-                                                d_cols,
-                                                d_types,
-                                                d_indx,
-                                                d_kout,
-                                                d_vout,
-                                                flag_sorted,
-                                                flag_distinct);
-	
-        break;
-      }
-
-    default:
-      return GDF_UNSUPPORTED_DTYPE;
-    }
-  
-  return GDF_SUCCESS;
-}
-
-//apparent duplication of info between
-//gdf_column array and two arrays:
-//           d_cols = data slice of gdf_column array;
-//           d_types = dtype slice of gdf_column array;
-//but it's necessary because the gdf_column array is host
-//(even though its data slice is on device)
-//
-gdf_error gdf_group_by_sum(size_t nrows,     //in: # rows
-                           gdf_column* cols, //in: host-side array of gdf_columns
-                           size_t ncols,     //in: # cols
-                           int flag_sorted,  //in: flag specififying if rows are pre-sorted (1) or not (0)
-                           gdf_column& agg_in,//in: column to aggregate
-                           void** d_cols,    //out: pre-allocated device-side array to be filled with gdf_column::data for each column; slicing of gdf_column array (host)
-                           int* d_types,     //out: pre-allocated device-side array to be filled with gdf_colum::dtype for each column; slicing of gdf_column array (host)
-                           IndexT* d_indx,      //out: device-side array of row indices after sorting
-                           gdf_column& agg_p, //out: reordering of d_agg after sorting; requires shallow (trivial) copy-construction (see static_assert below);
-                           IndexT* d_kout,      //out: device-side array of rows after group-by
-                           gdf_column& c_vout,//out: aggregated column; requires shallow (trivial) copy-construction (see static_assert below);
-                           size_t* new_sz)   //out: host-side # rows of d_count
-{
-  //not supported by g++-4.8:
-  //
-  //static_assert(std::is_trivially_copy_constructible<gdf_column>::value,
-  //		"error: gdf_column must have shallow copy constructor; otherwise cannot pass output by copy.");
-
-#ifdef DEBUG_
-  run_echo(nrows,     //in: # rows
-           cols, //in: host-side array of gdf_columns
-           ncols,     //in: # cols
-           flag_sorted,  //in: flag specififying if rows are pre-sorted (1) or not (0)
-           agg_in);//in: column to aggregate
-#endif
-
-  assert( agg_in.dtype == agg_p.dtype );
-  assert( agg_in.dtype == c_vout.dtype );
-  
-  //copy H-D:
-  //
-  soa_col_info(cols, ncols, d_cols, d_types);
-
-  switch( agg_in.dtype )
-    {
-    case GDF_INT8:
-      {
-        using T = char;
-
-        T* d_agg   = static_cast<T*>(agg_in.data);
-        T* d_agg_p = static_cast<T*>(agg_p.data);
-        T* d_vout  = static_cast<T*>(c_vout.data);
-        *new_sz = multi_col_group_by_sum_sort(nrows,
-                                              ncols,
-                                              d_cols,
-                                              d_types,
-                                              d_agg,
-                                              d_indx,
-                                              d_agg_p,
-                                              d_kout,
-                                              d_vout,
-                                              flag_sorted);
-	
-        break;
-      }
-
-    case GDF_INT16:
-      {
-        using T = short;
-
-        T* d_agg   = static_cast<T*>(agg_in.data);
-        T* d_agg_p = static_cast<T*>(agg_p.data);
-        T* d_vout  = static_cast<T*>(c_vout.data);
-        *new_sz = multi_col_group_by_sum_sort(nrows,
-                                              ncols,
-                                              d_cols,
-                                              d_types,
-                                              d_agg,
-                                              d_indx,
-                                              d_agg_p,
-                                              d_kout,
-                                              d_vout,
-                                              flag_sorted);
-
-        break;
-      }
-    case GDF_INT32:
-      {
-        using T = int;
-
-        T* d_agg   = static_cast<T*>(agg_in.data);
-        T* d_agg_p = static_cast<T*>(agg_p.data);
-        T* d_vout  = static_cast<T*>(c_vout.data);
-        *new_sz = multi_col_group_by_sum_sort(nrows,
-                                              ncols,
-                                              d_cols,
-                                              d_types,
-                                              d_agg,
-                                              d_indx,
-                                              d_agg_p,
-                                              d_kout,
-                                              d_vout,
-                                              flag_sorted);
-	
-        break;
-      }
-
-    case GDF_INT64:
-      {
-        using T = long;
-
-        T* d_agg   = static_cast<T*>(agg_in.data);
-        T* d_agg_p = static_cast<T*>(agg_p.data);
-        T* d_vout  = static_cast<T*>(c_vout.data);
-        *new_sz = multi_col_group_by_sum_sort(nrows,
-                                              ncols,
-                                              d_cols,
-                                              d_types,
-                                              d_agg,
-                                              d_indx,
-                                              d_agg_p,
-                                              d_kout,
-                                              d_vout,
-                                              flag_sorted);
-	
-        break;
-      }
-
-    case GDF_FLOAT32:
-      {
-        using T = float;
-
-        T* d_agg   = static_cast<T*>(agg_in.data);
-        T* d_agg_p = static_cast<T*>(agg_p.data);
-        T* d_vout  = static_cast<T*>(c_vout.data);
-        *new_sz = multi_col_group_by_sum_sort(nrows,
-                                              ncols,
-                                              d_cols,
-                                              d_types,
-                                              d_agg,
-                                              d_indx,
-                                              d_agg_p,
-                                              d_kout,
-                                              d_vout,
-                                              flag_sorted);
-	
-        break;
-      }
-
-    case GDF_FLOAT64:
-      {
-        using T = double;
-
-        T* d_agg   = static_cast<T*>(agg_in.data);
-        T* d_agg_p = static_cast<T*>(agg_p.data);
-        T* d_vout  = static_cast<T*>(c_vout.data);
-        *new_sz = multi_col_group_by_sum_sort(nrows,
-                                              ncols,
-                                              d_cols,
-                                              d_types,
-                                              d_agg,
-                                              d_indx,
-                                              d_agg_p,
-                                              d_kout,
-                                              d_vout,
-                                              flag_sorted);
-	
-        break;
-      }
-
-    default:
-      return GDF_UNSUPPORTED_DTYPE;
-    }
-
-  return GDF_SUCCESS;
-}
-
-
-//apparent duplication of info between
-//gdf_column array and two arrays:
-//           d_cols = data slice of gdf_column array;
-//           d_types = dtype slice of gdf_column array;
-//but it's necessary because the gdf_column array is host
-//(even though its data slice is on device)
-//
-gdf_error gdf_group_by_min(size_t nrows,     //in: # rows
-                           gdf_column* cols, //in: host-side array of gdf_columns
-                           size_t ncols,     //in: # cols
-                           int flag_sorted,  //in: flag specififying if rows are pre-sorted (1) or not (0)
-                           gdf_column& agg_in,//in: column to aggregate
-                           void** d_cols,    //out: pre-allocated device-side array to be filled with gdf_column::data for each column; slicing of gdf_column array (host)
-                           int* d_types,     //out: pre-allocated device-side array to be filled with gdf_colum::dtype for each column; slicing of gdf_column array (host)
-                           IndexT* d_indx,      //out: device-side array of row indices after sorting
-                           gdf_column& agg_p, //out: reordering of d_agg after sorting; requires shallow (trivial) copy-construction (see static_assert below);
-                           IndexT* d_kout,      //out: device-side array of rows after gropu-by
-                           gdf_column& c_vout,//out: aggregated column; requires shallow (trivial) copy-construction (see static_assert below);
-                           size_t* new_sz)   //out: host-side # rows of d_count
-{
-  //not supported by g++-4.8:
-  //
-  //static_assert(std::is_trivially_copy_constructible<gdf_column>::value,
-  //		"error: gdf_column must have shallow copy constructor; otherwise cannot pass output by copy.");
-
-  assert( agg_in.dtype == agg_p.dtype );
-  assert( agg_in.dtype == c_vout.dtype );
-  
-  //copy H-D:
-  //
-  soa_col_info(cols, ncols, d_cols, d_types);
-
-  switch( agg_in.dtype )
-    {
-    case GDF_INT8:
-      {
-        using T = char;
-
-        T* d_agg   = static_cast<T*>(agg_in.data);
-        T* d_agg_p = static_cast<T*>(agg_p.data);
-        T* d_vout  = static_cast<T*>(c_vout.data);
-        *new_sz = multi_col_group_by_min_sort(nrows,
-                                              ncols,
-                                              d_cols,
-                                              d_types,
-                                              d_agg,
-                                              d_indx,
-                                              d_agg_p,
-                                              d_kout,
-                                              d_vout,
-                                              flag_sorted);
-	
-        break;
-      }
-
-    case GDF_INT16:
-      {
-        using T = short;
-
-        T* d_agg   = static_cast<T*>(agg_in.data);
-        T* d_agg_p = static_cast<T*>(agg_p.data);
-        T* d_vout  = static_cast<T*>(c_vout.data);
-        *new_sz = multi_col_group_by_min_sort(nrows,
-                                              ncols,
-                                              d_cols,
-                                              d_types,
-                                              d_agg,
-                                              d_indx,
-                                              d_agg_p,
-                                              d_kout,
-                                              d_vout,
-                                              flag_sorted);
-
-        break;
-      }
-    case GDF_INT32:
-      {
-        using T = int;
-
-        T* d_agg   = static_cast<T*>(agg_in.data);
-        T* d_agg_p = static_cast<T*>(agg_p.data);
-        T* d_vout  = static_cast<T*>(c_vout.data);
-        *new_sz = multi_col_group_by_min_sort(nrows,
-                                              ncols,
-                                              d_cols,
-                                              d_types,
-                                              d_agg,
-                                              d_indx,
-                                              d_agg_p,
-                                              d_kout,
-                                              d_vout,
-                                              flag_sorted);
-	
-        break;
-      }
-
-    case GDF_INT64:
-      {
-        using T = long;
-
-        T* d_agg   = static_cast<T*>(agg_in.data);
-        T* d_agg_p = static_cast<T*>(agg_p.data);
-        T* d_vout  = static_cast<T*>(c_vout.data);
-        *new_sz = multi_col_group_by_min_sort(nrows,
-                                              ncols,
-                                              d_cols,
-                                              d_types,
-                                              d_agg,
-                                              d_indx,
-                                              d_agg_p,
-                                              d_kout,
-                                              d_vout,
-                                              flag_sorted);
-	
-        break;
-      }
-
-    case GDF_FLOAT32:
-      {
-        using T = float;
-
-        T* d_agg   = static_cast<T*>(agg_in.data);
-        T* d_agg_p = static_cast<T*>(agg_p.data);
-        T* d_vout  = static_cast<T*>(c_vout.data);
-        *new_sz = multi_col_group_by_min_sort(nrows,
-                                              ncols,
-                                              d_cols,
-                                              d_types,
-                                              d_agg,
-                                              d_indx,
-                                              d_agg_p,
-                                              d_kout,
-                                              d_vout,
-                                              flag_sorted);
-	
-        break;
-      }
-
-    case GDF_FLOAT64:
-      {
-        using T = double;
-
-        T* d_agg   = static_cast<T*>(agg_in.data);
-        T* d_agg_p = static_cast<T*>(agg_p.data);
-        T* d_vout  = static_cast<T*>(c_vout.data);
-        *new_sz = multi_col_group_by_min_sort(nrows,
-                                              ncols,
-                                              d_cols,
-                                              d_types,
-                                              d_agg,
-                                              d_indx,
-                                              d_agg_p,
-                                              d_kout,
-                                              d_vout,
-                                              flag_sorted);
-	
-        break;
-      }
-
-    default:
-      return GDF_UNSUPPORTED_DTYPE;
-    }
-
-  return GDF_SUCCESS;
-}
-
-
-//apparent duplication of info between
-//gdf_column array and two arrays:
-//           d_cols = data slice of gdf_column array;
-//           d_types = dtype slice of gdf_column array;
-//but it's necessary because the gdf_column array is host
-//(even though its data slice is on device)
-//
-gdf_error gdf_group_by_max(size_t nrows,     //in: # rows
-                           gdf_column* cols, //in: host-side array of gdf_columns
-                           size_t ncols,     //in: # cols
-                           int flag_sorted,  //in: flag specififying if rows are pre-sorted (1) or not (0)
-                           gdf_column& agg_in,//in: column to aggregate
-                           void** d_cols,    //out: pre-allocated device-side array to be filled with gdf_column::data for each column; slicing of gdf_column array (host)
-                           int* d_types,     //out: pre-allocated device-side array to be filled with gdf_colum::dtype for each column; slicing of gdf_column array (host)
-                           IndexT* d_indx,      //out: device-side array of row indices after sorting
-                           gdf_column& agg_p, //out: reordering of d_agg after sorting; requires shallow (trivial) copy-construction (see static_assert below);
-                           IndexT* d_kout,      //out: device-side array of rows after gropu-by
-                           gdf_column& c_vout,//out: aggregated column; requires shallow (trivial) copy-construction (see static_assert below);
-                           size_t* new_sz)   //out: host-side # rows of d_count
-{
-  //not supported by g++-4.8:
-  //
-  //static_assert(std::is_trivially_copy_constructible<gdf_column>::value,
-  //		"error: gdf_column must have shallow copy constructor; otherwise cannot pass output by copy.");
-
-  assert( agg_in.dtype == agg_p.dtype );
-  assert( agg_in.dtype == c_vout.dtype );
-  
-  //copy H-D:
-  //
-  soa_col_info(cols, ncols, d_cols, d_types);
-
-  switch( agg_in.dtype )
-    {
-    case GDF_INT8:
-      {
-        using T = char;
-
-        T* d_agg   = static_cast<T*>(agg_in.data);
-        T* d_agg_p = static_cast<T*>(agg_p.data);
-        T* d_vout  = static_cast<T*>(c_vout.data);
-        *new_sz = multi_col_group_by_max_sort(nrows,
-                                              ncols,
-                                              d_cols,
-                                              d_types,
-                                              d_agg,
-                                              d_indx,
-                                              d_agg_p,
-                                              d_kout,
-                                              d_vout,
-                                              flag_sorted);
-	
-        break;
-      }
-
-    case GDF_INT16:
-      {
-        using T = short;
-
-        T* d_agg   = static_cast<T*>(agg_in.data);
-        T* d_agg_p = static_cast<T*>(agg_p.data);
-        T* d_vout  = static_cast<T*>(c_vout.data);
-        *new_sz = multi_col_group_by_max_sort(nrows,
-                                              ncols,
-                                              d_cols,
-                                              d_types,
-                                              d_agg,
-                                              d_indx,
-                                              d_agg_p,
-                                              d_kout,
-                                              d_vout,
-                                              flag_sorted);
-
-        break;
-      }
-    case GDF_INT32:
-      {
-        using T = int;
-
-        T* d_agg   = static_cast<T*>(agg_in.data);
-        T* d_agg_p = static_cast<T*>(agg_p.data);
-        T* d_vout  = static_cast<T*>(c_vout.data);
-        *new_sz = multi_col_group_by_max_sort(nrows,
-                                              ncols,
-                                              d_cols,
-                                              d_types,
-                                              d_agg,
-                                              d_indx,
-                                              d_agg_p,
-                                              d_kout,
-                                              d_vout,
-                                              flag_sorted);
-	
-        break;
-      }
-
-    case GDF_INT64:
-      {
-        using T = long;
-
-        T* d_agg   = static_cast<T*>(agg_in.data);
-        T* d_agg_p = static_cast<T*>(agg_p.data);
-        T* d_vout  = static_cast<T*>(c_vout.data);
-        *new_sz = multi_col_group_by_max_sort(nrows,
-                                              ncols,
-                                              d_cols,
-                                              d_types,
-                                              d_agg,
-                                              d_indx,
-                                              d_agg_p,
-                                              d_kout,
-                                              d_vout,
-                                              flag_sorted);
-	
-        break;
-      }
-
-    case GDF_FLOAT32:
-      {
-        using T = float;
-
-        T* d_agg   = static_cast<T*>(agg_in.data);
-        T* d_agg_p = static_cast<T*>(agg_p.data);
-        T* d_vout  = static_cast<T*>(c_vout.data);
-        *new_sz = multi_col_group_by_max_sort(nrows,
-                                              ncols,
-                                              d_cols,
-                                              d_types,
-                                              d_agg,
-                                              d_indx,
-                                              d_agg_p,
-                                              d_kout,
-                                              d_vout,
-                                              flag_sorted);
-	
-        break;
-      }
-
-    case GDF_FLOAT64:
-      {
-        using T = double;
-
-        T* d_agg   = static_cast<T*>(agg_in.data);
-        T* d_agg_p = static_cast<T*>(agg_p.data);
-        T* d_vout  = static_cast<T*>(c_vout.data);
-        *new_sz = multi_col_group_by_max_sort(nrows,
-                                              ncols,
-                                              d_cols,
-                                              d_types,
-                                              d_agg,
-                                              d_indx,
-                                              d_agg_p,
-                                              d_kout,
-                                              d_vout,
-                                              flag_sorted);
-	
-        break;
-      }
-
-    default:
-      return GDF_UNSUPPORTED_DTYPE;
-    }
-
-  return GDF_SUCCESS;
-}
-
-//apparent duplication of info between
-//gdf_column array and two arrays:
-//           d_cols = data slice of gdf_column array;
-//           d_types = dtype slice of gdf_column array;
-//but it's necessary because the gdf_column array is host
-//(even though its data slice is on device)
-//
-gdf_error gdf_group_by_avg(size_t nrows,     //in: # rows
-                           gdf_column* cols, //in: host-side array of gdf_columns
-                           size_t ncols,     //in: # cols
-                           int flag_sorted,  //in: flag specififying if rows are pre-sorted (1) or not (0)
-                           gdf_column& agg_in,//in: column to aggregate
-                           void** d_cols,    //out: pre-allocated device-side array to be filled with gdf_column::data for each column; slicing of gdf_column array (host)
-                           int* d_types,     //out: pre-allocated device-side array to be filled with gdf_colum::dtype for each column; slicing of gdf_column array (host)
-                           IndexT* d_indx,      //out: device-side array of row indices after sorting
-                           IndexT* d_cout,      //out: device-side array of (COUNT-ed) values as a result of group-by;
-                           gdf_column& agg_p, //out: reordering of d_agg after sorting; requires shallow (trivial) copy-construction (see static_assert below);
-                           IndexT* d_kout,      //out: device-side array of rows after gropu-by
-                           gdf_column& c_vout,//out: aggregated column; requires shallow (trivial) copy-construction (see static_assert below);
-                           size_t* new_sz)   //out: host-side # rows of d_count
-{
-  //not supported by g++-4.8:
-  //
-  //static_assert(std::is_trivially_copy_constructible<gdf_column>::value,
-  //		"error: gdf_column must have shallow copy constructor; otherwise cannot pass output by copy.");
-
-  assert( agg_in.dtype == agg_p.dtype );
-  assert( agg_in.dtype == c_vout.dtype );
-  
-  //copy H-D:
-  //
-  soa_col_info(cols, ncols, d_cols, d_types);
-
-  switch( agg_in.dtype )
-    {
-    case GDF_INT8:
-      {
-        using T = char;
-
-        T* d_agg   = static_cast<T*>(agg_in.data);
-        T* d_agg_p = static_cast<T*>(agg_p.data);
-        T* d_vout  = static_cast<T*>(c_vout.data);
-        *new_sz = multi_col_group_by_avg_sort(nrows,
-                                              ncols,
-                                              d_cols,
-                                              d_types,
-                                              d_agg,
-                                              d_indx,
-                                              d_cout,
-                                              d_agg_p,
-                                              d_kout,
-                                              d_vout,
-                                              flag_sorted);
-	
-        break;
-      }
-
-    case GDF_INT16:
-      {
-        using T = short;
-
-        T* d_agg   = static_cast<T*>(agg_in.data);
-        T* d_agg_p = static_cast<T*>(agg_p.data);
-        T* d_vout  = static_cast<T*>(c_vout.data);
-        *new_sz = multi_col_group_by_avg_sort(nrows,
-                                              ncols,
-                                              d_cols,
-                                              d_types,
-                                              d_agg,
-                                              d_indx,
-                                              d_cout,
-                                              d_agg_p,
-                                              d_kout,
-                                              d_vout,
-                                              flag_sorted);
-
-        break;
-      }
-    case GDF_INT32:
-      {
-        using T = int;
-
-        T* d_agg   = static_cast<T*>(agg_in.data);
-        T* d_agg_p = static_cast<T*>(agg_p.data);
-        T* d_vout  = static_cast<T*>(c_vout.data);
-        *new_sz = multi_col_group_by_avg_sort(nrows,
-                                              ncols,
-                                              d_cols,
-                                              d_types,
-                                              d_agg,
-                                              d_indx,
-                                              d_cout,
-                                              d_agg_p,
-                                              d_kout,
-                                              d_vout,
-                                              flag_sorted);
-	
-        break;
-      }
-
-    case GDF_INT64:
-      {
-        using T = long;
-
-        T* d_agg   = static_cast<T*>(agg_in.data);
-        T* d_agg_p = static_cast<T*>(agg_p.data);
-        T* d_vout  = static_cast<T*>(c_vout.data);
-        *new_sz = multi_col_group_by_avg_sort(nrows,
-                                              ncols,
-                                              d_cols,
-                                              d_types,
-                                              d_agg,
-                                              d_indx,
-                                              d_cout,
-                                              d_agg_p,
-                                              d_kout,
-                                              d_vout,
-                                              flag_sorted);
-	
-        break;
-      }
-
-    case GDF_FLOAT32:
-      {
-        using T = float;
-
-        T* d_agg   = static_cast<T*>(agg_in.data);
-        T* d_agg_p = static_cast<T*>(agg_p.data);
-        T* d_vout  = static_cast<T*>(c_vout.data);
-        *new_sz = multi_col_group_by_avg_sort(nrows,
-                                              ncols,
-                                              d_cols,
-                                              d_types,
-                                              d_agg,
-                                              d_indx,
-                                              d_cout,
-                                              d_agg_p,
-                                              d_kout,
-                                              d_vout,
-                                              flag_sorted);
-	
-        break;
-      }
-
-    case GDF_FLOAT64:
-      {
-        using T = double;
-
-        T* d_agg   = static_cast<T*>(agg_in.data);
-        T* d_agg_p = static_cast<T*>(agg_p.data);
-        T* d_vout  = static_cast<T*>(c_vout.data);
-        *new_sz = multi_col_group_by_avg_sort(nrows,
-                                              ncols,
-                                              d_cols,
-                                              d_types,
-                                              d_agg,
-                                              d_indx,
-                                              d_cout,
-                                              d_agg_p,
-                                              d_kout,
-                                              d_vout,
-                                              flag_sorted);
-	
-        break;
-      }
-
-    default:
-      return GDF_UNSUPPORTED_DTYPE;
-    }
-
-  return GDF_SUCCESS;
-}
-
-gdf_error gdf_group_by_single(int ncols,                    // # columns
-                              gdf_column** cols,            //input cols
-                              gdf_column* col_agg,          //column to aggregate on
-                              gdf_column* out_col_indices,  //if not null return indices of re-ordered rows
-                              gdf_column** out_col_values,  //if not null return the grouped-by columns
-                                                            //(multi-gather based on indices, which are needed anyway)
-                              gdf_column* out_col_agg,      //aggregation result
-                              gdf_context* ctxt,            //struct with additional info: bool is_sorted, flag_sort_or_hash, bool flag_count_distinct
-                              gdf_agg_op op)                //aggregation operation
-{
-  CUDA_TRY(cudaDeviceSynchronize());
-  
-  if((0 == ncols)
-     || (nullptr == cols)
-     || (nullptr == col_agg)
-     || (nullptr == out_col_agg)
-     || (nullptr == ctxt))
-  {
-    return GDF_DATASET_EMPTY;
-  }
-  for (int i = 0; i < ncols; ++i) {
-	GDF_REQUIRE(!cols[i]->valid || !cols[i]->null_count, GDF_VALIDITY_UNSUPPORTED);
-  }
-  GDF_REQUIRE(!col_agg->valid || !col_agg->null_count, GDF_VALIDITY_UNSUPPORTED);
-
-  // If there are no rows in the input, set the output rows to 0 
-  // and return immediately with success
-  if( (0 == cols[0]->size )
-      || (0 == col_agg->size))
-  {
-    if( (nullptr != out_col_agg) ){
-      out_col_agg->size = 0;
-    }
-    if(nullptr != out_col_indices ) {
-        out_col_indices->size = 0;
-    }
-
-    for(int col = 0; col < ncols; ++col){
-      if(nullptr != out_col_values){
-        if( nullptr != out_col_values[col] ){
-          out_col_values[col]->size = 0;
-        }
-      }
-    }
-    return GDF_SUCCESS;
-  }
-
-  gdf_error gdf_error_code{GDF_SUCCESS};
-  
-  PUSH_RANGE("LIBGDF_GROUPBY", GROUPBY_COLOR);
-  
-  if( ctxt->flag_method == GDF_SORT )
-    {
-      std::vector<gdf_column> v_cols(ncols);
-      for(auto i = 0; i < ncols; ++i)
-        {
-          v_cols[i] = *(cols[i]);
-        }
-      
-      gdf_column* h_columns = &v_cols[0];
-      size_t nrows = h_columns[0].size;
-
-      size_t n_group = 0;
-
-      rmm::device_vector<IndexT> d_indx;//allocate only if necessary (see below)
-      rmm::device_vector<void*> d_cols(ncols, nullptr);
-      rmm::device_vector<int>   d_types(ncols, 0);
-  
-      void** d_col_data = d_cols.data().get();
-      int* d_col_types = d_types.data().get();
-
-      IndexT* ptr_d_indx = nullptr;
-      if( out_col_indices )
-        ptr_d_indx = static_cast<IndexT*>(out_col_indices->data);
-      else
-        {
-          d_indx.resize(nrows);
-          ptr_d_indx = d_indx.data().get();
-        }
-
-      rmm::device_vector<IndexT> d_sort(nrows, 0);
-      IndexT* ptr_d_sort = d_sort.data().get();
-      
-      gdf_column c_agg_p;
-      c_agg_p.dtype = col_agg->dtype;
-      c_agg_p.size = nrows;
-      rmm::device_vector<char> d_agg_p(nrows * dtype_size(c_agg_p.dtype));//purpose: avoids a switch-case on type;
-      c_agg_p.data = d_agg_p.data().get();
-
-      switch( op )
-        {
-        case GDF_SUM:
-          gdf_group_by_sum(nrows,
-                           h_columns,
-                           static_cast<size_t>(ncols),
-                           ctxt->flag_sorted,
-                           *col_agg,
-                           d_col_data, //allocated
-                           d_col_types,//allocated
-                           ptr_d_sort, //allocated
-                           c_agg_p,    //allocated
-                           ptr_d_indx, //allocated (or, passed in)
-                           *out_col_agg,
-                           &n_group);
-          break;
-          
-        case GDF_MIN:
-          gdf_group_by_min(nrows,
-                           h_columns,
-                           static_cast<size_t>(ncols),
-                           ctxt->flag_sorted,
-                           *col_agg,
-                           d_col_data, //allocated
-                           d_col_types,//allocated
-                           ptr_d_sort, //allocated
-                           c_agg_p,    //allocated
-                           ptr_d_indx, //allocated (or, passed in)
-                           *out_col_agg,
-                           &n_group);
-          break;
-
-        case GDF_MAX:
-          gdf_group_by_max(nrows,
-                           h_columns,
-                           static_cast<size_t>(ncols),
-                           ctxt->flag_sorted,
-                           *col_agg,
-                           d_col_data, //allocated
-                           d_col_types,//allocated
-                           ptr_d_sort, //allocated
-                           c_agg_p,    //allocated
-                           ptr_d_indx, //allocated (or, passed in)
-                           *out_col_agg,
-                           &n_group);
-          break;
-
-        case GDF_AVG:
-          {
-            rmm::device_vector<IndexT> d_cout(nrows, 0);
-            IndexT* ptr_d_cout = d_cout.data().get();
-            
-            gdf_group_by_avg(nrows,
-                             h_columns,
-                             static_cast<size_t>(ncols),
-                             ctxt->flag_sorted,
-                             *col_agg,
-                             d_col_data, //allocated
-                             d_col_types,//allocated
-                             ptr_d_sort, //allocated
-                             ptr_d_cout, //allocated
-                             c_agg_p,    //allocated
-                             ptr_d_indx, //allocated (or, passed in)
-                             *out_col_agg,
-                             &n_group);
-          }
-          break;
-        case GDF_COUNT_DISTINCT:
-          {
-            assert( out_col_agg );
-            assert( out_col_agg->size >= 1);
-
-            gdf_group_by_count(nrows,
-                               h_columns,
-                               static_cast<size_t>(ncols),
-                               ctxt->flag_sorted,
-                               d_col_data, //allocated
-                               d_col_types,//allocated
-                               ptr_d_sort, //allocated
-                               ptr_d_indx, //allocated (or, passed in)
-                               *out_col_agg, //passed in
-                               &n_group,
-                               true);
-            
-          }
-          break;
-        case GDF_COUNT:
-          {
-            assert( out_col_agg );
-
-            gdf_group_by_count(nrows,
-                               h_columns,
-                               static_cast<size_t>(ncols),
-                               ctxt->flag_sorted,
-                               d_col_data, //allocated
-                               d_col_types,//allocated
-                               ptr_d_sort, //allocated
-                               ptr_d_indx, //allocated (or, passed in)
-                               *out_col_agg, //passed in
-                               &n_group);
-            
-          }
-          break;
-        default: // To eliminate error for unhandled enumerant N_GDF_AGG_OPS
-          gdf_error_code = GDF_INVALID_API_CALL;
-        }
-
-      if( out_col_values )
-        {
-          multi_gather_host(ncols, cols, out_col_values, ptr_d_indx, n_group);
-        }
-
-      out_col_agg->size = n_group;
-      if( out_col_indices )
-        out_col_indices->size = n_group;
-
-      //TODO: out_<col>->valid = ?????
-    }
-  else if( ctxt->flag_method == GDF_HASH )
-    {
-
-      bool sort_result = false;
-
-      if(1 == ctxt->flag_sort_result){
-        sort_result = true;
-      }
-
-      switch(op)
-      {
-        case GDF_MAX:
-          {
-            gdf_error_code = gdf_group_by_hash<max_op>(ncols,
-                                             cols,
-                                             col_agg,
-                                             out_col_values,
-                                             out_col_agg,
-                                             sort_result);
-            break;
-          }
-        case GDF_MIN:
-          {
-            gdf_error_code = gdf_group_by_hash<min_op>(ncols,
-                                             cols,
-                                             col_agg,
-                                             out_col_values,
-                                             out_col_agg,
-                                             sort_result);
-            break;
-          }
-        case GDF_SUM:
-          {
-            gdf_error_code = gdf_group_by_hash<sum_op>(ncols,
-                                             cols,
-                                             col_agg,
-                                             out_col_values,
-                                             out_col_agg,
-                                             sort_result);
-            break;
-          }
-        case GDF_COUNT:
-          {
-            gdf_error_code = gdf_group_by_hash<count_op>(ncols,
-                                               cols,
-                                               col_agg,
-                                               out_col_values,
-                                               out_col_agg,
-                                               sort_result);
-            break;
-          }
-        case GDF_AVG:
-          {
-            gdf_error_code = gdf_group_by_hash_avg(ncols,
-                                         cols,
-                                         col_agg,
-                                         out_col_values,
-                                         out_col_agg);
-            break;
-          }
-        default:
-          std::cerr << "Unsupported aggregation method for hash-based groupby." << std::endl;
-          gdf_error_code = GDF_UNSUPPORTED_METHOD;
-      }
-    }
-  else
-    {
-      gdf_error_code = GDF_UNSUPPORTED_METHOD;
-    }
-
-  POP_RANGE();
-  
-  return gdf_error_code;
-}
-=======
->>>>>>> 41dddfca
 }//end unknown namespace
 
 //apparent duplication of info between
