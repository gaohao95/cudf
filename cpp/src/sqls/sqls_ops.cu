/* Copyright 2018 NVIDIA Corporation.  All rights reserved. */

//Type-erasure C-style interface for Multi-column Filter, Order-By, and Group-By functionality

#include "cudf.h"
#include "utilities/cudf_utils.h"
#include "utilities/error_utils.h"
#include "rmm/thrust_rmm_allocator.h"

#include "sqls_rtti_comp.h"

//using IndexT = int;//okay...
using IndexT = size_t;

namespace{ //annonymus

  // thrust::device_vector set to use rmmAlloc and rmmFree.
  template<typename T>
  using Vector = thrust::device_vector<T, rmm_allocator<T>>;

}//end unknown namespace

//apparent duplication of info between
//gdf_column array and two arrays:
//           d_cols = data slice of gdf_column array;
//           d_types = dtype slice of gdf_column array;
//but it's nevessary because the gdf_column array is host
//(even though its data slice is on device)
//
gdf_error gdf_filter(size_t nrows,     //in: # rows
                     gdf_column* cols, //in: host-side array of gdf_columns
                     size_t ncols,     //in: # cols
                     void** d_cols,    //out: pre-allocated device-side array to be filled with gdf_column::data for each column; slicing of gdf_column array (host)
                     int* d_types,     //out: pre-allocated device-side array to be filled with gdf_colum::dtype for each column; slicing of gdf_column array (host)
                     void** d_vals,    //in: device-side array of values to filter against (type-erased)
                     size_t* d_indx,   //out: device-side array of row indices that remain after filtering
                     size_t* new_sz)   //out: host-side # rows that remain after filtering
{
  //copy H-D:
  //
  GDF_REQUIRE(!cols->valid || !cols->null_count, GDF_VALIDITY_UNSUPPORTED);
  soa_col_info(cols, ncols, d_cols, d_types);

  *new_sz = multi_col_filter(nrows,
                             ncols,
                             d_cols,
                             d_types,
                             d_vals,
                             d_indx);

  
  return GDF_SUCCESS;
}
<<<<<<< HEAD

gdf_error gdf_group_by_sum(int ncols,                    // # columns
                           gdf_column** cols,            //input cols
                           gdf_column* col_agg,          //column to aggregate on
                           gdf_column* out_col_indices,  //if not null return indices of re-ordered rows
                           gdf_column** out_col_values,  //if not null return the grouped-by columns
                                                         //(multi-gather based on indices, which are needed anyway)
                           gdf_column* out_col_agg,      //aggregation result
                           gdf_context* ctxt)            //struct with additional info: bool is_sorted, flag_sort_or_hash, bool flag_count_distinct
{  
  return gdf_group_by_single(ncols, cols, col_agg, out_col_indices, out_col_values, out_col_agg, ctxt, GDF_SUM);
}

gdf_error gdf_group_by_min(int ncols,                    // # columns
                           gdf_column** cols,            //input cols
                           gdf_column* col_agg,          //column to aggregate on
                           gdf_column* out_col_indices,  //if not null return indices of re-ordered rows
                           gdf_column** out_col_values,  //if not null return the grouped-by columns
                                                         //(multi-gather based on indices, which are needed anyway)
                           gdf_column* out_col_agg,      //aggregation result
                           gdf_context* ctxt)            //struct with additional info: bool is_sorted, flag_sort_or_hash, bool flag_count_distinct
{  
  return gdf_group_by_single(ncols, cols, col_agg, out_col_indices, out_col_values, out_col_agg, ctxt, GDF_MIN);
}

gdf_error gdf_group_by_max(int ncols,                    // # columns
                           gdf_column** cols,            //input cols
                           gdf_column* col_agg,          //column to aggregate on
                           gdf_column* out_col_indices,  //if not null return indices of re-ordered rows
                           gdf_column** out_col_values,  //if not null return the grouped-by columns
                                                         //(multi-gather based on indices, which are needed anyway)
                           gdf_column* out_col_agg,      //aggregation result
                           gdf_context* ctxt)            //struct with additional info: bool is_sorted, flag_sort_or_hash, bool flag_count_distinct
{  
  return gdf_group_by_single(ncols, cols, col_agg, out_col_indices, out_col_values, out_col_agg, ctxt, GDF_MAX);
}

gdf_error gdf_group_by_avg(int ncols,                    // # columns
                           gdf_column** cols,            //input cols
                           gdf_column* col_agg,          //column to aggregate on
                           gdf_column* out_col_indices,  //if not null return indices of re-ordered rows
                           gdf_column** out_col_values,  //if not null return the grouped-by columns
                                                         //(multi-gather based on indices, which are needed anyway)
                           gdf_column* out_col_agg,      //aggregation result
                           gdf_context* ctxt)            //struct with additional info: bool is_sorted, flag_sort_or_hash, bool flag_count_distinct
{  
  return gdf_group_by_single(ncols, cols, col_agg, out_col_indices, out_col_values, out_col_agg, ctxt, GDF_AVG);
}

gdf_error gdf_group_by_count(int ncols,                    // # columns
                             gdf_column** cols,            //input cols
                             gdf_column* col_agg,          //column to aggregate on
                             gdf_column* out_col_indices,  //if not null return indices of re-ordered rows
                             gdf_column** out_col_values,  //if not null return the grouped-by columns
                                                         //(multi-gather based on indices, which are needed anyway)
                             gdf_column* out_col_agg,      //aggregation result
                             gdf_context* ctxt)            //struct with additional info: bool is_sorted, flag_sort_or_hash, bool flag_count_distinct
{
  if( ctxt->flag_distinct )
    return gdf_group_by_single(ncols, cols, col_agg, out_col_indices, out_col_values, out_col_agg, ctxt, GDF_COUNT_DISTINCT);
  else
    return gdf_group_by_single(ncols, cols, col_agg, out_col_indices, out_col_values, out_col_agg, ctxt, GDF_COUNT);
}
=======
>>>>>>> 41dddfca
<|MERGE_RESOLUTION|>--- conflicted
+++ resolved
@@ -50,70 +50,4 @@
 
   
   return GDF_SUCCESS;
-}
-<<<<<<< HEAD
-
-gdf_error gdf_group_by_sum(int ncols,                    // # columns
-                           gdf_column** cols,            //input cols
-                           gdf_column* col_agg,          //column to aggregate on
-                           gdf_column* out_col_indices,  //if not null return indices of re-ordered rows
-                           gdf_column** out_col_values,  //if not null return the grouped-by columns
-                                                         //(multi-gather based on indices, which are needed anyway)
-                           gdf_column* out_col_agg,      //aggregation result
-                           gdf_context* ctxt)            //struct with additional info: bool is_sorted, flag_sort_or_hash, bool flag_count_distinct
-{  
-  return gdf_group_by_single(ncols, cols, col_agg, out_col_indices, out_col_values, out_col_agg, ctxt, GDF_SUM);
-}
-
-gdf_error gdf_group_by_min(int ncols,                    // # columns
-                           gdf_column** cols,            //input cols
-                           gdf_column* col_agg,          //column to aggregate on
-                           gdf_column* out_col_indices,  //if not null return indices of re-ordered rows
-                           gdf_column** out_col_values,  //if not null return the grouped-by columns
-                                                         //(multi-gather based on indices, which are needed anyway)
-                           gdf_column* out_col_agg,      //aggregation result
-                           gdf_context* ctxt)            //struct with additional info: bool is_sorted, flag_sort_or_hash, bool flag_count_distinct
-{  
-  return gdf_group_by_single(ncols, cols, col_agg, out_col_indices, out_col_values, out_col_agg, ctxt, GDF_MIN);
-}
-
-gdf_error gdf_group_by_max(int ncols,                    // # columns
-                           gdf_column** cols,            //input cols
-                           gdf_column* col_agg,          //column to aggregate on
-                           gdf_column* out_col_indices,  //if not null return indices of re-ordered rows
-                           gdf_column** out_col_values,  //if not null return the grouped-by columns
-                                                         //(multi-gather based on indices, which are needed anyway)
-                           gdf_column* out_col_agg,      //aggregation result
-                           gdf_context* ctxt)            //struct with additional info: bool is_sorted, flag_sort_or_hash, bool flag_count_distinct
-{  
-  return gdf_group_by_single(ncols, cols, col_agg, out_col_indices, out_col_values, out_col_agg, ctxt, GDF_MAX);
-}
-
-gdf_error gdf_group_by_avg(int ncols,                    // # columns
-                           gdf_column** cols,            //input cols
-                           gdf_column* col_agg,          //column to aggregate on
-                           gdf_column* out_col_indices,  //if not null return indices of re-ordered rows
-                           gdf_column** out_col_values,  //if not null return the grouped-by columns
-                                                         //(multi-gather based on indices, which are needed anyway)
-                           gdf_column* out_col_agg,      //aggregation result
-                           gdf_context* ctxt)            //struct with additional info: bool is_sorted, flag_sort_or_hash, bool flag_count_distinct
-{  
-  return gdf_group_by_single(ncols, cols, col_agg, out_col_indices, out_col_values, out_col_agg, ctxt, GDF_AVG);
-}
-
-gdf_error gdf_group_by_count(int ncols,                    // # columns
-                             gdf_column** cols,            //input cols
-                             gdf_column* col_agg,          //column to aggregate on
-                             gdf_column* out_col_indices,  //if not null return indices of re-ordered rows
-                             gdf_column** out_col_values,  //if not null return the grouped-by columns
-                                                         //(multi-gather based on indices, which are needed anyway)
-                             gdf_column* out_col_agg,      //aggregation result
-                             gdf_context* ctxt)            //struct with additional info: bool is_sorted, flag_sort_or_hash, bool flag_count_distinct
-{
-  if( ctxt->flag_distinct )
-    return gdf_group_by_single(ncols, cols, col_agg, out_col_indices, out_col_values, out_col_agg, ctxt, GDF_COUNT_DISTINCT);
-  else
-    return gdf_group_by_single(ncols, cols, col_agg, out_col_indices, out_col_values, out_col_agg, ctxt, GDF_COUNT);
-}
-=======
->>>>>>> 41dddfca
+}