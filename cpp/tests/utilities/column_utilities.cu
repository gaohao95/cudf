/*
 * Copyright (c) 2019-2020, NVIDIA CORPORATION.
 *
 * Licensed under the Apache License, Version 2.0 (the "License");
 * you may not use this file except in compliance with the License.
 * You may obtain a copy of the License at
 *
 *     http://www.apache.org/licenses/LICENSE-2.0
 *
 * Unless required by applicable law or agreed to in writing, software
 * distributed under the License is distributed on an "AS IS" BASIS,
 * WITHOUT WARRANTIES OR CONDITIONS OF ANY KIND, either express or implied.
 * See the License for the specific language governing permissions and
 * limitations under the License.
 */

#include "column_utilities.hpp"
#include "cudf/utilities/type_dispatcher.hpp"
#include "detail/column_utilities.hpp"
#include "thrust/iterator/counting_iterator.h"

#include <cudf/column/column_view.hpp>
#include <cudf/detail/copy.hpp>
#include <cudf/dictionary/dictionary_column_view.hpp>
#include <cudf/lists/lists_column_view.hpp>
#include <cudf/strings/convert/convert_datetime.hpp>
#include <cudf/structs/struct_view.hpp>
#include <cudf/structs/structs_column_view.hpp>
#include <cudf/table/row_operators.cuh>
#include <cudf/table/table_device_view.cuh>
#include <cudf/utilities/bit.hpp>

#include <sstream>
#include <tests/utilities/column_wrapper.hpp>
#include <tests/utilities/cudf_gtest.hpp>

#include <jit/type.h>

#include <thrust/equal.h>
#include <thrust/logical.h>

#include <numeric>

namespace cudf {
namespace test {

namespace {

template <bool check_exact_equality>
struct column_property_comparator {
  template <typename T>
  void operator()(cudf::column_view const& lhs, cudf::column_view const& rhs)
  {
    EXPECT_EQ(lhs.type(), rhs.type());
    EXPECT_EQ(lhs.size(), rhs.size());
    if (lhs.size() > 0 && check_exact_equality) { EXPECT_EQ(lhs.nullable(), rhs.nullable()); }

    // equivalent, but not exactly equal columns can have a different number of children if their
    // sizes are both 0. Specifically, empty string columns may or may not have children.
    if (check_exact_equality || lhs.size() > 0) {
      EXPECT_EQ(lhs.num_children(), rhs.num_children());
    }

    // only recurse for true nested types.
    // - strings are an odd case of not being a nested type which do have children. but because
    //   of the way strings handle offsets (sliced/split columns), direct comparison between two
    //   sets of child columns can produce false failures - the sizes may not match.  the truly
    //   correct way to do this would be to implement a specialization for strings (and
    //   dictionaries, lists, etc) that explicitly understand this structure.  but for now, this
    //   seems to be ok.
    if (cudf::is_nested<T>()) {
      for (size_type idx = 0; idx < lhs.num_children(); idx++) {
        cudf::type_dispatcher(lhs.child(idx).type(),
                              column_property_comparator<check_exact_equality>{},
                              lhs.child(idx),
                              rhs.child(idx));
      }
    }
  }
};

class corresponding_rows_unequal {
 public:
  corresponding_rows_unequal(table_device_view d_lhs, table_device_view d_rhs) : comp(d_lhs, d_rhs)
  {
  }

  cudf::row_equality_comparator<true> comp;

  __device__ bool operator()(size_type index) { return !comp(index, index); }
};

class corresponding_rows_not_equivalent {
  table_device_view d_lhs;
  table_device_view d_rhs;

 public:
  corresponding_rows_not_equivalent(table_device_view d_lhs, table_device_view d_rhs)
    : d_lhs(d_lhs), d_rhs(d_rhs), comp(d_lhs, d_rhs)
  {
    CUDF_EXPECTS(d_lhs.num_columns() == 1 and d_rhs.num_columns() == 1,
                 "Unsupported number of columns");
  }

  struct typed_element_not_equivalent {
    template <typename T>
    __device__ std::enable_if_t<std::is_floating_point<T>::value, bool> operator()(
      column_device_view const& lhs, column_device_view const& rhs, size_type index)
    {
      if (lhs.is_valid(index) and rhs.is_valid(index)) {
        int ulp = 4;  // value taken from google test
        T x     = lhs.element<T>(index);
        T y     = rhs.element<T>(index);
        return std::abs(x - y) > std::numeric_limits<T>::epsilon() * std::abs(x + y) * ulp &&
               std::abs(x - y) >= std::numeric_limits<T>::min();
      } else {
        // if either is null, then the inequality was checked already
        return true;
      }
    }

    template <typename T, typename... Args>
    __device__ std::enable_if_t<not std::is_floating_point<T>::value, bool> operator()(Args... args)
    {
      // Non-floating point inequality is checked already
      return true;
    }
  };

  cudf::row_equality_comparator<true> comp;

  __device__ bool operator()(size_type index)
  {
    if (not comp(index, index)) {
      auto lhs_col = this->d_lhs.column(0);
      auto rhs_col = this->d_rhs.column(0);
      return type_dispatcher(
        lhs_col.type(), typed_element_not_equivalent{}, lhs_col, rhs_col, index);
    }
    return false;
  }
};

void print_differences(thrust::device_vector<int> const& differences,
                       column_view const& lhs,
                       column_view const& rhs,
                       bool print_all_differences,
                       int depth)
{
  if (differences.size() <= 0) { return; }

  std::string depth_str = depth > 0 ? "depth " + std::to_string(depth) + std::string("\n") : "";

  if (print_all_differences) {
    //  If there are differences, display them all
    std::ostringstream buffer;
    buffer << depth_str << "differences:" << std::endl;

    cudf::table_view source_table({lhs, rhs});

    fixed_width_column_wrapper<int32_t> diff_column(differences.begin(), differences.end());

    std::unique_ptr<cudf::table> diff_table = cudf::gather(source_table, diff_column);

    //  Need to pull back the differences
    std::vector<std::string> h_left_strings  = to_strings(diff_table->get_column(0));
    std::vector<std::string> h_right_strings = to_strings(diff_table->get_column(1));

    for (size_t i = 0; i < differences.size(); ++i) {
      buffer << depth_str << "lhs[" << differences[i] << "] = " << h_left_strings[i] << ", rhs["
             << differences[i] << "] = " << h_right_strings[i] << std::endl;
    }

    EXPECT_EQ(differences.size(), size_t{0}) << buffer.str();
  } else {
    //  If there are differences, just display the first one
    int index = differences[0];

    auto diff_lhs = cudf::detail::slice(lhs, index, index + 1);
    auto diff_rhs = cudf::detail::slice(rhs, index, index + 1);

    std::vector<std::string> h_left_strings  = to_strings(diff_lhs);
    std::vector<std::string> h_right_strings = to_strings(diff_rhs);

    EXPECT_EQ(differences.size(), size_t{0})
      << depth_str << "first difference: "
      << "lhs[" << index << "] = " << to_string(diff_lhs, "") << ", rhs[" << index
      << "] = " << to_string(diff_rhs, "");
  }
}

// non-nested column types
template <typename T, bool check_exact_equality>
struct column_comparator_impl {
  void operator()(column_view const& lhs,
                  column_view const& rhs,
                  bool print_all_differences,
                  int depth)
  {
    using ComparatorType = std::conditional_t<check_exact_equality,
                                              corresponding_rows_unequal,
                                              corresponding_rows_not_equivalent>;

    auto d_lhs = cudf::table_device_view::create(table_view{{lhs}});
    auto d_rhs = cudf::table_device_view::create(table_view{{rhs}});

    // worst case - everything is different
    thrust::device_vector<int> differences(lhs.size());

    auto diff_iter = thrust::copy_if(thrust::device,
                                     thrust::make_counting_iterator(0),
                                     thrust::make_counting_iterator(lhs.size()),
                                     differences.begin(),
                                     ComparatorType(*d_lhs, *d_rhs));

    // shrink back down
    differences.resize(thrust::distance(differences.begin(), diff_iter));
    print_differences(differences, lhs, rhs, print_all_differences, depth);
  }
};

// forward declaration for nested-type recursion.
template <bool check_exact_equality>
struct column_comparator;

// specialization for list columns
template <bool check_exact_equality>
struct column_comparator_impl<list_view, check_exact_equality> {
  void operator()(column_view const& lhs,
                  column_view const& rhs,
                  bool print_all_differences,
                  int depth)
  {
    lists_column_view lhs_l(lhs);
    lists_column_view rhs_l(rhs);

    CUDF_EXPECTS(lhs_l.size() == rhs_l.size(), "List column size mismatch");
    if (lhs_l.size() == 0) { return; }

    // using the row_equality_operator directly on a list column is a bad idea for several
    // reasons:
    // - at the moment, the row_equality_operator doesn't support lists
    //
    // - if it -did-, a "row" in a list column can itself be nested.  so to do a row
    //   comparison involves actually recursing through the hierarchy of data. this recursion
    //   would be happening for each row compared, which is algorithmically terrible.
    //
    // Instead, we can simply walk the hierarchy once, checking each pair of offset columns for
    // equivalency and then finally checking the leaves, which are not nested types.
    cudf::type_dispatcher(lhs_l.offsets().type(),
                          column_comparator<check_exact_equality>{},
                          lhs_l.offsets(),
                          rhs_l.offsets(),
                          print_all_differences,
                          depth);
    cudf::type_dispatcher(lhs_l.child().type(),
                          column_comparator<check_exact_equality>{},
                          lhs_l.child(),
                          rhs_l.child(),
                          print_all_differences,
                          depth + 1);

    // TODO:  to display differences between list columns what we really want to do is
    //        - if there are differences in the leaf values, display those.
    //
    //        otherwise
    //
    //        - determine the first level at which there are list differences (via the offsets),
    //          do a gather on those rows and display them.
  }
};

template <bool check_exact_equality>
struct column_comparator_impl<struct_view, check_exact_equality> {
  void operator()(column_view const& lhs,
                  column_view const& rhs,
                  bool print_all_differences,
                  int depth)
  {
    std::for_each(thrust::make_counting_iterator(0),
                  thrust::make_counting_iterator(0) + lhs.num_children(),
                  [&](auto i) {
                    cudf::type_dispatcher(lhs.child(i).type(),
                                          column_comparator<check_exact_equality>{},
                                          lhs.child(i),
                                          rhs.child(i),
                                          print_all_differences,
                                          depth + 1);
                  });
  }
};

template <bool check_exact_equality>
struct column_comparator {
  template <typename T>
  void operator()(column_view const& lhs,
                  column_view const& rhs,
                  bool print_all_differences,
                  int depth = 0)
  {
    // compare properties
    cudf::type_dispatcher(lhs.type(), column_property_comparator<check_exact_equality>{}, lhs, rhs);

    // compare values
    column_comparator_impl<T, check_exact_equality> comparator{};
    comparator(lhs, rhs, print_all_differences, depth);
  }
};

}  // namespace

/**
 * @copydoc cudf::test::expect_column_properties_equal
 *
 */
void expect_column_properties_equal(column_view const& lhs, column_view const& rhs)
{
  cudf::type_dispatcher(lhs.type(), column_property_comparator<true>{}, lhs, rhs);
}

/**
 * @copydoc cudf::test::expect_column_properties_equivalent
 *
 */
void expect_column_properties_equivalent(column_view const& lhs, column_view const& rhs)
{
  cudf::type_dispatcher(lhs.type(), column_property_comparator<false>{}, lhs, rhs);
}

/**
 * @copydoc cudf::test::expect_columns_equal
 *
 */
void expect_columns_equal(cudf::column_view const& lhs,
                          cudf::column_view const& rhs,
                          bool print_all_differences)
{
  cudf::type_dispatcher(lhs.type(), column_comparator<true>{}, lhs, rhs, print_all_differences);
}

/**
 * @copydoc cudf::test::expect_columns_equivalent
 *
 */
void expect_columns_equivalent(cudf::column_view const& lhs,
                               cudf::column_view const& rhs,
                               bool print_all_differences)
{
  cudf::type_dispatcher(lhs.type(), column_comparator<false>{}, lhs, rhs, print_all_differences);
}

/**
 * @copydoc cudf::test::expect_equal_buffers
 *
 */
void expect_equal_buffers(void const* lhs, void const* rhs, std::size_t size_bytes)
{
  if (size_bytes > 0) {
    EXPECT_NE(nullptr, lhs);
    EXPECT_NE(nullptr, rhs);
  }
  auto typed_lhs = static_cast<char const*>(lhs);
  auto typed_rhs = static_cast<char const*>(rhs);
  EXPECT_TRUE(thrust::equal(thrust::device, typed_lhs, typed_lhs + size_bytes, typed_rhs));
}

/**
 * @copydoc cudf::test::bitmask_to_host
 *
 */
std::vector<bitmask_type> bitmask_to_host(cudf::column_view const& c)
{
  if (c.nullable()) {
    auto num_bitmasks = bitmask_allocation_size_bytes(c.size()) / sizeof(bitmask_type);
    std::vector<bitmask_type> host_bitmask(num_bitmasks);
    if (c.offset() == 0) {
      CUDA_TRY(cudaMemcpy(host_bitmask.data(),
                          c.null_mask(),
                          num_bitmasks * sizeof(bitmask_type),
                          cudaMemcpyDeviceToHost));
    } else {
      auto mask = copy_bitmask(c.null_mask(), c.offset(), c.offset() + c.size());
      CUDA_TRY(cudaMemcpy(host_bitmask.data(),
                          mask.data(),
                          num_bitmasks * sizeof(bitmask_type),
                          cudaMemcpyDeviceToHost));
    }

    return host_bitmask;
  } else {
    return std::vector<bitmask_type>{};
  }
}

namespace {

template <typename T, typename std::enable_if_t<std::is_integral<T>::value>* = nullptr>
static auto numeric_to_string_precise(T value)
{
  return std::to_string(value);
}

template <typename T, typename std::enable_if_t<std::is_floating_point<T>::value>* = nullptr>
static auto numeric_to_string_precise(T value)
{
  std::ostringstream o;
  o << std::setprecision(std::numeric_limits<T>::max_digits10) << value;
  return o.str();
}

static auto duration_suffix(cudf::duration_D) { return " days"; }

static auto duration_suffix(cudf::duration_s) { return " seconds"; }

static auto duration_suffix(cudf::duration_ms) { return " milliseconds"; }

static auto duration_suffix(cudf::duration_us) { return " microseconds"; }

static auto duration_suffix(cudf::duration_ns) { return " nanoseconds"; }

std::string get_nested_type_str(cudf::column_view const& view)
{
  if (view.type().id() == cudf::type_id::LIST) {
    lists_column_view lcv(view);
    return cudf::jit::get_type_name(view.type()) + "<" + (get_nested_type_str(lcv.child())) + ">";
<<<<<<< HEAD
=======
  }

  if (view.type().id() == cudf::type_id::STRUCT) {
    std::ostringstream out;

    out << cudf::jit::get_type_name(view.type()) + "<";
    std::transform(view.child_begin(),
                   view.child_end(),
                   std::ostream_iterator<std::string>(out, ","),
                   [&out](auto const col) { return get_nested_type_str(col); });
    out << ">";
    return out.str();
>>>>>>> fd94d283
  }

  return cudf::jit::get_type_name(view.type());
}

struct column_view_printer {
  template <typename Element, typename std::enable_if_t<is_numeric<Element>()>* = nullptr>
  void operator()(cudf::column_view const& col,
                  std::vector<std::string>& out,
                  std::string const& indent)
  {
    auto h_data = cudf::test::to_host<Element>(col);

    out.resize(col.size());

    if (col.nullable()) {
      std::transform(thrust::make_counting_iterator(size_type{0}),
                     thrust::make_counting_iterator(col.size()),
                     out.begin(),
                     [&h_data](auto idx) {
                       return bit_is_set(h_data.second.data(), idx)
                                ? numeric_to_string_precise(h_data.first[idx])
                                : std::string("NULL");
                     });

    } else {
      std::transform(h_data.first.begin(), h_data.first.end(), out.begin(), [](Element el) {
        return numeric_to_string_precise(el);
      });
    }
  }

  template <typename Element, typename std::enable_if_t<is_timestamp<Element>()>* = nullptr>
  void operator()(cudf::column_view const& col,
                  std::vector<std::string>& out,
                  std::string const& indent)
  {
    //
    //  For timestamps, convert timestamp column to column of strings, then
    //  call string version
    //
    auto col_as_strings = cudf::strings::from_timestamps(col);
    if (col_as_strings->size() == 0) { return; }

    this->template operator()<cudf::string_view>(*col_as_strings, out, indent);
  }

  template <typename Element, typename std::enable_if_t<cudf::is_fixed_point<Element>()>* = nullptr>
  void operator()(cudf::column_view const& col,
                  std::vector<std::string>& out,
                  std::string const& indent)
  {
    auto const h_data = cudf::test::to_host<Element>(col);

    out.resize(col.size());
    std::transform(thrust::make_counting_iterator(size_type{0}),
                   thrust::make_counting_iterator(col.size()),
                   out.begin(),
                   [&](auto idx) {
                     auto const d = static_cast<double>(h_data.first[idx]);
                     return std::to_string(d);
                   });
  }

  template <typename Element,
            typename std::enable_if_t<std::is_same<Element, cudf::string_view>::value>* = nullptr>
  void operator()(cudf::column_view const& col,
                  std::vector<std::string>& out,
                  std::string const& indent)
  {
    //
    //  Implementation for strings, call special to_host variant
    //
    auto h_data = cudf::test::to_host<std::string>(col);

    out.resize(col.size());
    std::transform(thrust::make_counting_iterator(size_type{0}),
                   thrust::make_counting_iterator(col.size()),
                   out.begin(),
                   [&h_data](auto idx) {
                     return h_data.second.empty() || bit_is_set(h_data.second.data(), idx)
                              ? h_data.first[idx]
                              : std::string("NULL");
                   });
  }

  template <typename Element,
            typename std::enable_if_t<std::is_same<Element, cudf::dictionary32>::value>* = nullptr>
  void operator()(cudf::column_view const& col,
                  std::vector<std::string>& out,
                  std::string const& indent)
  {
    cudf::dictionary_column_view dictionary(col);
    if (col.size() == 0) return;
    std::vector<std::string> keys    = to_strings(dictionary.keys());
    std::vector<std::string> indices = to_strings({cudf::data_type{cudf::type_id::INT32},
                                                   dictionary.size(),
                                                   dictionary.indices().head<int32_t>(),
                                                   dictionary.null_mask(),
                                                   dictionary.null_count(),
                                                   dictionary.offset()});
    out.insert(out.end(), keys.begin(), keys.end());
    if (!indices.empty()) {
      std::string first = "\x08 : " + indices.front();  // use : as delimiter
      out.push_back(first);                             // between keys and indices
      out.insert(out.end(), indices.begin() + 1, indices.end());
    }
  }

  // Print the tick counts with the units
  template <typename Element, typename std::enable_if_t<is_duration<Element>()>* = nullptr>
  void operator()(cudf::column_view const& col,
                  std::vector<std::string>& out,
                  std::string const& indent)
  {
    auto h_data = cudf::test::to_host<Element>(col);

    out.resize(col.size());

    if (col.nullable()) {
      std::transform(thrust::make_counting_iterator(size_type{0}),
                     thrust::make_counting_iterator(col.size()),
                     out.begin(),
                     [&h_data](auto idx) {
                       return bit_is_set(h_data.second.data(), idx)
                                ? numeric_to_string_precise(h_data.first[idx].count()) +
                                    duration_suffix(h_data.first[idx])
                                : std::string("NULL");
                     });

    } else {
      std::transform(h_data.first.begin(), h_data.first.end(), out.begin(), [](Element el) {
        return numeric_to_string_precise(el.count()) + duration_suffix(el);
      });
    }
  }

  template <typename Element,
            typename std::enable_if_t<std::is_same<Element, cudf::list_view>::value>* = nullptr>
  void operator()(cudf::column_view const& col,
                  std::vector<std::string>& out,
                  std::string const& indent)
  {
    lists_column_view lcv(col);

    std::string tmp =
      get_nested_type_str(col) + ":\n" + indent + "Length : " + std::to_string(lcv.size()) + "\n" +
      indent + "Offsets : " + (lcv.size() > 0 ? to_string(lcv.offsets(), ", ") : "") + "\n" +
      (lcv.has_nulls() ? indent + "Null count: " + std::to_string(lcv.null_count()) + "\n" +
                           detail::to_string(bitmask_to_host(col), col.size(), indent) + "\n"
                       : "") +
      indent + "Children :\n" +
      (lcv.child().type().id() != type_id::LIST && lcv.child().has_nulls()
         ? indent + detail::to_string(bitmask_to_host(lcv.child()), lcv.child().size(), indent) +
             "\n"
         : "") +
      (detail::to_string(lcv.child(), ", ", indent + "   ")) + "\n";

    out.push_back(tmp);
  }

  template <typename Element,
            typename std::enable_if_t<std::is_same<Element, cudf::struct_view>::value>* = nullptr>
  void operator()(cudf::column_view const& col,
                  std::vector<std::string>& out,
                  std::string const& indent)
  {
    structs_column_view view{col};

    std::ostringstream out_stream;

    out_stream << get_nested_type_str(col) << ":\n"
               << indent << "Length : " << view.size() << ":\n";
    if (view.has_nulls()) {
      out_stream << indent << "Null count: " << view.null_count() << "\n"
                 << detail::to_string(bitmask_to_host(col), col.size(), indent) << "\n";
    }

    std::transform(
      view.child_begin(),
      view.child_end(),
      std::ostream_iterator<std::string>(out_stream, "\n"),
      [&](auto child_column) { return detail::to_string(child_column, ", ", indent + "    "); });

    out.push_back(out_stream.str());
  }
};

}  // namespace

namespace detail {

/**
 * @copydoc cudf::test::detail::to_strings
 *
 */
std::vector<std::string> to_strings(cudf::column_view const& col, std::string const& indent)
{
  std::vector<std::string> reply;
  cudf::type_dispatcher(col.type(), column_view_printer{}, col, reply, indent);
  return reply;
}

/**
 * @copydoc cudf::test::detail::to_string(cudf::column_view, std::string, std::string)
 *
 * @param indent Indentation for all output
 */
std::string to_string(cudf::column_view const& col,
                      std::string const& delimiter,
                      std::string const& indent)
{
  std::ostringstream buffer;
  std::vector<std::string> h_data = to_strings(col, indent);

  buffer << indent;
  std::copy(h_data.begin(),
            h_data.end() - (!h_data.empty()),
            std::ostream_iterator<std::string>(buffer, delimiter.c_str()));
  if (!h_data.empty()) buffer << h_data.back();

  return buffer.str();
}

/**
 * @copydoc cudf::test::detail::to_string(std::vector<bitmask_type>, size_type, std::string)
 *
 * @param indent Indentation for all output.  See comment in `to_strings` for
 * a detailed description.
 */
std::string to_string(std::vector<bitmask_type> const& null_mask,
                      size_type null_mask_size,
                      std::string const& indent)
{
  std::ostringstream buffer;
  buffer << indent;
  for (int idx = null_mask_size - 1; idx >= 0; idx--) {
    buffer << (cudf::bit_is_set(null_mask.data(), idx) ? "1" : "0");
  }
  return buffer.str();
}

}  // namespace detail

/**
 * @copydoc cudf::test::to_strings
 *
 */
std::vector<std::string> to_strings(cudf::column_view const& col)
{
  return detail::to_strings(col);
}

/**
 * @copydoc cudf::test::to_string(cudf::column_view, std::string)
 *
 */
std::string to_string(cudf::column_view const& col, std::string const& delimiter)
{
  return detail::to_string(col, delimiter);
}

/**
 * @copydoc cudf::test::to_string(std::vector<bitmask_type>, size_type)
 *
 */
std::string to_string(std::vector<bitmask_type> const& null_mask, size_type null_mask_size)
{
  return detail::to_string(null_mask, null_mask_size);
}

/**
 * @copydoc cudf::test::print
 *
 */
void print(cudf::column_view const& col, std::ostream& os, std::string const& delimiter)
{
  os << to_string(col, delimiter) << std::endl;
}

/**
 * @copydoc cudf::test::validate_host_masks
 *
 */
bool validate_host_masks(std::vector<bitmask_type> const& expected_mask,
                         std::vector<bitmask_type> const& got_mask,
                         size_type number_of_elements)
{
  return std::all_of(thrust::make_counting_iterator(0),
                     thrust::make_counting_iterator(number_of_elements),
                     [&expected_mask, &got_mask](auto index) {
                       return cudf::bit_is_set(expected_mask.data(), index) ==
                              cudf::bit_is_set(got_mask.data(), index);
                     });
}

}  // namespace test
}  // namespace cudf<|MERGE_RESOLUTION|>--- conflicted
+++ resolved
@@ -423,8 +423,6 @@
   if (view.type().id() == cudf::type_id::LIST) {
     lists_column_view lcv(view);
     return cudf::jit::get_type_name(view.type()) + "<" + (get_nested_type_str(lcv.child())) + ">";
-<<<<<<< HEAD
-=======
   }
 
   if (view.type().id() == cudf::type_id::STRUCT) {
@@ -437,7 +435,6 @@
                    [&out](auto const col) { return get_nested_type_str(col); });
     out << ">";
     return out.str();
->>>>>>> fd94d283
   }
 
   return cudf::jit::get_type_name(view.type());
