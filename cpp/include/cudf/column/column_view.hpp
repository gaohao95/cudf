/*
 * Copyright (c) 2019, NVIDIA CORPORATION.
 *
 * Licensed under the Apache License, Version 2.0 (the "License");
 * you may not use this file except in compliance with the License.
 * You may obtain a copy of the License at
 *
 *     http://www.apache.org/licenses/LICENSE-2.0
 *
 * Unless required by applicable law or agreed to in writing, software
 * distributed under the License is distributed on an "AS IS" BASIS,
 * WITHOUT WARRANTIES OR CONDITIONS OF ANY KIND, either express or implied.
 * See the License for the specific language governing permissions and
 * limitations under the License.
 */
#pragma once

#include <cudf/types.hpp>
#include <vector>

namespace cudf {
namespace detail {
/**
 * @brief A non-owning, immutable view of device data as a column of elements,
 * some of which may be null as indicated by a bitmask.
 *
 * A `column_view_base` can be constructed implicitly from a `cudf::column`, or
 *may be constructed explicitly from a pointer to pre-existing device memory.
 *
 * Unless otherwise noted, the memory layout of the `column_view_base`'s data
 *and bitmask is expected to adhere to the Arrow Physical Memory Layout
 * Specification: https://arrow.apache.org/docs/memory_layout.html
 *
 * Because `column_view_base` is non-owning, no device memory is allocated nor
 *free'd when `column_view_base` objects are created or destroyed.
 *
 * To enable zero-copy slicing, a `column_view_base` has an `offset` that
 *indicates the index of the first element in the column relative to the base
 *device memory allocation. By default, `offset()` is zero.
 *
 **/
class column_view_base {
 public:
  /**
   * @brief Returns pointer to the base device memory allocation casted to
   * the specified type.
   *
   * @note If `offset() == 0`, then `head<T>() == data<T>()`
   *
   * @note It should be rare to need to access the `head<T>()` allocation of
   *a column, and instead, accessing the elements should be done via
   *`data<T>()`.
   *
   * @tparam The type to cast to
   * @return T const* Typed pointer to underlying data
   **/
  template <typename T = void>
  T const* head() const noexcept
  {
    return static_cast<T const*>(_data);
  }

  /**
   * @brief Returns the underlying data casted to the specified type, plus the
   * offset.
   *
   * @note If `offset() == 0`, then `head<T>() == data<T>()`
   *
   * @TODO Clarify behavior for variable-width types.
   *
   * @tparam T The type to cast to
   * @return T const* Typed pointer to underlying data, including the offset
   **/
  template <typename T>
  T const* data() const noexcept
  {
    return head<T>() + _offset;
  }

  /**
   * @brief Return first element (accounting for offset) after underlying data
   * is casted to the specified type.
   *
   * @tparam T The desired type
   * @return T const* Pointer to the first element after casting
   **/
  template <typename T>
  T const* begin() const noexcept
  {
    return data<T>();
  }

  /**
   * @brief Return one past the last element after underlying data is casted to
   * the specified type.
   *
   * @tparam T The desired type
   * @return T const* Pointer to one past the last element after casting
   **/
  template <typename T>
  T const* end() const noexcept
  {
    return begin<T>() + size();
  }

  /**
   * @brief Returns the number of elements in the column
   **/
  size_type size() const noexcept { return _size; }

  /**
   * @brief Returns true if `size()` returns zero, or false otherwise
   **/
  size_type is_empty() const noexcept { return size() == 0; }

  /**
   * @brief Returns the element `data_type`
   **/
  data_type type() const noexcept { return _type; }

  /**
   * @brief Indicates if the column can contain null elements, i.e., if it has
   * an allocated bitmask.
   *
   * @note If `null_count() > 0`, this function must always return `true`.
   *
   * @return true The bitmask is allocated
   * @return false The bitmask is not allocated
   **/
  bool nullable() const noexcept { return nullptr != _null_mask; }

  /**
   * @brief Returns the count of null elements
   *
   * @note If the column was constructed with `UNKNOWN_NULL_COUNT`, or if at any
   * point `set_null_count(UNKNOWN_NULL_COUNT)` was invoked, then the
   * first invocation of `null_count()` will compute and store the count of null
   * elements indicated by the `null_mask` (if it exists).
   **/
  size_type null_count() const;

  /**
   * @brief Returns the count of null elements in the range [begin, end)
   *
   * @note If `null_count() != 0`, every invocation of `null_count(begin, end)`
   * will recompute the count of null elements indicated by the `null_mask` in
   * the range [begin, end).
   *
   * @throws `cudf::logic_error` for invalid range (if `begin < 0`,
   * `begin > end`, `begin >= size()`, or `end > size()`).
   *
   * @param[in] begin The starting index of the range (inclusive).
   * @param[in] end The index of the last element in the range (exlusive).
   **/
  size_type null_count(size_type begin, size_type end) const;

  /**
   * @brief Indicates if the column contains null elements,
   * i.e., `null_count() > 0`
   *
   * @return true One or more elements are null
   * @return false All elements are valid
   **/
  bool has_nulls() const { return null_count() > 0; }

  /**
   * @brief Indicates if the column contains null elements in the range
   * [begin, end), i.e., `null_count(begin, end) > 0`
   *
   * @throws `cudf::logic_error` for invalid range (if `begin < 0`,
   * `begin > end`, `begin >= size()`, or `end > size()`).
   *
   * @param begin The starting index of the range (inclusive).
   * @param end The index of the last element in the range (exlusive).
   * @return true One or more elements are null in the range [begin, end)
   * @return false All elements are valid in the range [begin, end)
<<<<<<< HEAD
   **/
  bool has_nulls(size_type begin, size_type end) const {
    return null_count(begin, end) > 0;
  }
=======
   *---------------------------------------------------------------------------**/
  bool has_nulls(size_type begin, size_type end) const { return null_count(begin, end) > 0; }
>>>>>>> cfb1f6b6

  /**
   * @brief Returns raw pointer to the underlying bitmask allocation.
   *
   * @note This function does *not* account for the `offset()`.
   *
   * @note If `null_count() == 0`, this may return `nullptr`.
   **/
  bitmask_type const* null_mask() const noexcept { return _null_mask; }

  /**
   * @brief Returns the index of the first element relative to the base memory
   * allocation, i.e., what is returned from `head<T>()`.
   **/
  size_type offset() const noexcept { return _offset; }

 protected:
  data_type _type{EMPTY};            ///< Element type
  size_type _size{};                 ///< Number of elements
  void const* _data{};               ///< Pointer to device memory containing elements
  bitmask_type const* _null_mask{};  ///< Pointer to device memory containing
                                     ///< bitmask representing null elements.
                                     ///< Optional if `null_count() == 0`
  mutable size_type _null_count{};   ///< The number of null elements
  size_type _offset{};               ///< Index position of the first element.
                                     ///< Enables zero-copy slicing

  column_view_base()                        = default;
  ~column_view_base()                       = default;
  column_view_base(column_view_base const&) = default;
  column_view_base(column_view_base&&)      = default;
  column_view_base& operator=(column_view_base const&) = default;
  column_view_base& operator=(column_view_base&&) = default;

  /**
   * @brief Construct a `column_view_base` from pointers to device memory for
   *the elements and bitmask of the column.
   *
   * If `null_count()` is zero, `null_mask` is optional.
   *
   * If the null count of the `null_mask` is not specified, it defaults to
   * `UNKNOWN_NULL_COUNT`. The first invocation of `null_count()` will then
   * compute the null count if `null_mask` exists.
   *
   * If `type` is `EMPTY`, the specified `null_count` will be ignored and
   * `null_count()` will always return the same value as `size()`
   *
   * @throws `cudf::logic_error` if `size < 0`
   * @throws `cudf::logic_error` if `size > 0` but `data == nullptr`
   * @throws `cudf::logic_error` if `type.id() == EMPTY` but `data != nullptr`
   *or `null_mask != nullptr`
   * @throws `cudf::logic_error` if `null_count > 0`, but `null_mask == nullptr`
   * @throws `cudf::logic_error` if `offset < 0`
   *
   * @param type The element type
   * @param size The number of elements
   * @param data Pointer to device memory containing the column elements
   * @param null_mask Optional, pointer to device memory containing the null
   * indicator bitmask
   * @param null_count Optional, the number of null elements.
   * @param offset optional, index of the first element
   * @param children optional, depending on the element type, child columns may
   * contain additional data
<<<<<<< HEAD
   **/
  column_view_base(data_type type, size_type size, void const* data,
=======
   *---------------------------------------------------------------------------**/
  column_view_base(data_type type,
                   size_type size,
                   void const* data,
>>>>>>> cfb1f6b6
                   bitmask_type const* null_mask = nullptr,
                   size_type null_count          = UNKNOWN_NULL_COUNT,
                   size_type offset              = 0);
};

class mutable_column_view_base : public column_view_base {
 public:
 protected:
};
}  // namespace detail

/**
 * @brief A non-owning, immutable view of device data as a column of elements,
 * some of which may be null as indicated by a bitmask.
 *
 * A `column_view` can be constructed implicitly from a `cudf::column`, or may
 * be constructed explicitly from a pointer to pre-existing device memory.
 *
 * Unless otherwise noted, the memory layout of the `column_view`'s data and
 * bitmask is expected to adhere to the Arrow Physical Memory Layout
 * Specification: https://arrow.apache.org/docs/memory_layout.html
 *
 * Because `column_view` is non-owning, no device memory is allocated nor free'd
 * when `column_view` objects are created or destroyed.
 *
 * To enable zero-copy slicing, a `column_view` has an `offset` that indicates
 * the index of the first element in the column relative to the base device
 * memory allocation. By default, `offset()` is zero.
 *
 **/
class column_view : public detail::column_view_base {
 public:
  column_view()                   = default;
  ~column_view()                  = default;
  column_view(column_view const&) = default;
  column_view(column_view&&)      = default;
  column_view& operator=(column_view const&) = default;
  column_view& operator=(column_view&&) = default;

  /**
   * @brief Construct a `column_view` from pointers to device memory for the
   * elements and bitmask of the column.
   *
   * If `null_count()` is zero, `null_mask` is optional.
   *
   * If the null count of the `null_mask` is not specified, it defaults to
   * `UNKNOWN_NULL_COUNT`. The first invocation of `null_count()` will then
   * compute the null count if `null_mask` exists.
   *
   * If `type` is `EMPTY`, the specified `null_count` will be ignored and
   * `null_count()` will always return the same value as `size()`
   *
   * @throws `cudf::logic_error` if `size < 0`
   * @throws `cudf::logic_error` if `size > 0` but `data == nullptr`
   * @throws `cudf::logic_error` if `type.id() == EMPTY` but `data != nullptr`
   *or `null_mask != nullptr`
   * @throws `cudf::logic_error` if `null_count > 0`, but `null_mask == nullptr`
   * @throws `cudf::logic_error` if `offset < 0`
   *
   * @param type The element type
   * @param size The number of elements
   * @param data Pointer to device memory containing the column elements
   * @param null_mask Optional, pointer to device memory containing the null
   * indicator bitmask
   * @param null_count Optional, the number of null elements.
   * @param offset optional, index of the first element
   * @param children optional, depending on the element type, child columns may
   * contain additional data
<<<<<<< HEAD
   **/
  column_view(data_type type, size_type size, void const* data,
              bitmask_type const* null_mask = nullptr,
              size_type null_count = UNKNOWN_NULL_COUNT, size_type offset = 0,
=======
   *---------------------------------------------------------------------------**/
  column_view(data_type type,
              size_type size,
              void const* data,
              bitmask_type const* null_mask            = nullptr,
              size_type null_count                     = UNKNOWN_NULL_COUNT,
              size_type offset                         = 0,
>>>>>>> cfb1f6b6
              std::vector<column_view> const& children = {});

  /**
   * @brief Returns the specified child
   *
   * @param child_index The index of the desired child
   * @return column_view The requested child `column_view`
<<<<<<< HEAD
   **/
  column_view child(size_type child_index) const noexcept {
    return _children[child_index];
  }
=======
   *---------------------------------------------------------------------------**/
  column_view child(size_type child_index) const noexcept { return _children[child_index]; }
>>>>>>> cfb1f6b6

  /**
   * @brief Returns the number of child columns.
   **/
  size_type num_children() const noexcept { return _children.size(); }

 private:
  std::vector<column_view> _children{};  ///< Based on element type, children
                                         ///< may contain additional data
};                                       // namespace cudf

/**
 * @brief A non-owning, mutable view of device data as a column of elements,
 * some of which may be null as indicated by a bitmask.
 *
 * A `mutable_column_view` can be constructed implicitly from a `cudf::column`,
 *or may be constructed explicitly from a pointer to pre-existing device memory.
 *
 * Unless otherwise noted, the memory layout of the `mutable_column_view`'s data
 *and bitmask is expected to adhere to the Arrow Physical Memory Layout
 * Specification: https://arrow.apache.org/docs/memory_layout.html
 *
 * Because `mutable_column_view` is non-owning, no device memory is allocated
 *nor free'd when `mutable_column_view` objects are created or destroyed.
 *
 * To enable zero-copy slicing, a `mutable_column_view` has an `offset` that
 *indicates the index of the first element in the column relative to the base
 *device memory allocation. By default, `offset()` is zero.
 *
 **/
class mutable_column_view : public detail::column_view_base {
 public:
  mutable_column_view() = default;

  ~mutable_column_view() = default;

  mutable_column_view(mutable_column_view const&) = default;

  mutable_column_view(mutable_column_view&&) = default;
  mutable_column_view& operator=(mutable_column_view const&) = default;
  mutable_column_view& operator=(mutable_column_view&&) = default;

  /**
   * @brief Construct a `mutable_column_view` from pointers to device memory for
   *the elements and bitmask of the column.

   * If the null count of the `null_mask` is not specified, it defaults to
   * `UNKNOWN_NULL_COUNT`. The first invocation of `null_count()` will then
   * compute the null count.
   *
   * If `type` is `EMPTY`, the specified `null_count` will be ignored and
   * `null_count()` will always return the same value as `size()`
   *
   * @throws `cudf::logic_error` if `size < 0`
   * @throws `cudf::logic_error` if `size > 0` but `data == nullptr`
   * @throws `cudf::logic_error` if `type.id() == EMPTY` but `data != nullptr`
   *or `null_mask != nullptr`
   * @throws `cudf::logic_error` if `null_count > 0`, but `null_mask == nullptr`
   * @throws `cudf::logic_error` if `offset < 0`
   *
   * @param type The element type
   * @param size The number of elements
   * @param data Pointer to device memory containing the column elements
   * @param null_mask Optional, pointer to device memory containing the null
   indicator
   * bitmask
   * @param null_count Optional, the number of null elements.
   * @param offset optional, index of the first element
   * @param children optional, depending on the element type, child columns may
   * contain additional data
<<<<<<< HEAD
   **/
  mutable_column_view(data_type type, size_type size, void* data,
                      bitmask_type* null_mask = nullptr,
                      size_type null_count = cudf::UNKNOWN_NULL_COUNT,
                      size_type offset = 0,
=======
   *---------------------------------------------------------------------------**/
  mutable_column_view(data_type type,
                      size_type size,
                      void* data,
                      bitmask_type* null_mask                          = nullptr,
                      size_type null_count                             = cudf::UNKNOWN_NULL_COUNT,
                      size_type offset                                 = 0,
>>>>>>> cfb1f6b6
                      std::vector<mutable_column_view> const& children = {});

  /**
   * @brief Returns pointer to the base device memory allocation casted to
   * the specified type.
   *
   * @note If `offset() == 0`, then `head<T>() == data<T>()`
   *
   * @note It should be rare to need to access the `head<T>()` allocation of a
   * column, and instead, accessing the elements should be done via `data<T>()`.
   *
   * @tparam The type to cast to
   * @return T* Typed pointer to underlying data
   **/
  template <typename T = void>
  T* head() const noexcept
  {
    return const_cast<T*>(detail::column_view_base::head<T>());
  }

  /**
   * @brief Returns the underlying data casted to the specified type, plus the
   * offset.
   *
   * @note If `offset() == 0`, then `head<T>() == data<T>()`
   *
   * @TODO Clarify behavior for variable-width types.
   *
   * @tparam T The type to cast to
   * @return T* Typed pointer to underlying data, including the offset
   **/
  template <typename T>
  T* data() const noexcept
  {
    return const_cast<T*>(detail::column_view_base::data<T>());
  }

  /**
   * @brief Return first element (accounting for offset) when underlying data is
   * casted to the specified type.
   *
   * @tparam T The desired type
   * @return T* Pointer to the first element after casting
   **/
  template <typename T>
  T* begin() const noexcept
  {
    return const_cast<T*>(detail::column_view_base::begin<T>());
  }

  /**
   * @brief Return one past the last element after underlying data is casted to
   * the specified type.
   *
   * @tparam T The desired type
   * @return T* Pointer to one past the last element after casting
   **/
  template <typename T>
  T* end() const noexcept
  {
    return const_cast<T*>(detail::column_view_base::end<T>());
  }

  /**
   * @brief Returns raw pointer to the underlying bitmask allocation.
   *
   * @note This function does *not* account for the `offset()`.
   *
   * @note If `null_count() == 0`, this may return `nullptr`.
<<<<<<< HEAD
   **/
  bitmask_type* null_mask() const noexcept {
=======
   *---------------------------------------------------------------------------**/
  bitmask_type* null_mask() const noexcept
  {
>>>>>>> cfb1f6b6
    return const_cast<bitmask_type*>(detail::column_view_base::null_mask());
  }

  /**
   * @brief Set the null count
   *
   * @throws cudf::logic_error if `new_null_count > 0` and `nullable() == false`
   *
   * @param new_null_count The new null count
   **/
  void set_null_count(size_type new_null_count);

  /**
   * @brief Returns a reference to the specified child
   *
   * @param child_index The index of the desired child
   * @return mutable_column_view The requested child `mutable_column_view`
<<<<<<< HEAD
   **/
  mutable_column_view& child(size_type child_index) noexcept {
=======
   *---------------------------------------------------------------------------**/
  mutable_column_view child(size_type child_index) const noexcept
  {
>>>>>>> cfb1f6b6
    return mutable_children[child_index];
  }

  /**
   * @brief Returns the number of child columns.
   **/
  size_type num_children() const noexcept { return mutable_children.size(); }

  /**
   * @brief Converts a mutable view into an immutable view
   *
   * @return column_view An immutable view of the mutable view's elements
   **/
  operator column_view() const;

 private:
  std::vector<mutable_column_view> mutable_children;
};

/**
 * @brief Counts the number of descendants of the specified parent.
 *
 * @param parent The parent whose descendants will be counted
 * @return size_type The number of descendants of the parent
 **/
size_type count_descendants(column_view parent);

}  // namespace cudf<|MERGE_RESOLUTION|>--- conflicted
+++ resolved
@@ -174,15 +174,8 @@
    * @param end The index of the last element in the range (exlusive).
    * @return true One or more elements are null in the range [begin, end)
    * @return false All elements are valid in the range [begin, end)
-<<<<<<< HEAD
-   **/
-  bool has_nulls(size_type begin, size_type end) const {
-    return null_count(begin, end) > 0;
-  }
-=======
-   *---------------------------------------------------------------------------**/
+   */
   bool has_nulls(size_type begin, size_type end) const { return null_count(begin, end) > 0; }
->>>>>>> cfb1f6b6
 
   /**
    * @brief Returns raw pointer to the underlying bitmask allocation.
@@ -246,15 +239,10 @@
    * @param offset optional, index of the first element
    * @param children optional, depending on the element type, child columns may
    * contain additional data
-<<<<<<< HEAD
-   **/
-  column_view_base(data_type type, size_type size, void const* data,
-=======
-   *---------------------------------------------------------------------------**/
+   */
   column_view_base(data_type type,
                    size_type size,
                    void const* data,
->>>>>>> cfb1f6b6
                    bitmask_type const* null_mask = nullptr,
                    size_type null_count          = UNKNOWN_NULL_COUNT,
                    size_type offset              = 0);
@@ -323,20 +311,13 @@
    * @param offset optional, index of the first element
    * @param children optional, depending on the element type, child columns may
    * contain additional data
-<<<<<<< HEAD
-   **/
-  column_view(data_type type, size_type size, void const* data,
-              bitmask_type const* null_mask = nullptr,
-              size_type null_count = UNKNOWN_NULL_COUNT, size_type offset = 0,
-=======
-   *---------------------------------------------------------------------------**/
+   */
   column_view(data_type type,
               size_type size,
               void const* data,
               bitmask_type const* null_mask            = nullptr,
               size_type null_count                     = UNKNOWN_NULL_COUNT,
               size_type offset                         = 0,
->>>>>>> cfb1f6b6
               std::vector<column_view> const& children = {});
 
   /**
@@ -344,15 +325,8 @@
    *
    * @param child_index The index of the desired child
    * @return column_view The requested child `column_view`
-<<<<<<< HEAD
-   **/
-  column_view child(size_type child_index) const noexcept {
-    return _children[child_index];
-  }
-=======
-   *---------------------------------------------------------------------------**/
+   */
   column_view child(size_type child_index) const noexcept { return _children[child_index]; }
->>>>>>> cfb1f6b6
 
   /**
    * @brief Returns the number of child columns.
@@ -423,21 +397,13 @@
    * @param offset optional, index of the first element
    * @param children optional, depending on the element type, child columns may
    * contain additional data
-<<<<<<< HEAD
-   **/
-  mutable_column_view(data_type type, size_type size, void* data,
-                      bitmask_type* null_mask = nullptr,
-                      size_type null_count = cudf::UNKNOWN_NULL_COUNT,
-                      size_type offset = 0,
-=======
-   *---------------------------------------------------------------------------**/
+   */
   mutable_column_view(data_type type,
                       size_type size,
                       void* data,
                       bitmask_type* null_mask                          = nullptr,
                       size_type null_count                             = cudf::UNKNOWN_NULL_COUNT,
                       size_type offset                                 = 0,
->>>>>>> cfb1f6b6
                       std::vector<mutable_column_view> const& children = {});
 
   /**
@@ -507,14 +473,9 @@
    * @note This function does *not* account for the `offset()`.
    *
    * @note If `null_count() == 0`, this may return `nullptr`.
-<<<<<<< HEAD
-   **/
-  bitmask_type* null_mask() const noexcept {
-=======
-   *---------------------------------------------------------------------------**/
+   */
   bitmask_type* null_mask() const noexcept
   {
->>>>>>> cfb1f6b6
     return const_cast<bitmask_type*>(detail::column_view_base::null_mask());
   }
 
@@ -532,14 +493,9 @@
    *
    * @param child_index The index of the desired child
    * @return mutable_column_view The requested child `mutable_column_view`
-<<<<<<< HEAD
-   **/
-  mutable_column_view& child(size_type child_index) noexcept {
-=======
-   *---------------------------------------------------------------------------**/
+   */
   mutable_column_view child(size_type child_index) const noexcept
   {
->>>>>>> cfb1f6b6
     return mutable_children[child_index];
   }
 
