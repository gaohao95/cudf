# cuDF 0.11.0 (Date TBD)

## New Features

- PR #2930 JSON Reader: Support ARROW_RANDOM_FILE input
- PR #2987 Add `inplace` arg to `DataFrame.reset_index` and `Series`
- PR #3129 Add strings column factory from `std::vector`s
- PR #3054 Add parquet reader support for decimal data types
- PR #3094 Adding `any` and `all` support from libcudf


## Improvements

- PR #2904 Move gpu decompressors to cudf::io namespace
- PR #2977 Moved old C++ test utilities to legacy directory.
- PR #2965 Fix slow orc reader perf with large uncompressed blocks
- PR #2995 Move JIT type utilities to legacy directory
- PR #2927 Add ``Table`` and ``TableView`` extension classes that wrap legacy cudf::table
- PR #3005 Renames `cudf::exp` namespace to `cudf::experimental`
- PR #3008 Make safe versions of `is_null` and `is_valid` in `column_device_view`
- PR #3027 Move copying.hpp and related source to legacy folder
- PR #3014 Snappy decompression optimizations
- PR #3032 Use `asarray` to coerce indices to a NumPy array
- PR #2996 IO Readers: Replace `cuio::device_buffer` with `rmm::device_buffer`
- PR #3092 Implicitly init RMM if Java allocates before init
- PR #3029 Update gdf_ numeric types with stdint and move to cudf namespace
- PR #3070 Move functions.h and related source to legacy
- PR #2951 Allow set_index to handle a list of column names
- PR #3067 Java method to return size of device memory buffer

## Bug Fixes

<<<<<<< HEAD
- PR #2895 Fixed dask_cudf group_split behavior to handle upstream rearrange_by_divisions
=======
- PR #3048 Support for zero columned tables
- PR #3030 Fix snappy decoding regression in PR #3014
- PR #3041 Fixed exp to experimental namespace name change issue
- PR #3060 Move copying.hpp includes to legacy
>>>>>>> 3afe5c67


# cuDF 0.10.0 (Date TBD)

## New Features

- PR #2423 Added `groupby.quantile()`
- PR #2522 Add Java bindings for NVStrings backed upper and lower case mutators
- PR #2605 Added Sort based groupby in libcudf
- PR #2607 Add Java bindings for parsing JSON
- PR #2629 Add dropna= parameter to groupby
- PR #2585 ORC & Parquet Readers: Remove millisecond timestamp restriction
- PR #2507 Add GPU-accelerated ORC Writer
- PR #2559 Add Series.tolist()
- PR #2653 Add Java bindings for rolling window operations
- PR #2480 Merge `custreamz` codebase into `cudf` repo
- PR #2674 Add __contains__ for Index/Series/Column
- PR #2635 Add support to read from remote and cloud sources like s3, gcs, hdfs
- PR #2722 Add Java bindings for NVTX ranges
- PR #2702 Add make_bool to dataset generation functions
- PR #2394 Move `rapidsai/custrings` into `cudf`
- PR #2734 Final sync of custrings source into cudf
- PR #2724 Add libcudf support for __contains__
- PR #2777 Add python bindings for porter stemmer measure functionality
- PR #2781 Add issorted to is_monotonic
- PR #2685 Add cudf::scatter_to_tables and cython binding
- PR #2743 Add Java bindings for NVStrings timestamp2long as part of String ColumnVector casting
- PR #2785 Add nvstrings Python docs
- PR #2786 Add benchmarks option to root build.sh
- PR #2802 Add `cudf::repeat()` and `cudf.Series.repeat()`
- PR #2773 Add Fisher's unbiased kurtosis and skew for Series/DataFrame
- PR #2748 Parquet Reader: Add option to specify loading of PANDAS index
- PR #2807 Add scatter_by_map to DataFrame python API
- PR #2836 Add nvstrings.code_points method
- PR #2844 Add Series/DataFrame notnull
- PR #2858 Add GTest type list utilities
- PR #2870 Add support for grouping by Series of arbitrary length
- PR #2719 Series covariance and Pearson correlation
- PR #2207 Beginning of libcudf overhaul: introduce new column and table types
- PR #2869 Add `cudf.CategoricalDtype`
- PR #2838 CSV Reader: Support ARROW_RANDOM_FILE input
- PR #2655 CuPy-based Series and Dataframe .values property
- PR #2803 Added `edit_distance_matrix()` function to calculate pairwise edit distance for each string on a given nvstrings object.
- PR #2811 Start of cudf strings column work based on 2207
- PR #2872 Add Java pinned memory pool allocator
- PR #2969 Add findAndReplaceAll to ColumnVector
- PR #2814 Add Datetimeindex.weekday
- PR #2999 Add timestamp conversion support for string categories
- PR #2918 Add cudf::column timestamp wrapper types

## Improvements

- PR #2578 Update legacy_groupby to use libcudf group_by_without_aggregation
- PR #2581 Removed `managed` allocator from hash map classes.
- PR #2571 Remove unnecessary managed memory from gdf_column_concat
- PR #2648 Cython/Python reorg
- PR #2588 Update Series.append documentation
- PR #2632 Replace dask-cudf set_index code with upstream
- PR #2682 Add cudf.set_allocator() function for easier allocator init
- PR #2642 Improve null printing and testing
- PR #2747 Add missing Cython headers / cudftestutil lib to conda package for cuspatial build
- PR #2706 Compute CSV format in device code to speedup performance
- PR #2673 Add support for np.longlong type
- PR #2703 move dask serialization dispatch into cudf
- PR #2728 Add YYMMDD to version tag for nightly conda packages
- PR #2729 Handle file-handle input in to_csv
- PR #2741 CSV Reader: Move kernel functions into its own file
- PR #2766 Improve nvstrings python cmake flexibility
- PR #2756 Add out_time_unit option to csv reader, support timestamp resolutions
- PR #2771 Stopgap alias for to_gpu_matrix()
- PR #2783 Support mapping input columns to function arguments in apply kernels
- PR #2645 libcudf unique_count for Series.nunique
- PR #2817 Dask-cudf: `read_parquet` support for remote filesystems
- PR #2823 improve java data movement debugging
- PR #2806 CSV Reader: Clean-up row offset operations
- PR #2640 Add dask wait/persist exmaple to 10 minute guide
- PR #2828 Optimizations of kernel launch configuration for `DataFrame.apply_rows` and `DataFrame.apply_chunks`
- PR #2831 Add `column` argument to `DataFrame.drop`
- PR #2775 Various optimizations to improve __getitem__ and __setitem__ performance
- PR #2810 cudf::allocate_like can optionally always allocate a mask.
- PR #2833 Parquet reader: align page data allocation sizes to 4-bytes to satisfy cuda-memcheck
- PR #2832 Using the new Python bindings for UCX
- PR #2856 Update group_split_cudf to use scatter_by_map
- PR #2890 Optionally keep serialized table data on the host.
- PR #2778 Doc: Updated and fixed some docstrings that were formatted incorrectly.
- PR #2830 Use YYMMDD tag in custreamz nightly build
- PR #2875 Java: Remove synchronized from register methods in MemoryCleaner
- PR #2887 Minor snappy decompression optimization
- PR #2899 Use new RMM API based on Cython
- PR #2788 Guide to Python UDFs
- PR #2919 Change java API to use operators in groupby namespace
- PR #2909 CSV Reader: Avoid row offsets host vector default init

## Bug Fixes

- PR #2584 ORC Reader: fix parsing of `DECIMAL` index positions
- PR #2619 Fix groupby serialization/deserialization
- PR #2614 Update Java version to match
- PR #2601 Fixes nlargest(1) issue in Series and Dataframe
- PR #2610 Fix a bug in index serialization (properly pass DeviceNDArray)
- PR #2621 Fixes the floordiv issue of not promoting float type when rhs is 0
- PR #2611 Types Test: fix static casting from negative int to string
- PR #2618 IO Readers: Fix datasource memory map failure for multiple reads
- PR #2628 groupby_without_aggregation non-nullable input table produces non-nullable output
- PR #2615 fix string category partitioning in java API
- PR #2641 fix string category and timeunit concat in the java API
- PR #2649 Fix groupby issue resulting from column_empty bug
- PR #2658 Fix astype() for null categorical columns
- PR #2660 fix column string category and timeunit concat in the java API
- PR #2664 ORC reader: fix `skip_rows` larger than first stripe
- PR #2654 Allow Java gdfOrderBy to work with string categories
- PR #2669 AVRO reader: fix non-deterministic output
- PR #2668 Update Java bindings to specify timestamp units for ORC and Parquet readers
- PR #2679 AVRO reader: fix cuda errors when decoding compressed streams
- PR #2692 Add concatenation for data-frame with different headers (empty and non-empty)
- PR #2651 Remove nvidia driver installation from ci/cpu/build.sh
- PR #2697 Ensure csv reader sets datetime column time units
- PR #2698 Return RangeIndex from contiguous slice of RangeIndex
- PR #2672 Fix null and integer handling in round
- PR #2704 Parquet Reader: Fix crash when loading string column with nulls
- PR #2725 Fix Jitify issue with running on Turing using CUDA version < 10
- PR #2731 Fix building of benchmarks
- PR #2738 Fix java to find new NVStrings locations
- PR #2736 Pin Jitify branch to v0.10 version
- PR #2742 IO Readers: Fix possible silent failures when creating `NvStrings` instance
- PR #2753 Fix java quantile API calls
- PR #2762 Fix validity processing for time in java
- PR #2796 Fix handling string slicing and other nvstrings delegated methods with dask
- PR #2769 Fix link to API docs in README.md
- PR #2772 Handle multiindex pandas Series #2772
- PR #2749 Fix apply_rows/apply_chunks pessimistic null mask to use in_cols null masks only
- PR #2752 CSV Reader: Fix exception when there's no rows to process
- PR #2716 Added Exception for `StringMethods` in string methods
- PR #2787 Fix Broadcasting `None` to `cudf-series`
- PR #2794 Fix async race in NVCategory::get_value and get_value_bounds
- PR #2795 Fix java build/cast error
- PR #2496 Fix improper merge of two dataframes when names differ
- PR #2824 Fix issue with incorrect result when Numeric Series replace is called several times
- PR #2751 Replace value with null
- PR #2765 Fix Java inequality comparisons for string category
- PR #2818 Fix java join API to use new C++ join API
- PR #2841 Fix nvstrings.slice and slice_from for range (0,0)
- PR #2837 Fix join benchmark
- PR #2809 Add hash_df and group_split dispatch functions for dask
- PR #2843 Parquet reader: fix skip_rows when not aligned with page or row_group boundaries
- PR #2851 Deleted existing dask-cudf/record.txt
- PR #2854 Fix column creation from ephemeral objects exposing __cuda_array_interface__
- PR #2860 Fix boolean indexing when the result is a single row
- PR #2859 Fix tail method issue for string columns
- PR #2852 Fixed `cumsum()` and `cumprod()` on boolean series.
- PR #2865 DaskIO: Fix `read_csv` and `read_orc` when input is list of files
- PR #2750 Fixed casting values to cudf::bool8 so non-zero values always cast to true
- PR #2873 Fixed dask_cudf read_partition bug by generating ParquetDatasetPiece
- PR #2850 Fixes dask_cudf.read_parquet on partitioned datasets
- PR #2896 Properly handle `axis` string keywords in `concat`
- PR #2926 Update rounding algorithm to avoid using fmod
- PR #2968 Fix Java dependency loading when using NVTX
- PR #2963 Fix ORC writer uncompressed block indexing
- PR #2928 CSV Reader: Fix using `byte_range` for large datasets
- PR #2983 Fix sm_70+ race condition in gpu_unsnap
- PR #2964 ORC Writer: Segfault when writing mixed numeric and string columns
- PR #3007 Java: Remove unit test that frees RMM invalid pointer
- PR #3009 Fix orc reader RLEv2 patch position regression from PR #2507
- PR #3002 Fix CUDA invalid configuration errors reported after loading an ORC file without data
- PR #3035 Update update-version.sh for new docs locations
- PR #3038 Fix uninitialized stream parameter in device_table deleter
- PR #3064 Fixes groupby performance issue
- PR #3061 Add rmmInitialize to nvstrings gtests
- PR #3058 Fix UDF doc markdown formatting
- PR #3059 Add nvstrings python build instructions to contributing.md


# cuDF 0.9.0 (21 Aug 2019)

## New Features

- PR #1993 Add CUDA-accelerated series aggregations: mean, var, std
- PR #2111 IO Readers: Support memory buffer, file-like object, and URL inputs
- PR #2012 Add `reindex()` to DataFrame and Series
- PR #2097 Add GPU-accelerated AVRO reader
- PR #2098 Support binary ops on DFs and Series with mismatched indices
- PR #2160 Merge `dask-cudf` codebase into `cudf` repo
- PR #2149 CSV Reader: Add `hex` dtype for explicit hexadecimal parsing
- PR #2156 Add `upper_bound()` and `lower_bound()` for libcudf tables and `searchsorted()` for cuDF Series
- PR #2158 CSV Reader: Support single, non-list/dict argument for `dtype`
- PR #2177 CSV Reader: Add `parse_dates` parameter for explicit date inference
- PR #1744 cudf::apply_boolean_mask and cudf::drop_nulls support for cudf::table inputs (multi-column)
- PR #2196 Add `DataFrame.dropna()`
- PR #2197 CSV Writer: add `chunksize` parameter for `to_csv`
- PR #2215 `type_dispatcher` benchmark
- PR #2179 Add Java quantiles
- PR #2157 Add __array_function__ to DataFrame and Series
- PR #2212 Java support for ORC reader
- PR #2224 Add DataFrame isna, isnull, notna functions
- PR #2236 Add Series.drop_duplicates
- PR #2105 Add hash-based join benchmark
- PR #2316 Add unique, nunique, and value_counts for datetime columns
- PR #2337 Add Java support for slicing a ColumnVector
- PR #2049 Add cudf::merge (sorted merge)
- PR #2368 Full cudf+dask Parquet Support
- PR #2380 New cudf::is_sorted checks whether cudf::table is sorted
- PR #2356 Java column vector standard deviation support
- PR #2221 MultiIndex full indexing - Support iloc and wildcards for loc
- PR #2429 Java support for getting length of strings in a ColumnVector
- PR #2415 Add `value_counts` for series of any type
- PR #2446 Add __array_function__ for index
- PR #2437 ORC reader: Add 'use_np_dtypes' option
- PR #2382 Add CategoricalAccessor add, remove, rename, and ordering methods
- PR #2464 Native implement `__cuda_array_interface__` for Series/Index/Column objects
- PR #2425 Rolling window now accepts array-based user-defined functions
- PR #2442 Add __setitem__
- PR #2449 Java support for getting byte count of strings in a ColumnVector
- PR #2492 Add groupby.size() method
- PR #2358 Add cudf::nans_to_nulls: convert floating point column into bitmask
- PR #2489 Add drop argument to set_index
- PR #2491 Add Java bindings for ORC reader 'use_np_dtypes' option
- PR #2213 Support s/ms/us/ns DatetimeColumn time unit resolutions
- PR #2536 Add _constructor properties to Series and DataFrame

## Improvements

- PR #2103 Move old `column` and `bitmask` files into `legacy/` directory
- PR #2109 added name to Python column classes
- PR #1947 Cleanup serialization code
- PR #2125 More aggregate in java API
- PR #2127 Add in java Scalar tests
- PR #2088 Refactor of Python groupby code
- PR #2130 Java serialization and deserialization of tables.
- PR #2131 Chunk rows logic added to csv_writer
- PR #2129 Add functions in the Java API to support nullable column filtering
- PR #2165 made changes to get_dummies api for it to be available in MethodCache
- PR #2171 Add CodeCov integration, fix doc version, make --skip-tests work when invoking with source
- PR #2184 handle remote orc files for dask-cudf
- PR #2186 Add `getitem` and `getattr` style access to Rolling objects
- PR #2168 Use cudf.Column for CategoricalColumn's categories instead of a tuple
- PR #2193 DOC: cudf::type_dispatcher documentation for specializing dispatched functors
- PR #2199 Better java support for appending strings
- PR #2176 Added column dtype support for datetime, int8, int16 to csv_writer
- PR #2209 Matching `get_dummies` & `select_dtypes` behavior to pandas
- PR #2217 Updated Java bindings to use the new groupby API
- PR #2214 DOC: Update doc instructions to build/install `cudf` and `dask-cudf`
- PR #2220 Update Java bindings for reduction rename
- PR #2232 Move CodeCov upload from build script to Jenkins
- PR #2225 refactor to use libcudf for gathering columns in dataframes
- PR #2293 Improve join performance (faster compute_join_output_size)
- PR #2300 Create separate dask codeowners for dask-cudf codebase
- PR #2304 gdf_group_by_without_aggregations returns gdf_column
- PR #2309 Java readers: remove redundant copy of result pointers
- PR #2307 Add `black` and `isort` to style checker script
- PR #2345 Restore removal of old groupby implementation
- PR #2342 Improve `astype()` to operate all ways
- PR #2329 using libcudf cudf::copy for column deep copy
- PR #2344 DOC: docs on code formatting for contributors
- PR #2376 Add inoperative axis= and win_type= arguments to Rolling()
- PR #2378 remove dask for (de-)serialization of cudf objects
- PR #2353 Bump Arrow and Dask versions
- PR #2377 Replace `standard_python_slice` with just `slice.indices()`
- PR #2373 cudf.DataFrame enchancements & Series.values support
- PR #2392 Remove dlpack submodule; make cuDF's Cython API externally accessible
- PR #2430 Updated Java bindings to use the new unary API
- PR #2406 Moved all existing `table` related files to a `legacy/` directory
- PR #2350 Performance related changes to get_dummies
- PR #2420 Remove `cudautils.astype` and replace with `typecast.apply_cast`
- PR #2456 Small improvement to typecast utility
- PR #2458 Fix handling of thirdparty packages in `isort` config
- PR #2459 IO Readers: Consolidate all readers to use `datasource` class
- PR #2475 Exposed type_dispatcher.hpp, nvcategory_util.hpp and wrapper_types.hpp in the include folder
- PR #2484 Enabled building libcudf as a static library
- PR #2453 Streamline CUDA_REL environment variable
- PR #2483 Bundle Boost filesystem dependency in the Java jar
- PR #2486 Java API hash functions
- PR #2481 Adds the ignore_null_keys option to the java api
- PR #2490 Java api: support multiple aggregates for the same column
- PR #2510 Java api: uses table based apply_boolean_mask
- PR #2432 Use pandas formatting for console, html, and latex output
- PR #2573 Bump numba version to 0.45.1
- PR #2606 Fix references to notebooks-contrib

## Bug Fixes

- PR #2086 Fixed quantile api behavior mismatch in series & dataframe
- PR #2128 Add offset param to host buffer readers in java API.
- PR #2145 Work around binops validity checks for java
- PR #2146 Work around unary_math validity checks for java
- PR #2151 Fixes bug in cudf::copy_range where null_count was invalid
- PR #2139 matching to pandas describe behavior & fixing nan values issue
- PR #2161 Implicitly convert unsigned to signed integer types in binops
- PR #2154 CSV Reader: Fix bools misdetected as strings dtype
- PR #2178 Fix bug in rolling bindings where a view of an ephemeral column was being taken
- PR #2180 Fix issue with isort reordering `importorskip` below imports depending on them
- PR #2187 fix to honor dtype when numpy arrays are passed to columnops.as_column
- PR #2190 Fix issue in astype conversion of string column to 'str'
- PR #2208 Fix issue with calling `head()` on one row dataframe
- PR #2229 Propagate exceptions from Cython cdef functions
- PR #2234 Fix issue with local build script not properly building
- PR #2223 Fix CUDA invalid configuration errors reported after loading small compressed ORC files
- PR #2162 Setting is_unique and is_monotonic-related attributes
- PR #2244 Fix ORC RLEv2 delta mode decoding with nonzero residual delta width
- PR #2297 Work around `var/std` unsupported only at debug build
- PR #2302 Fixed java serialization corner case
- PR #2355 Handle float16 in binary operations
- PR #2311 Fix copy behaviour for GenericIndex
- PR #2349 Fix issues with String filter in java API
- PR #2323 Fix groupby on categoricals
- PR #2328 Ensure order is preserved in CategoricalAccessor._set_categories
- PR #2202 Fix issue with unary ops mishandling empty input
- PR #2326 Fix for bug in DLPack when reading multiple columns
- PR #2324 Fix cudf Docker build
- PR #2325 Fix ORC RLEv2 patched base mode decoding with nonzero patch width
- PR #2235 Fix get_dummies to be compatible with dask
- PR #2332 Zero initialize gdf_dtype_extra_info
- PR #2355 Handle float16 in binary operations
- PR #2360 Fix missing dtype handling in cudf.Series & columnops.as_column
- PR #2364 Fix quantile api and other trivial issues around it
- PR #2361 Fixed issue with `codes` of CategoricalIndex
- PR #2357 Fixed inconsistent type of index created with from_pandas vs direct construction
- PR #2389 Fixed Rolling __getattr__ and __getitem__ for offset based windows
- PR #2402 Fixed bug in valid mask computation in cudf::copy_if (apply_boolean_mask)
- PR #2401 Fix to a scalar datetime(of type Days) issue
- PR #2386 Correctly allocate output valids in groupby
- PR #2411 Fixed failures on binary op on single element string column
- PR #2422 Fix Pandas logical binary operation incompatibilites
- PR #2447 Fix CodeCov posting build statuses temporarily
- PR #2450 Fix erroneous null handling in `cudf.DataFrame`'s `apply_rows`
- PR #2470 Fix issues with empty strings and string categories (Java)
- PR #2471 Fix String Column Validity.
- PR #2481 Fix java validity buffer serialization
- PR #2485 Updated bytes calculation to use size_t to avoid overflow in column concat
- PR #2461 Fix groupby multiple aggregations same column
- PR #2514 Fix cudf::drop_nulls threshold handling in Cython
- PR #2516 Fix utilities include paths and meta.yaml header paths
- PR #2517 Fix device memory leak in to_dlpack tensor deleter
- PR #2431 Fix local build generated file ownerships
- PR #2511 Added import of orc, refactored exception handlers to not squash fatal exceptions
- PR #2527 Fix index and column input handling in dask_cudf read_parquet
- PR #2466 Fix `dataframe.query` returning null rows erroneously
- PR #2548 Orc reader: fix non-deterministic data decoding at chunk boundaries
- PR #2557 fix cudautils import in string.py
- PR #2521 Fix casting datetimes from/to the same resolution
- PR #2545 Fix MultiIndexes with datetime levels
- PR #2560 Remove duplicate `dlpack` definition in conda recipe
- PR #2567 Fix ColumnVector.fromScalar issues while dealing with null scalars
- PR #2565 Orc reader: fix incorrect data decoding of int64 data types
- PR #2577 Fix search benchmark compilation error by adding necessary header
- PR #2604 Fix a bug in copying.pyx:_normalize_types that upcasted int32 to int64


# cuDF 0.8.0 (27 June 2019)

## New Features

- PR #1524 Add GPU-accelerated JSON Lines parser with limited feature set
- PR #1569 Add support for Json objects to the JSON Lines reader
- PR #1622 Add Series.loc
- PR #1654 Add cudf::apply_boolean_mask: faster replacement for gdf_apply_stencil
- PR #1487 cython gather/scatter
- PR #1310 Implemented the slice/split functionality.
- PR #1630 Add Python layer to the GPU-accelerated JSON reader
- PR #1745 Add rounding of numeric columns via Numba
- PR #1772 JSON reader: add support for BytesIO and StringIO input
- PR #1527 Support GDF_BOOL8 in readers and writers
- PR #1819 Logical operators (AND, OR, NOT) for libcudf and cuDF
- PR #1813 ORC Reader: Add support for stripe selection
- PR #1828 JSON Reader: add suport for bool8 columns
- PR #1833 Add column iterator with/without nulls
- PR #1665 Add the point-in-polygon GIS function
- PR #1863 Series and Dataframe methods for all and any
- PR #1908 cudf::copy_range and cudf::fill for copying/assigning an index or range to a constant
- PR #1921 Add additional formats for typecasting to/from strings
- PR #1807 Add Series.dropna()
- PR #1987 Allow user defined functions in the form of ptx code to be passed to binops
- PR #1948 Add operator functions like `Series.add()` to DataFrame and Series
- PR #1954 Add skip test argument to GPU build script
- PR #2018 Add bindings for new groupby C++ API
- PR #1984 Add rolling window operations Series.rolling() and DataFrame.rolling()
- PR #1542 Python method and bindings for to_csv
- PR #1995 Add Java API
- PR #1998 Add google benchmark to cudf
- PR #1845 Add cudf::drop_duplicates, DataFrame.drop_duplicates
- PR #1652 Added `Series.where()` feature
- PR #2074 Java Aggregates, logical ops, and better RMM support
- PR #2140 Add a `cudf::transform` function
- PR #2068 Concatenation of different typed columns

## Improvements

- PR #1538 Replacing LesserRTTI with inequality_comparator
- PR #1703 C++: Added non-aggregating `insert` to `concurrent_unordered_map` with specializations to store pairs with a single atomicCAS when possible.
- PR #1422 C++: Added a RAII wrapper for CUDA streams
- PR #1701 Added `unique` method for stringColumns
- PR #1713 Add documentation for Dask-XGBoost
- PR #1666 CSV Reader: Improve performance for files with large number of columns
- PR #1725 Enable the ability to use a single column groupby as its own index
- PR #1759 Add an example showing simultaneous rolling averages to `apply_grouped` documentation
- PR #1746 C++: Remove unused code: `windowed_ops.cu`, `sorting.cu`, `hash_ops.cu`
- PR #1748 C++: Add `bool` nullability flag to `device_table` row operators
- PR #1764 Improve Numerical column: `mean_var` and `mean`
- PR #1767 Speed up Python unit tests
- PR #1770 Added build.sh script, updated CI scripts and documentation
- PR #1739 ORC Reader: Add more pytest coverage
- PR #1696 Added null support in `Series.replace()`.
- PR #1390 Added some basic utility functions for `gdf_column`'s
- PR #1791 Added general column comparison code for testing
- PR #1795 Add printing of git submodule info to `print_env.sh`
- PR #1796 Removing old sort based group by code and gdf_filter
- PR #1811 Added funtions for copying/allocating `cudf::table`s
- PR #1838 Improve columnops.column_empty so that it returns typed columns instead of a generic Column
- PR #1890 Add utils.get_dummies- a pandas-like wrapper around one_hot-encoding
- PR #1823 CSV Reader: default the column type to string for empty dataframes
- PR #1827 Create bindings for scalar-vector binops, and update one_hot_encoding to use them
- PR #1817 Operators now support different sized dataframes as long as they don't share different sized columns
- PR #1855 Transition replace_nulls to new C++ API and update corresponding Cython/Python code
- PR #1858 Add `std::initializer_list` constructor to `column_wrapper`
- PR #1846 C++ type-erased gdf_equal_columns test util; fix gdf_equal_columns logic error
- PR #1390 Added some basic utility functions for `gdf_column`s
- PR #1391 Tidy up bit-resolution-operation and bitmask class code
- PR #1882 Add iloc functionality to MultiIndex dataframes
- PR #1884 Rolling windows: general enhancements and better coverage for unit tests
- PR #1886 support GDF_STRING_CATEGORY columns in apply_boolean_mask, drop_nulls and other libcudf functions
- PR #1896 Improve performance of groupby with levels specified in dask-cudf
- PR #1915 Improve iloc performance for non-contiguous row selection
- PR #1859 Convert read_json into a C++ API
- PR #1919 Rename libcudf namespace gdf to namespace cudf
- PR #1850 Support left_on and right_on for DataFrame merge operator
- PR #1930 Specialize constructor for `cudf::bool8` to cast argument to `bool`
- PR #1938 Add default constructor for `column_wrapper`
- PR #1930 Specialize constructor for `cudf::bool8` to cast argument to `bool`
- PR #1952 consolidate libcudf public API headers in include/cudf
- PR #1949 Improved selection with boolmask using libcudf `apply_boolean_mask`
- PR #1956 Add support for nulls in `query()`
- PR #1973 Update `std::tuple` to `std::pair` in top-most libcudf APIs and C++ transition guide
- PR #1981 Convert read_csv into a C++ API
- PR #1868 ORC Reader: Support row index for speed up on small/medium datasets
- PR #1964 Added support for list-like types in Series.str.cat
- PR #2005 Use HTML5 details tag in bug report issue template
- PR #2003 Removed few redundant unit-tests from test_string.py::test_string_cat
- PR #1944 Groupby design improvements
- PR #2017 Convert `read_orc()` into a C++ API
- PR #2011 Convert `read_parquet()` into a C++ API
- PR #1756 Add documentation "10 Minutes to cuDF and dask_cuDF"
- PR #2034 Adding support for string columns concatenation using "add" binary operator
- PR #2042 Replace old "10 Minutes" guide with new guide for docs build process
- PR #2036 Make library of common test utils to speed up tests compilation
- PR #2022 Facilitating get_dummies to be a high level api too
- PR #2050 Namespace IO readers and add back free-form `read_xxx` functions
- PR #2104 Add a functional ``sort=`` keyword argument to groupby
- PR #2108 Add `find_and_replace` for StringColumn for replacing single values
- PR #1803 cuDF/CuPy interoperability documentation

## Bug Fixes

- PR #1465 Fix for test_orc.py and test_sparse_df.py test failures
- PR #1583 Fix underlying issue in `as_index()` that was causing `Series.quantile()` to fail
- PR #1680 Add errors= keyword to drop() to fix cudf-dask bug
- PR #1651 Fix `query` function on empty dataframe
- PR #1616 Fix CategoricalColumn to access categories by index instead of iteration
- PR #1660 Fix bug in `loc` when indexing with a column name (a string)
- PR #1683 ORC reader: fix timestamp conversion to UTC
- PR #1613 Improve CategoricalColumn.fillna(-1) performance
- PR #1642 Fix failure of CSV_TEST gdf_csv_test.SkiprowsNrows on multiuser systems
- PR #1709 Fix handling of `datetime64[ms]` in `dataframe.select_dtypes`
- PR #1704 CSV Reader: Add support for the plus sign in number fields
- PR #1687 CSV reader: return an empty dataframe for zero size input
- PR #1757 Concatenating columns with null columns
- PR #1755 Add col_level keyword argument to melt
- PR #1758 Fix df.set_index() when setting index from an empty column
- PR #1749 ORC reader: fix long strings of NULL values resulting in incorrect data
- PR #1742 Parquet Reader: Fix index column name to match PANDAS compat
- PR #1782 Update libcudf doc version
- PR #1783 Update conda dependencies
- PR #1786 Maintain the original series name in series.unique output
- PR #1760 CSV Reader: fix segfault when dtype list only includes columns from usecols list
- PR #1831 build.sh: Assuming python is in PATH instead of using PYTHON env var
- PR #1839 Raise an error instead of segfaulting when transposing a DataFrame with StringColumns
- PR #1840 Retain index correctly during merge left_on right_on
- PR #1825 cuDF: Multiaggregation Groupby Failures
- PR #1789 CSV Reader: Fix missing support for specifying `int8` and `int16` dtypes
- PR #1857 Cython Bindings: Handle `bool` columns while calling `column_view_from_NDArrays`
- PR #1849 Allow DataFrame support methods to pass arguments to the methods
- PR #1847 Fixed #1375 by moving the nvstring check into the wrapper function
- PR #1864 Fixing cudf reduction for POWER platform
- PR #1869 Parquet reader: fix Dask timestamps not matching with Pandas (convert to milliseconds)
- PR #1876 add dtype=bool for `any`, `all` to treat integer column correctly
- PR #1875 CSV reader: take NaN values into account in dtype detection
- PR #1873 Add column dtype checking for the all/any methods
- PR #1902 Bug with string iteration in _apply_basic_agg
- PR #1887 Fix for initialization issue in pq_read_arg,orc_read_arg
- PR #1867 JSON reader: add support for null/empty fields, including the 'null' literal
- PR #1891 Fix bug #1750 in string column comparison
- PR #1909 Support of `to_pandas()` of boolean series with null values
- PR #1923 Use prefix removal when two aggs are called on a SeriesGroupBy
- PR #1914 Zero initialize gdf_column local variables
- PR #1959 Add support for comparing boolean Series to scalar
- PR #1966 Ignore index fix in series append
- PR #1967 Compute index __sizeof__ only once for DataFrame __sizeof__
- PR #1977 Support CUDA installation in default system directories
- PR #1982 Fixes incorrect index name after join operation
- PR #1985 Implement `GDF_PYMOD`, a special modulo that follows python's sign rules
- PR #1991 Parquet reader: fix decoding of NULLs
- PR #1990 Fixes a rendering bug in the `apply_grouped` documentation
- PR #1978 Fix for values being filled in an empty dataframe
- PR #2001 Correctly create MultiColumn from Pandas MultiColumn
- PR #2006 Handle empty dataframe groupby construction for dask
- PR #1965 Parquet Reader: Fix duplicate index column when it's already in `use_cols`
- PR #2033 Add pip to conda environment files to fix warning
- PR #2028 CSV Reader: Fix reading of uncompressed files without a recognized file extension
- PR #2073 Fix an issue when gathering columns with NVCategory and nulls
- PR #2053 cudf::apply_boolean_mask return empty column for empty boolean mask
- PR #2066 exclude `IteratorTest.mean_var_output` test from debug build
- PR #2069 Fix JNI code to use read_csv and read_parquet APIs
- PR #2071 Fix bug with unfound transitive dependencies for GTests in Ubuntu 18.04
- PR #2089 Configure Sphinx to render params correctly
- PR #2091 Fix another bug with unfound transitive dependencies for `cudftestutils` in Ubuntu 18.04
- PR #2115 Just apply `--disable-new-dtags` instead of trying to define all the transitive dependencies
- PR #2106 Fix errors in JitCache tests caused by sharing of device memory between processes
- PR #2120 Fix errors in JitCache tests caused by running multiple threads on the same data
- PR #2102 Fix memory leak in groupby
- PR #2113 fixed typo in to_csv code example


# cudf 0.7.2 (16 May 2019)

## New Features

- PR #1735 Added overload for atomicAdd on int64. Streamlined implementation of custom atomic overloads.
- PR #1741 Add MultiIndex concatenation

## Bug Fixes

- PR #1718 Fix issue with SeriesGroupBy MultiIndex in dask-cudf
- PR #1734 Python: fix performance regression for groupby count() aggregations
- PR #1768 Cython: fix handling read only schema buffers in gpuarrow reader


# cudf 0.7.1 (11 May 2019)

## New Features

- PR #1702 Lazy load MultiIndex to return groupby performance to near optimal.

## Bug Fixes

- PR #1708 Fix handling of `datetime64[ms]` in `dataframe.select_dtypes`


# cuDF 0.7.0 (10 May 2019)

## New Features

- PR #982 Implement gdf_group_by_without_aggregations and gdf_unique_indices functions
- PR #1142 Add `GDF_BOOL` column type
- PR #1194 Implement overloads for CUDA atomic operations
- PR #1292 Implemented Bitwise binary ops AND, OR, XOR (&, |, ^)
- PR #1235 Add GPU-accelerated Parquet Reader
- PR #1335 Added local_dict arg in `DataFrame.query()`.
- PR #1282 Add Series and DataFrame.describe()
- PR #1356 Rolling windows
- PR #1381 Add DataFrame._get_numeric_data
- PR #1388 Add CODEOWNERS file to auto-request reviews based on where changes are made
- PR #1396 Add DataFrame.drop method
- PR #1413 Add DataFrame.melt method
- PR #1412 Add DataFrame.pop()
- PR #1419 Initial CSV writer function
- PR #1441 Add Series level cumulative ops (cumsum, cummin, cummax, cumprod)
- PR #1420 Add script to build and test on a local gpuCI image
- PR #1440 Add DatetimeColumn.min(), DatetimeColumn.max()
- PR #1455 Add Series.Shift via Numba kernel
- PR #1441 Add Series level cumulative ops (cumsum, cummin, cummax, cumprod)
- PR #1461 Add Python coverage test to gpu build
- PR #1445 Parquet Reader: Add selective reading of rows and row group
- PR #1532 Parquet Reader: Add support for INT96 timestamps
- PR #1516 Add Series and DataFrame.ndim
- PR #1556 Add libcudf C++ transition guide
- PR #1466 Add GPU-accelerated ORC Reader
- PR #1565 Add build script for nightly doc builds
- PR #1508 Add Series isna, isnull, and notna
- PR #1456 Add Series.diff() via Numba kernel
- PR #1588 Add Index `astype` typecasting
- PR #1301 MultiIndex support
- PR #1599 Level keyword supported in groupby
- PR #929 Add support operations to dataframe
- PR #1609 Groupby accept list of Series
- PR #1658 Support `group_keys=True` keyword in groupby method

## Improvements

- PR #1531 Refactor closures as private functions in gpuarrow
- PR #1404 Parquet reader page data decoding speedup
- PR #1076 Use `type_dispatcher` in join, quantiles, filter, segmented sort, radix sort and hash_groupby
- PR #1202 Simplify README.md
- PR #1149 CSV Reader: Change convertStrToValue() functions to `__device__` only
- PR #1238 Improve performance of the CUDA trie used in the CSV reader
- PR #1245 Use file cache for JIT kernels
- PR #1278 Update CONTRIBUTING for new conda environment yml naming conventions
- PR #1163 Refactored UnaryOps. Reduced API to two functions: `gdf_unary_math` and `gdf_cast`. Added `abs`, `-`, and `~` ops. Changed bindings to Cython
- PR #1284 Update docs version
- PR #1287 add exclude argument to cudf.select_dtype function
- PR #1286 Refactor some of the CSV Reader kernels into generic utility functions
- PR #1291 fillna in `Series.to_gpu_array()` and `Series.to_array()` can accept the scalar too now.
- PR #1005 generic `reduction` and `scan` support
- PR #1349 Replace modernGPU sort join with thrust.
- PR #1363 Add a dataframe.mean(...) that raises NotImplementedError to satisfy `dask.dataframe.utils.is_dataframe_like`
- PR #1319 CSV Reader: Use column wrapper for gdf_column output alloc/dealloc
- PR #1376 Change series quantile default to linear
- PR #1399 Replace CFFI bindings for NVTX functions with Cython bindings
- PR #1389 Refactored `set_null_count()`
- PR #1386 Added macros `GDF_TRY()`, `CUDF_TRY()` and `ASSERT_CUDF_SUCCEEDED()`
- PR #1435 Rework CMake and conda recipes to depend on installed libraries
- PR #1391 Tidy up bit-resolution-operation and bitmask class code
- PR #1439 Add cmake variable to enable compiling CUDA code with -lineinfo
- PR #1462 Add ability to read parquet files from arrow::io::RandomAccessFile
- PR #1453 Convert CSV Reader CFFI to Cython
- PR #1479 Convert Parquet Reader CFFI to Cython
- PR #1397 Add a utility function for producing an overflow-safe kernel launch grid configuration
- PR #1382 Add GPU parsing of nested brackets to cuIO parsing utilities
- PR #1481 Add cudf::table constructor to allocate a set of `gdf_column`s
- PR #1484 Convert GroupBy CFFI to Cython
- PR #1463 Allow and default melt keyword argument var_name to be None
- PR #1486 Parquet Reader: Use device_buffer rather than device_ptr
- PR #1525 Add cudatoolkit conda dependency
- PR #1520 Renamed `src/dataframe` to `src/table` and moved `table.hpp`. Made `types.hpp` to be type declarations only.
- PR #1492 Convert transpose CFFI to Cython
- PR #1495 Convert binary and unary ops CFFI to Cython
- PR #1503 Convert sorting and hashing ops CFFI to Cython
- PR #1522 Use latest release version in update-version CI script
- PR #1533 Remove stale join CFFI, fix memory leaks in join Cython
- PR #1521 Added `row_bitmask` to compute bitmask for rows of a table. Merged `valids_ops.cu` and `bitmask_ops.cu`
- PR #1553 Overload `hash_row` to avoid using intial hash values. Updated `gdf_hash` to select between overloads
- PR #1585 Updated `cudf::table` to maintain own copy of wrapped `gdf_column*`s
- PR #1559 Add `except +` to all Cython function definitions to catch C++ exceptions properly
- PR #1617 `has_nulls` and `column_dtypes` for `cudf::table`
- PR #1590 Remove CFFI from the build / install process entirely
- PR #1536 Convert gpuarrow CFFI to Cython
- PR #1655 Add `Column._pointer` as a way to access underlying `gdf_column*` of a `Column`
- PR #1655 Update readme conda install instructions for cudf version 0.6 and 0.7


## Bug Fixes

- PR #1233 Fix dtypes issue while adding the column to `str` dataframe.
- PR #1254 CSV Reader: fix data type detection for floating-point numbers in scientific notation
- PR #1289 Fix looping over each value instead of each category in concatenation
- PR #1293 Fix Inaccurate error message in join.pyx
- PR #1308 Add atomicCAS overload for `int8_t`, `int16_t`
- PR #1317 Fix catch polymorphic exception by reference in ipc.cu
- PR #1325 Fix dtype of null bitmasks to int8
- PR #1326 Update build documentation to use -DCMAKE_CXX11_ABI=ON
- PR #1334 Add "na_position" argument to CategoricalColumn sort_by_values
- PR #1321 Fix out of bounds warning when checking Bzip2 header
- PR #1359 Add atomicAnd/Or/Xor for integers
- PR #1354 Fix `fillna()` behaviour when replacing values with different dtypes
- PR #1347 Fixed core dump issue while passing dict_dtypes without column names in `cudf.read_csv()`
- PR #1379 Fixed build failure caused due to error: 'col_dtype' may be used uninitialized
- PR #1392 Update cudf Dockerfile and package_versions.sh
- PR #1385 Added INT8 type to `_schema_to_dtype` for use in GpuArrowReader
- PR #1393 Fixed a bug in `gdf_count_nonzero_mask()` for the case of 0 bits to count
- PR #1395 Update CONTRIBUTING to use the environment variable CUDF_HOME
- PR #1416 Fix bug at gdf_quantile_exact and gdf_quantile_appox
- PR #1421 Fix remove creation of series multiple times during `add_column()`
- PR #1405 CSV Reader: Fix memory leaks on read_csv() failure
- PR #1328 Fix CategoricalColumn to_arrow() null mask
- PR #1433 Fix NVStrings/categories includes
- PR #1432 Update NVStrings to 0.7.* to coincide with 0.7 development
- PR #1483 Modify CSV reader to avoid cropping blank quoted characters in non-string fields
- PR #1446 Merge 1275 hotfix from master into branch-0.7
- PR #1447 Fix legacy groupby apply docstring
- PR #1451 Fix hash join estimated result size is not correct
- PR #1454 Fix local build script improperly change directory permissions
- PR #1490 Require Dask 1.1.0+ for `is_dataframe_like` test or skip otherwise.
- PR #1491 Use more specific directories & groups in CODEOWNERS
- PR #1497 Fix Thrust issue on CentOS caused by missing default constructor of host_vector elements
- PR #1498 Add missing include guard to device_atomics.cuh and separated DEVICE_ATOMICS_TEST
- PR #1506 Fix csv-write call to updated NVStrings method
- PR #1510 Added nvstrings `fillna()` function
- PR #1507 Parquet Reader: Default string data to GDF_STRING
- PR #1535 Fix doc issue to ensure correct labelling of cudf.series
- PR #1537 Fix `undefined reference` link error in HashPartitionTest
- PR #1548 Fix ci/local/build.sh README from using an incorrect image example
- PR #1551 CSV Reader: Fix integer column name indexing
- PR #1586 Fix broken `scalar_wrapper::operator==`
- PR #1591 ORC/Parquet Reader: Fix missing import for FileNotFoundError exception
- PR #1573 Parquet Reader: Fix crash due to clash with ORC reader datasource
- PR #1607 Revert change of `column.to_dense_buffer` always return by copy for performance concerns
- PR #1618 ORC reader: fix assert & data output when nrows/skiprows isn't aligned to stripe boundaries
- PR #1631 Fix failure of TYPES_TEST on some gcc-7 based systems.
- PR #1641 CSV Reader: Fix skip_blank_lines behavior with Windows line terminators (\r\n)
- PR #1648 ORC reader: fix non-deterministic output when skiprows is non-zero
- PR #1676 Fix groupby `as_index` behaviour with `MultiIndex`
- PR #1659 Fix bug caused by empty groupbys and multiindex slicing throwing exceptions
- PR #1656 Correct Groupby failure in dask when un-aggregable columns are left in dataframe.
- PR #1689 Fix groupby performance regression
- PR #1694 Add Cython as a runtime dependency since it's required in `setup.py`


# cuDF 0.6.1 (25 Mar 2019)

## Bug Fixes

- PR #1275 Fix CentOS exception in DataFrame.hash_partition from using value "returned" by a void function


# cuDF 0.6.0 (22 Mar 2019)

## New Features

- PR #760 Raise `FileNotFoundError` instead of `GDF_FILE_ERROR` in `read_csv` if the file does not exist
- PR #539 Add Python bindings for replace function
- PR #823 Add Doxygen configuration to enable building HTML documentation for libcudf C/C++ API
- PR #807 CSV Reader: Add byte_range parameter to specify the range in the input file to be read
- PR #857 Add Tail method for Series/DataFrame and update Head method to use iloc
- PR #858 Add series feature hashing support
- PR #871 CSV Reader: Add support for NA values, including user specified strings
- PR #893 Adds PyArrow based parquet readers / writers to Python, fix category dtype handling, fix arrow ingest buffer size issues
- PR #867 CSV Reader: Add support for ignoring blank lines and comment lines
- PR #887 Add Series digitize method
- PR #895 Add Series groupby
- PR #898 Add DataFrame.groupby(level=0) support
- PR #920 Add feather, JSON, HDF5 readers / writers from PyArrow / Pandas
- PR #888 CSV Reader: Add prefix parameter for column names, used when parsing without a header
- PR #913 Add DLPack support: convert between cuDF DataFrame and DLTensor
- PR #939 Add ORC reader from PyArrow
- PR #918 Add Series.groupby(level=0) support
- PR #906 Add binary and comparison ops to DataFrame
- PR #958 Support unary and binary ops on indexes
- PR #964 Add `rename` method to `DataFrame`, `Series`, and `Index`
- PR #985 Add `Series.to_frame` method
- PR #985 Add `drop=` keyword to reset_index method
- PR #994 Remove references to pygdf
- PR #990 Add external series groupby support
- PR #988 Add top-level merge function to cuDF
- PR #992 Add comparison binaryops to DateTime columns
- PR #996 Replace relative path imports with absolute paths in tests
- PR #995 CSV Reader: Add index_col parameter to specify the column name or index to be used as row labels
- PR #1004 Add `from_gpu_matrix` method to DataFrame
- PR #997 Add property index setter
- PR #1007 Replace relative path imports with absolute paths in cudf
- PR #1013 select columns with df.columns
- PR #1016 Rename Series.unique_count() to nunique() to match pandas API
- PR #947 Prefixsum to handle nulls and float types
- PR #1029 Remove rest of relative path imports
- PR #1021 Add filtered selection with assignment for Dataframes
- PR #872 Adding NVCategory support to cudf apis
- PR #1052 Add left/right_index and left/right_on keywords to merge
- PR #1091 Add `indicator=` and `suffixes=` keywords to merge
- PR #1107 Add unsupported keywords to Series.fillna
- PR #1032 Add string support to cuDF python
- PR #1136 Removed `gdf_concat`
- PR #1153 Added function for getting the padded allocation size for valid bitmask
- PR #1148 Add cudf.sqrt for dataframes and Series
- PR #1159 Add Python bindings for libcudf dlpack functions
- PR #1155 Add __array_ufunc__ for DataFrame and Series for sqrt
- PR #1168 to_frame for series accepts a name argument


## Improvements

- PR #1218 Add dask-cudf page to API docs
- PR #892 Add support for heterogeneous types in binary ops with JIT
- PR #730 Improve performance of `gdf_table` constructor
- PR #561 Add Doxygen style comments to Join CUDA functions
- PR #813 unified libcudf API functions by replacing gpu_ with gdf_
- PR #822 Add support for `__cuda_array_interface__` for ingest
- PR #756 Consolidate common helper functions from unordered map and multimap
- PR #753 Improve performance of groupby sum and average, especially for cases with few groups.
- PR #836 Add ingest support for arrow chunked arrays in Column, Series, DataFrame creation
- PR #763 Format doxygen comments for csv_read_arg struct
- PR #532 CSV Reader: Use type dispatcher instead of switch block
- PR #694 Unit test utilities improvements
- PR #878 Add better indexing to Groupby
- PR #554 Add `empty` method and `is_monotonic` attribute to `Index`
- PR #1040 Fixed up Doxygen comment tags
- PR #909 CSV Reader: Avoid host->device->host copy for header row data
- PR #916 Improved unit testing and error checking for `gdf_column_concat`
- PR #941 Replace `numpy` call in `Series.hash_encode` with `numba`
- PR #942 Added increment/decrement operators for wrapper types
- PR #943 Updated `count_nonzero_mask` to return `num_rows` when the mask is null
- PR #952 Added trait to map C++ type to `gdf_dtype`
- PR #966 Updated RMM submodule.
- PR #998 Add IO reader/writer modules to API docs, fix for missing cudf.Series docs
- PR #1017 concatenate along columns for Series and DataFrames
- PR #1002 Support indexing a dataframe with another boolean dataframe
- PR #1018 Better concatenation for Series and Dataframes
- PR #1036 Use Numpydoc style docstrings
- PR #1047 Adding gdf_dtype_extra_info to gdf_column_view_augmented
- PR #1054 Added default ctor to SerialTrieNode to overcome Thrust issue in CentOS7 + CUDA10
- PR #1024 CSV Reader: Add support for hexadecimal integers in integral-type columns
- PR #1033 Update `fillna()` to use libcudf function `gdf_replace_nulls`
- PR #1066 Added inplace assignment for columns and select_dtypes for dataframes
- PR #1026 CSV Reader: Change the meaning and type of the quoting parameter to match Pandas
- PR #1100 Adds `CUDF_EXPECTS` error-checking macro
- PR #1092 Fix select_dtype docstring
- PR #1111 Added cudf::table
- PR #1108 Sorting for datetime columns
- PR #1120 Return a `Series` (not a `Column`) from `Series.cat.set_categories()`
- PR #1128 CSV Reader: The last data row does not need to be line terminated
- PR #1183 Bump Arrow version to 0.12.1
- PR #1208 Default to CXX11_ABI=ON
- PR #1252 Fix NVStrings dependencies for cuda 9.2 and 10.0
- PR #2037 Optimize the existing `gather` and `scatter` routines in `libcudf`

## Bug Fixes

- PR #821 Fix flake8 issues revealed by flake8 update
- PR #808 Resolved renamed `d_columns_valids` variable name
- PR #820 CSV Reader: fix the issue where reader adds additional rows when file uses \r\n as a line terminator
- PR #780 CSV Reader: Fix scientific notation parsing and null values for empty quotes
- PR #815 CSV Reader: Fix data parsing when tabs are present in the input CSV file
- PR #850 Fix bug where left joins where the left df has 0 rows causes a crash
- PR #861 Fix memory leak by preserving the boolean mask index
- PR #875 Handle unnamed indexes in to/from arrow functions
- PR #877 Fix ingest of 1 row arrow tables in from arrow function
- PR #876 Added missing `<type_traits>` include
- PR #889 Deleted test_rmm.py which has now moved to RMM repo
- PR #866 Merge v0.5.1 numpy ABI hotfix into 0.6
- PR #917 value_counts return int type on empty columns
- PR #611 Renamed `gdf_reduce_optimal_output_size()` -> `gdf_reduction_get_intermediate_output_size()`
- PR #923 fix index for negative slicing for cudf dataframe and series
- PR #927 CSV Reader: Fix category GDF_CATEGORY hashes not being computed properly
- PR #921 CSV Reader: Fix parsing errors with delim_whitespace, quotations in the header row, unnamed columns
- PR #933 Fix handling objects of all nulls in series creation
- PR #940 CSV Reader: Fix an issue where the last data row is missing when using byte_range
- PR #945 CSV Reader: Fix incorrect datetime64 when milliseconds or space separator are used
- PR #959 Groupby: Problem with column name lookup
- PR #950 Converting dataframe/recarry with non-contiguous arrays
- PR #963 CSV Reader: Fix another issue with missing data rows when using byte_range
- PR #999 Fix 0 sized kernel launches and empty sort_index exception
- PR #993 Fix dtype in selecting 0 rows from objects
- PR #1009 Fix performance regression in `to_pandas` method on DataFrame
- PR #1008 Remove custom dask communication approach
- PR #1001 CSV Reader: Fix a memory access error when reading a large (>2GB) file with date columns
- PR #1019 Binary Ops: Fix error when one input column has null mask but other doesn't
- PR #1014 CSV Reader: Fix false positives in bool value detection
- PR #1034 CSV Reader: Fix parsing floating point precision and leading zero exponents
- PR #1044 CSV Reader: Fix a segfault when byte range aligns with a page
- PR #1058 Added support for `DataFrame.loc[scalar]`
- PR #1060 Fix column creation with all valid nan values
- PR #1073 CSV Reader: Fix an issue where a column name includes the return character
- PR #1090 Updating Doxygen Comments
- PR #1080 Fix dtypes returned from loc / iloc because of lists
- PR #1102 CSV Reader: Minor fixes and memory usage improvements
- PR #1174: Fix release script typo
- PR #1137 Add prebuild script for CI
- PR #1118 Enhanced the `DataFrame.from_records()` feature
- PR #1129 Fix join performance with index parameter from using numpy array
- PR #1145 Issue with .agg call on multi-column dataframes
- PR #908 Some testing code cleanup
- PR #1167 Fix issue with null_count not being set after inplace fillna()
- PR #1184 Fix iloc performance regression
- PR #1185 Support left_on/right_on and also on=str in merge
- PR #1200 Fix allocating bitmasks with numba instead of rmm in allocate_mask function
- PR #1213 Fix bug with csv reader requesting subset of columns using wrong datatype
- PR #1223 gpuCI: Fix label on rapidsai channel on gpu build scripts
- PR #1242 Add explicit Thrust exec policy to fix NVCATEGORY_TEST segfault on some platforms
- PR #1246 Fix categorical tests that failed due to bad implicit type conversion
- PR #1255 Fix overwriting conda package main label uploads
- PR #1259 Add dlpack includes to pip build


# cuDF 0.5.1 (05 Feb 2019)

## Bug Fixes

- PR #842 Avoid using numpy via cimport to prevent ABI issues in Cython compilation


# cuDF 0.5.0 (28 Jan 2019)

## New Features

- PR #722 Add bzip2 decompression support to `read_csv()`
- PR #693 add ZLIB-based GZIP/ZIP support to `read_csv_strings()`
- PR #411 added null support to gdf_order_by (new API) and cudf_table::sort
- PR #525 Added GitHub Issue templates for bugs, documentation, new features, and questions
- PR #501 CSV Reader: Add support for user-specified decimal point and thousands separator to read_csv_strings()
- PR #455 CSV Reader: Add support for user-specified decimal point and thousands separator to read_csv()
- PR #439 add `DataFrame.drop` method similar to pandas
- PR #356 add `DataFrame.transpose` method and `DataFrame.T` property similar to pandas
- PR #505 CSV Reader: Add support for user-specified boolean values
- PR #350 Implemented Series replace function
- PR #490 Added print_env.sh script to gather relevant environment details when reporting cuDF issues
- PR #474 add ZLIB-based GZIP/ZIP support to `read_csv()`
- PR #547 Added melt similar to `pandas.melt()`
- PR #491 Add CI test script to check for updates to CHANGELOG.md in PRs
- PR #550 Add CI test script to check for style issues in PRs
- PR #558 Add CI scripts for cpu-based conda and gpu-based test builds
- PR #524 Add Boolean Indexing
- PR #564 Update python `sort_values` method to use updated libcudf `gdf_order_by` API
- PR #509 CSV Reader: Input CSV file can now be passed in as a text or a binary buffer
- PR #607 Add `__iter__` and iteritems to DataFrame class
- PR #643 added a new api gdf_replace_nulls that allows a user to replace nulls in a column

## Improvements

- PR #426 Removed sort-based groupby and refactored existing groupby APIs. Also improves C++/CUDA compile time.
- PR #461 Add `CUDF_HOME` variable in README.md to replace relative pathing.
- PR #472 RMM: Created centralized rmm::device_vector alias and rmm::exec_policy
- PR #500 Improved the concurrent hash map class to support partitioned (multi-pass) hash table building.
- PR #454 Improve CSV reader docs and examples
- PR #465 Added templated C++ API for RMM to avoid explicit cast to `void**`
- PR #513 `.gitignore` tweaks
- PR #521 Add `assert_eq` function for testing
- PR #502 Simplify Dockerfile for local dev, eliminate old conda/pip envs
- PR #549 Adds `-rdynamic` compiler flag to nvcc for Debug builds
- PR #472 RMM: Created centralized rmm::device_vector alias and rmm::exec_policy
- PR #577 Added external C++ API for scatter/gather functions
- PR #500 Improved the concurrent hash map class to support partitioned (multi-pass) hash table building
- PR #583 Updated `gdf_size_type` to `int`
- PR #500 Improved the concurrent hash map class to support partitioned (multi-pass) hash table building
- PR #617 Added .dockerignore file. Prevents adding stale cmake cache files to the docker container
- PR #658 Reduced `JOIN_TEST` time by isolating overflow test of hash table size computation
- PR #664 Added Debuging instructions to README
- PR #651 Remove noqa marks in `__init__.py` files
- PR #671 CSV Reader: uncompressed buffer input can be parsed without explicitly specifying compression as None
- PR #684 Make RMM a submodule
- PR #718 Ensure sum, product, min, max methods pandas compatibility on empty datasets
- PR #720 Refactored Index classes to make them more Pandas-like, added CategoricalIndex
- PR #749 Improve to_arrow and from_arrow Pandas compatibility
- PR #766 Remove TravisCI references, remove unused variables from CMake, fix ARROW_VERSION in Cmake
- PR #773 Add build-args back to Dockerfile and handle dependencies based on environment yml file
- PR #781 Move thirdparty submodules to root and symlink in /cpp
- PR #843 Fix broken cudf/python API examples, add new methods to the API index

## Bug Fixes

- PR #569 CSV Reader: Fix days being off-by-one when parsing some dates
- PR #531 CSV Reader: Fix incorrect parsing of quoted numbers
- PR #465 Added templated C++ API for RMM to avoid explicit cast to `void**`
- PR #473 Added missing <random> include
- PR #478 CSV Reader: Add api support for auto column detection, header, mangle_dupe_cols, usecols
- PR #495 Updated README to correct where cffi pytest should be executed
- PR #501 Fix the intermittent segfault caused by the `thousands` and `compression` parameters in the csv reader
- PR #502 Simplify Dockerfile for local dev, eliminate old conda/pip envs
- PR #512 fix bug for `on` parameter in `DataFrame.merge` to allow for None or single column name
- PR #511 Updated python/cudf/bindings/join.pyx to fix cudf merge printing out dtypes
- PR #513 `.gitignore` tweaks
- PR #521 Add `assert_eq` function for testing
- PR #537 Fix CMAKE_CUDA_STANDARD_REQURIED typo in CMakeLists.txt
- PR #447 Fix silent failure in initializing DataFrame from generator
- PR #545 Temporarily disable csv reader thousands test to prevent segfault (test re-enabled in PR #501)
- PR #559 Fix Assertion error while using `applymap` to change the output dtype
- PR #575 Update `print_env.sh` script to better handle missing commands
- PR #612 Prevent an exception from occuring with true division on integer series.
- PR #630 Fix deprecation warning for `pd.core.common.is_categorical_dtype`
- PR #622 Fix Series.append() behaviour when appending values with different numeric dtype
- PR #603 Fix error while creating an empty column using None.
- PR #673 Fix array of strings not being caught in from_pandas
- PR #644 Fix return type and column support of dataframe.quantile()
- PR #634 Fix create `DataFrame.from_pandas()` with numeric column names
- PR #654 Add resolution check for GDF_TIMESTAMP in Join
- PR #648 Enforce one-to-one copy required when using `numba>=0.42.0`
- PR #645 Fix cmake build type handling not setting debug options when CMAKE_BUILD_TYPE=="Debug"
- PR #669 Fix GIL deadlock when launching multiple python threads that make Cython calls
- PR #665 Reworked the hash map to add a way to report the destination partition for a key
- PR #670 CMAKE: Fix env include path taking precedence over libcudf source headers
- PR #674 Check for gdf supported column types
- PR #677 Fix 'gdf_csv_test_Dates' gtest failure due to missing nrows parameter
- PR #604 Fix the parsing errors while reading a csv file using `sep` instead of `delimiter`.
- PR #686 Fix converting nulls to NaT values when converting Series to Pandas/Numpy
- PR #689 CSV Reader: Fix behavior with skiprows+header to match pandas implementation
- PR #691 Fixes Join on empty input DFs
- PR #706 CSV Reader: Fix broken dtype inference when whitespace is in data
- PR #717 CSV reader: fix behavior when parsing a csv file with no data rows
- PR #724 CSV Reader: fix build issue due to parameter type mismatch in a std::max call
- PR #734 Prevents reading undefined memory in gpu_expand_mask_bits numba kernel
- PR #747 CSV Reader: fix an issue where CUDA allocations fail with some large input files
- PR #750 Fix race condition for handling NVStrings in CMake
- PR #719 Fix merge column ordering
- PR #770 Fix issue where RMM submodule pointed to wrong branch and pin other to correct branches
- PR #778 Fix hard coded ABI off setting
- PR #784 Update RMM submodule commit-ish and pip paths
- PR #794 Update `rmm::exec_policy` usage to fix segmentation faults when used as temprory allocator.
- PR #800 Point git submodules to branches of forks instead of exact commits


# cuDF 0.4.0 (05 Dec 2018)

## New Features

- PR #398 add pandas-compatible `DataFrame.shape()` and `Series.shape()`
- PR #394 New documentation feature "10 Minutes to cuDF"
- PR #361 CSV Reader: Add support for strings with delimiters

## Improvements

 - PR #436 Improvements for type_dispatcher and wrapper structs
 - PR #429 Add CHANGELOG.md (this file)
 - PR #266 use faster CUDA-accelerated DataFrame column/Series concatenation.
 - PR #379 new C++ `type_dispatcher` reduces code complexity in supporting many data types.
 - PR #349 Improve performance for creating columns from memoryview objects
 - PR #445 Update reductions to use type_dispatcher. Adds integer types support to sum_of_squares.
 - PR #448 Improve installation instructions in README.md
 - PR #456 Change default CMake build to Release, and added option for disabling compilation of tests

## Bug Fixes

 - PR #444 Fix csv_test CUDA too many resources requested fail.
 - PR #396 added missing output buffer in validity tests for groupbys.
 - PR #408 Dockerfile updates for source reorganization
 - PR #437 Add cffi to Dockerfile conda env, fixes "cannot import name 'librmm'"
 - PR #417 Fix `map_test` failure with CUDA 10
 - PR #414 Fix CMake installation include file paths
 - PR #418 Properly cast string dtypes to programmatic dtypes when instantiating columns
 - PR #427 Fix and tests for Concatenation illegal memory access with nulls


# cuDF 0.3.0 (23 Nov 2018)

## New Features

 - PR #336 CSV Reader string support

## Improvements

 - PR #354 source code refactored for better organization. CMake build system overhaul. Beginning of transition to Cython bindings.
 - PR #290 Add support for typecasting to/from datetime dtype
 - PR #323 Add handling pyarrow boolean arrays in input/out, add tests
 - PR #325 GDF_VALIDITY_UNSUPPORTED now returned for algorithms that don't support non-empty valid bitmasks
 - PR #381 Faster InputTooLarge Join test completes in ms rather than minutes.
 - PR #373 .gitignore improvements
 - PR #367 Doc cleanup & examples for DataFrame methods
 - PR #333 Add Rapids Memory Manager documentation
 - PR #321 Rapids Memory Manager adds file/line location logging and convenience macros
 - PR #334 Implement DataFrame `__copy__` and `__deepcopy__`
 - PR #271 Add NVTX ranges to pygdf
 - PR #311 Document system requirements for conda install

## Bug Fixes

 - PR #337 Retain index on `scale()` function
 - PR #344 Fix test failure due to PyArrow 0.11 Boolean handling
 - PR #364 Remove noexcept from managed_allocator;  CMakeLists fix for NVstrings
 - PR #357 Fix bug that made all series be considered booleans for indexing
 - PR #351 replace conda env configuration for developers
 - PRs #346 #360 Fix CSV reading of negative numbers
 - PR #342 Fix CMake to use conda-installed nvstrings
 - PR #341 Preserve categorical dtype after groupby aggregations
 - PR #315 ReadTheDocs build update to fix missing libcuda.so
 - PR #320 FIX out-of-bounds access error in reductions.cu
 - PR #319 Fix out-of-bounds memory access in libcudf count_valid_bits
 - PR #303 Fix printing empty dataframe


# cuDF 0.2.0 and cuDF 0.1.0

These were initial releases of cuDF based on previously separate pyGDF and libGDF libraries.<|MERGE_RESOLUTION|>--- conflicted
+++ resolved
@@ -30,14 +30,11 @@
 
 ## Bug Fixes
 
-<<<<<<< HEAD
 - PR #2895 Fixed dask_cudf group_split behavior to handle upstream rearrange_by_divisions
-=======
 - PR #3048 Support for zero columned tables
 - PR #3030 Fix snappy decoding regression in PR #3014
 - PR #3041 Fixed exp to experimental namespace name change issue
 - PR #3060 Move copying.hpp includes to legacy
->>>>>>> 3afe5c67
 
 
 # cuDF 0.10.0 (Date TBD)
