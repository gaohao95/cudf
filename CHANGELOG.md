# cuDF 0.8.0 (Date TBD)

## New Features

- PR #1524 Add GPU-accelerated JSON Lines parser with limited feature set
- PR #1569 Add support for JSON objects to the JSON Lines reader
- PR #1654 Add cudf::apply_boolean_mask: faster replacement for gdf_apply_stencil
- PR #1487 cython gather/scatter
- PR #1310 Implemented the slice/split functionality.
- PR #1630 Add Python layer to the GPU-accelerated JSON reader
- PR #1745 Add rounding of numeric columns via Numba

## Improvements

- PR #1422 C++: Added a RAII wrapper for CUDA streams
- PR #1701 Added `unique` method for stringColumns
- PR #1713 Add documentation for Dask-XGBoost
- PR #1666 CSV Reader: Improve performance for files with large number of columns
- PR #1725 Enable the ability to use a single column groupby as its own index

## Bug Fixes

- PR #1465 Fix for test_orc.py and test_sparse_df.py test failures
- PR #1583 Fix underlying issue in `as_index()` that was causing `Series.quantile()` to fail
- PR #1680 Add errors= keyword to drop() to fix cudf-dask bug
- PR #1651 Fix `query` function on empty dataframe
- PR #1616 Fix CategoricalColumn to access categories by index instead of iteration
- PR #1660 Fix bug in `loc` when indexing with a column name (a string)
- PR #1683 ORC reader: fix timestamp conversion to UTC
- PR #1613 Improve CategoricalColumn.fillna(-1) performance
- PR #1642 Fix failure of CSV_TEST gdf_csv_test.SkiprowsNrows on multiuser systems
- PR #1709 Fix handling of `datetime64[ms]` in `dataframe.select_dtypes`
- PR #1704 CSV Reader: Add support for the plus sign in number fields
- PR #1687 CSV reader: return an empty dataframe for zero size input
<<<<<<< HEAD
- PR #1758 Fix df.set_index() when setting index from an empty column
=======
- PR #1749 ORC reader: fix long strings of NULL values resulting in incorrect data
>>>>>>> d0492178


# cuDF 0.7.1 (11 May 2019)

## New Features

- PR #1702 Lazy load MultiIndex to return groupby performance to near optimal.

## Bug Fixes

- PR #1708 Fix handling of `datetime64[ms]` in `dataframe.select_dtypes`


# cuDF 0.7.0 (10 May 2019)

## New Features

- PR #982 Implement gdf_group_by_without_aggregations and gdf_unique_indices functions
- PR #1142 Add `GDF_BOOL` column type
- PR #1194 Implement overloads for CUDA atomic operations
- PR #1292 Implemented Bitwise binary ops AND, OR, XOR (&, |, ^)
- PR #1235 Add GPU-accelerated Parquet Reader
- PR #1335 Added local_dict arg in `DataFrame.query()`.
- PR #1282 Add Series and DataFrame.describe()
- PR #1356 Rolling windows
- PR #1381 Add DataFrame._get_numeric_data
- PR #1388 Add CODEOWNERS file to auto-request reviews based on where changes are made
- PR #1396 Add DataFrame.drop method
- PR #1413 Add DataFrame.melt method
- PR #1412 Add DataFrame.pop()
- PR #1419 Initial CSV writer function
- PR #1441 Add Series level cumulative ops (cumsum, cummin, cummax, cumprod)
- PR #1420 Add script to build and test on a local gpuCI image
- PR #1440 Add DatetimeColumn.min(), DatetimeColumn.max()
- PR #1455 Add Series.Shift via Numba kernel
- PR #1441 Add Series level cumulative ops (cumsum, cummin, cummax, cumprod)
- PR #1461 Add Python coverage test to gpu build
- PR #1445 Parquet Reader: Add selective reading of rows and row group
- PR #1532 Parquet Reader: Add support for INT96 timestamps
- PR #1516 Add Series and DataFrame.ndim
- PR #1556 Add libcudf C++ transition guide
- PR #1466 Add GPU-accelerated ORC Reader
- PR #1565 Add build script for nightly doc builds
- PR #1508 Add Series isna, isnull, and notna
- PR #1456 Add Series.diff() via Numba kernel
- PR #1588 Add Index `astype` typecasting
- PR #1301 MultiIndex support
- PR #1599 Level keyword supported in groupby
- PR #929 Add support operations to dataframe
- PR #1609 Groupby accept list of Series
- PR #1658 Support `group_keys=True` keyword in groupby method

## Improvements

- PR #1531 Refactor closures as private functions in gpuarrow
- PR #1404 Parquet reader page data decoding speedup
- PR #1076 Use `type_dispatcher` in join, quantiles, filter, segmented sort, radix sort and hash_groupby
- PR #1202 Simplify README.md
- PR #1149 CSV Reader: Change convertStrToValue() functions to `__device__` only
- PR #1238 Improve performance of the CUDA trie used in the CSV reader
- PR #1278 Update CONTRIBUTING for new conda environment yml naming conventions
- PR #1163 Refactored UnaryOps. Reduced API to two functions: `gdf_unary_math` and `gdf_cast`. Added `abs`, `-`, and `~` ops. Changed bindings to Cython
- PR #1284 Update docs version
- PR #1287 add exclude argument to cudf.select_dtype function
- PR #1286 Refactor some of the CSV Reader kernels into generic utility functions
- PR #1291 fillna in `Series.to_gpu_array()` and `Series.to_array()` can accept the scalar too now.
- PR #1005 generic `reduction` and `scan` support
- PR #1349 Replace modernGPU sort join with thrust.
- PR #1363 Add a dataframe.mean(...) that raises NotImplementedError to satisfy `dask.dataframe.utils.is_dataframe_like`
- PR #1319 CSV Reader: Use column wrapper for gdf_column output alloc/dealloc
- PR #1376 Change series quantile default to linear
- PR #1399 Replace CFFI bindings for NVTX functions with Cython bindings
- PR #1407 Rename and cleanup of `gdf_table` to `device_table`
- PR #1389 Refactored `set_null_count()`
- PR #1386 Added macros `GDF_TRY()`, `CUDF_TRY()` and `ASSERT_CUDF_SUCCEEDED()`
- PR #1435 Rework CMake and conda recipes to depend on installed libraries
- PR #1391 Tidy up bit-resolution-operation and bitmask class code
- PR #1439 Add cmake variable to enable compiling CUDA code with -lineinfo
- PR #1462 Add ability to read parquet files from arrow::io::RandomAccessFile
- PR #1453 Convert CSV Reader CFFI to Cython
- PR #1479 Convert Parquet Reader CFFI to Cython
- PR #1397 Add a utility function for producing an overflow-safe kernel launch grid configuration
- PR #1382 Add GPU parsing of nested brackets to cuIO parsing utilities
- PR #1481 Add cudf::table constructor to allocate a set of `gdf_column`s
- PR #1484 Convert GroupBy CFFI to Cython
- PR #1463 Allow and default melt keyword argument var_name to be None
- PR #1486 Parquet Reader: Use device_buffer rather than device_ptr
- PR #1525 Add cudatoolkit conda dependency
- PR #1520 Renamed `src/dataframe` to `src/table` and moved `table.hpp`. Made `types.hpp` to be type declarations only.
- PR #1492 Convert transpose CFFI to Cython
- PR #1495 Convert binary and unary ops CFFI to Cython
- PR #1503 Convert sorting and hashing ops CFFI to Cython
- PR #1522 Use latest release version in update-version CI script
- PR #1533 Remove stale join CFFI, fix memory leaks in join Cython
- PR #1521 Added `row_bitmask` to compute bitmask for rows of a table. Merged `valids_ops.cu` and `bitmask_ops.cu`
- PR #1553 Overload `hash_row` to avoid using intial hash values. Updated `gdf_hash` to select between overloads
- PR #1585 Updated `cudf::table` to maintain own copy of wrapped `gdf_column*`s
- PR #1559 Add `except +` to all Cython function definitions to catch C++ exceptions properly
- PR #1617 `has_nulls` and `column_dtypes` for `cudf::table`
- PR #1590 Remove CFFI from the build / install process entirely
- PR #1536 Convert gpuarrow CFFI to Cython
- PR #1655 Add `Column._pointer` as a way to access underlying `gdf_column*` of a `Column`
- PR #1655 Update readme conda install instructions for cudf version 0.6 and 0.7


## Bug Fixes

- PR #1233 Fix dtypes issue while adding the column to `str` dataframe.
- PR #1254 CSV Reader: fix data type detection for floating-point numbers in scientific notation
- PR #1289 Fix looping over each value instead of each category in concatenation
- PR #1293 Fix Inaccurate error message in join.pyx
- PR #1308 Add atomicCAS overload for `int8_t`, `int16_t`
- PR #1317 Fix catch polymorphic exception by reference in ipc.cu
- PR #1325 Fix dtype of null bitmasks to int8
- PR #1326 Update build documentation to use -DCMAKE_CXX11_ABI=ON
- PR #1334 Add "na_position" argument to CategoricalColumn sort_by_values
- PR #1321 Fix out of bounds warning when checking Bzip2 header
- PR #1359 Add atomicAnd/Or/Xor for integers
- PR #1354 Fix `fillna()` behaviour when replacing values with different dtypes
- PR #1347 Fixed core dump issue while passing dict_dtypes without column names in `cudf.read_csv()`
- PR #1379 Fixed build failure caused due to error: 'col_dtype' may be used uninitialized
- PR #1392 Update cudf Dockerfile and package_versions.sh
- PR #1385 Added INT8 type to `_schema_to_dtype` for use in GpuArrowReader
- PR #1393 Fixed a bug in `gdf_count_nonzero_mask()` for the case of 0 bits to count
- PR #1395 Update CONTRIBUTING to use the environment variable CUDF_HOME
- PR #1416 Fix bug at gdf_quantile_exact and gdf_quantile_appox
- PR #1421 Fix remove creation of series multiple times during `add_column()`
- PR #1405 CSV Reader: Fix memory leaks on read_csv() failure
- PR #1328 Fix CategoricalColumn to_arrow() null mask
- PR #1433 Fix NVStrings/categories includes
- PR #1432 Update NVStrings to 0.7.* to coincide with 0.7 development
- PR #1483 Modify CSV reader to avoid cropping blank quoted characters in non-string fields
- PR #1446 Merge 1275 hotfix from master into branch-0.7
- PR #1447 Fix legacy groupby apply docstring
- PR #1451 Fix hash join estimated result size is not correct
- PR #1454 Fix local build script improperly change directory permissions
- PR #1490 Require Dask 1.1.0+ for `is_dataframe_like` test or skip otherwise.
- PR #1491 Use more specific directories & groups in CODEOWNERS
- PR #1497 Fix Thrust issue on CentOS caused by missing default constructor of host_vector elements
- PR #1498 Add missing include guard to device_atomics.cuh and separated DEVICE_ATOMICS_TEST
- PR #1506 Fix csv-write call to updated NVStrings method
- PR #1510 Added nvstrings `fillna()` function
- PR #1507 Parquet Reader: Default string data to GDF_STRING
- PR #1535 Fix doc issue to ensure correct labelling of cudf.series
- PR #1537 Fix `undefined reference` link error in HashPartitionTest
- PR #1548 Fix ci/local/build.sh README from using an incorrect image example
- PR #1551 CSV Reader: Fix integer column name indexing
- PR #1586 Fix broken `scalar_wrapper::operator==`
- PR #1591 ORC/Parquet Reader: Fix missing import for FileNotFoundError exception
- PR #1573 Parquet Reader: Fix crash due to clash with ORC reader datasource
- PR #1607 Revert change of `column.to_dense_buffer` always return by copy for performance concerns
- PR #1618 ORC reader: fix assert & data output when nrows/skiprows isn't aligned to stripe boundaries
- PR #1631 Fix failure of TYPES_TEST on some gcc-7 based systems.
- PR #1641 CSV Reader: Fix skip_blank_lines behavior with Windows line terminators (\r\n)
- PR #1648 ORC reader: fix non-deterministic output when skiprows is non-zero
- PR #1676 Fix groupby `as_index` behaviour with `MultiIndex`
- PR #1659 Fix bug caused by empty groupbys and multiindex slicing throwing exceptions
- PR #1656 Correct Groupby failure in dask when un-aggregable columns are left in dataframe.
- PR #1689 Fix groupby performance regression
- PR #1694 Add Cython as a runtime dependency since it's required in `setup.py`


# cuDF 0.6.1 (25 Mar 2019)

## Bug Fixes

- PR #1275 Fix CentOS exception in DataFrame.hash_partition from using value "returned" by a void function


# cuDF 0.6.0 (22 Mar 2019)

## New Features

- PR #760 Raise `FileNotFoundError` instead of `GDF_FILE_ERROR` in `read_csv` if the file does not exist
- PR #539 Add Python bindings for replace function
- PR #823 Add Doxygen configuration to enable building HTML documentation for libcudf C/C++ API
- PR #807 CSV Reader: Add byte_range parameter to specify the range in the input file to be read
- PR #857 Add Tail method for Series/DataFrame and update Head method to use iloc
- PR #858 Add series feature hashing support
- PR #871 CSV Reader: Add support for NA values, including user specified strings
- PR #893 Adds PyArrow based parquet readers / writers to Python, fix category dtype handling, fix arrow ingest buffer size issues
- PR #867 CSV Reader: Add support for ignoring blank lines and comment lines
- PR #887 Add Series digitize method
- PR #895 Add Series groupby
- PR #898 Add DataFrame.groupby(level=0) support
- PR #920 Add feather, JSON, HDF5 readers / writers from PyArrow / Pandas
- PR #888 CSV Reader: Add prefix parameter for column names, used when parsing without a header
- PR #913 Add DLPack support: convert between cuDF DataFrame and DLTensor
- PR #939 Add ORC reader from PyArrow
- PR #918 Add Series.groupby(level=0) support
- PR #906 Add binary and comparison ops to DataFrame
- PR #958 Support unary and binary ops on indexes
- PR #964 Add `rename` method to `DataFrame`, `Series`, and `Index`
- PR #985 Add `Series.to_frame` method
- PR #985 Add `drop=` keyword to reset_index method
- PR #994 Remove references to pygdf
- PR #990 Add external series groupby support
- PR #988 Add top-level merge function to cuDF
- PR #992 Add comparison binaryops to DateTime columns
- PR #996 Replace relative path imports with absolute paths in tests
- PR #995 CSV Reader: Add index_col parameter to specify the column name or index to be used as row labels
- PR #1004 Add `from_gpu_matrix` method to DataFrame
- PR #997 Add property index setter
- PR #1007 Replace relative path imports with absolute paths in cudf
- PR #1013 select columns with df.columns
- PR #1016 Rename Series.unique_count() to nunique() to match pandas API
- PR #947 Prefixsum to handle nulls and float types
- PR #1029 Remove rest of relative path imports
- PR #1021 Add filtered selection with assignment for Dataframes
- PR #872 Adding NVCategory support to cudf apis
- PR #1052 Add left/right_index and left/right_on keywords to merge
- PR #1091 Add `indicator=` and `suffixes=` keywords to merge
- PR #1107 Add unsupported keywords to Series.fillna
- PR #1032 Add string support to cuDF python
- PR #1136 Removed `gdf_concat`
- PR #1153 Added function for getting the padded allocation size for valid bitmask
- PR #1148 Add cudf.sqrt for dataframes and Series
- PR #1159 Add Python bindings for libcudf dlpack functions
- PR #1155 Add __array_ufunc__ for DataFrame and Series for sqrt
- PR #1168 to_frame for series accepts a name argument


## Improvements

- PR #1218 Add dask-cudf page to API docs
- PR #892 Add support for heterogeneous types in binary ops with JIT
- PR #730 Improve performance of `gdf_table` constructor
- PR #561 Add Doxygen style comments to Join CUDA functions
- PR #813 unified libcudf API functions by replacing gpu_ with gdf_
- PR #822 Add support for `__cuda_array_interface__` for ingest
- PR #756 Consolidate common helper functions from unordered map and multimap
- PR #753 Improve performance of groupby sum and average, especially for cases with few groups.
- PR #836 Add ingest support for arrow chunked arrays in Column, Series, DataFrame creation
- PR #763 Format doxygen comments for csv_read_arg struct
- PR #532 CSV Reader: Use type dispatcher instead of switch block
- PR #694 Unit test utilities improvements
- PR #878 Add better indexing to Groupby
- PR #554 Add `empty` method and `is_monotonic` attribute to `Index`
- PR #1040 Fixed up Doxygen comment tags
- PR #909 CSV Reader: Avoid host->device->host copy for header row data
- PR #916 Improved unit testing and error checking for `gdf_column_concat`
- PR #941 Replace `numpy` call in `Series.hash_encode` with `numba`
- PR #942 Added increment/decrement operators for wrapper types
- PR #943 Updated `count_nonzero_mask` to return `num_rows` when the mask is null
- PR #952 Added trait to map C++ type to `gdf_dtype`
- PR #966 Updated RMM submodule.
- PR #998 Add IO reader/writer modules to API docs, fix for missing cudf.Series docs
- PR #1017 concatenate along columns for Series and DataFrames
- PR #1002 Support indexing a dataframe with another boolean dataframe
- PR #1018 Better concatenation for Series and Dataframes
- PR #1036 Use Numpydoc style docstrings
- PR #1047 Adding gdf_dtype_extra_info to gdf_column_view_augmented
- PR #1054 Added default ctor to SerialTrieNode to overcome Thrust issue in CentOS7 + CUDA10
- PR #1024 CSV Reader: Add support for hexadecimal integers in integral-type columns
- PR #1033 Update `fillna()` to use libcudf function `gdf_replace_nulls`
- PR #1066 Added inplace assignment for columns and select_dtypes for dataframes
- PR #1026 CSV Reader: Change the meaning and type of the quoting parameter to match Pandas
- PR #1100 Adds `CUDF_EXPECTS` error-checking macro
- PR #1092 Fix select_dtype docstring
- PR #1111 Added cudf::table
- PR #1108 Sorting for datetime columns
- PR #1120 Return a `Series` (not a `Column`) from `Series.cat.set_categories()`
- PR #1128 CSV Reader: The last data row does not need to be line terminated
- PR #1183 Bump Arrow version to 0.12.1
- PR #1208 Default to CXX11_ABI=ON
- PR #1252 Fix NVStrings dependencies for cuda 9.2 and 10.0

## Bug Fixes

- PR #821 Fix flake8 issues revealed by flake8 update
- PR #808 Resolved renamed `d_columns_valids` variable name
- PR #820 CSV Reader: fix the issue where reader adds additional rows when file uses \r\n as a line terminator
- PR #780 CSV Reader: Fix scientific notation parsing and null values for empty quotes
- PR #815 CSV Reader: Fix data parsing when tabs are present in the input CSV file
- PR #850 Fix bug where left joins where the left df has 0 rows causes a crash
- PR #861 Fix memory leak by preserving the boolean mask index
- PR #875 Handle unnamed indexes in to/from arrow functions
- PR #877 Fix ingest of 1 row arrow tables in from arrow function
- PR #876 Added missing `<type_traits>` include
- PR #889 Deleted test_rmm.py which has now moved to RMM repo
- PR #866 Merge v0.5.1 numpy ABI hotfix into 0.6
- PR #917 value_counts return int type on empty columns
- PR #611 Renamed `gdf_reduce_optimal_output_size()` -> `gdf_reduction_get_intermediate_output_size()`
- PR #923 fix index for negative slicing for cudf dataframe and series
- PR #927 CSV Reader: Fix category GDF_CATEGORY hashes not being computed properly
- PR #921 CSV Reader: Fix parsing errors with delim_whitespace, quotations in the header row, unnamed columns
- PR #933 Fix handling objects of all nulls in series creation
- PR #940 CSV Reader: Fix an issue where the last data row is missing when using byte_range
- PR #945 CSV Reader: Fix incorrect datetime64 when milliseconds or space separator are used
- PR #959 Groupby: Problem with column name lookup
- PR #950 Converting dataframe/recarry with non-contiguous arrays
- PR #963 CSV Reader: Fix another issue with missing data rows when using byte_range
- PR #999 Fix 0 sized kernel launches and empty sort_index exception
- PR #993 Fix dtype in selecting 0 rows from objects
- PR #1009 Fix performance regression in `to_pandas` method on DataFrame
- PR #1008 Remove custom dask communication approach
- PR #1001 CSV Reader: Fix a memory access error when reading a large (>2GB) file with date columns
- PR #1019 Binary Ops: Fix error when one input column has null mask but other doesn't
- PR #1014 CSV Reader: Fix false positives in bool value detection
- PR #1034 CSV Reader: Fix parsing floating point precision and leading zero exponents
- PR #1044 CSV Reader: Fix a segfault when byte range aligns with a page
- PR #1058 Added support for `DataFrame.loc[scalar]`
- PR #1060 Fix column creation with all valid nan values
- PR #1073 CSV Reader: Fix an issue where a column name includes the return character
- PR #1090 Updating Doxygen Comments
- PR #1080 Fix dtypes returned from loc / iloc because of lists
- PR #1102 CSV Reader: Minor fixes and memory usage improvements
- PR #1174: Fix release script typo
- PR #1137 Add prebuild script for CI
- PR #1118 Enhanced the `DataFrame.from_records()` feature
- PR #1129 Fix join performance with index parameter from using numpy array
- PR #1145 Issue with .agg call on multi-column dataframes
- PR #908 Some testing code cleanup
- PR #1167 Fix issue with null_count not being set after inplace fillna()
- PR #1184 Fix iloc performance regression
- PR #1185 Support left_on/right_on and also on=str in merge
- PR #1200 Fix allocating bitmasks with numba instead of rmm in allocate_mask function
- PR #1213 Fix bug with csv reader requesting subset of columns using wrong datatype
- PR #1223 gpuCI: Fix label on rapidsai channel on gpu build scripts
- PR #1242 Add explicit Thrust exec policy to fix NVCATEGORY_TEST segfault on some platforms
- PR #1246 Fix categorical tests that failed due to bad implicit type conversion
- PR #1255 Fix overwriting conda package main label uploads
- PR #1259 Add dlpack includes to pip build


# cuDF 0.5.1 (05 Feb 2019)

## Bug Fixes

- PR #842 Avoid using numpy via cimport to prevent ABI issues in Cython compilation


# cuDF 0.5.0 (28 Jan 2019)

## New Features

- PR #722 Add bzip2 decompression support to `read_csv()`
- PR #693 add ZLIB-based GZIP/ZIP support to `read_csv_strings()`
- PR #411 added null support to gdf_order_by (new API) and cudf_table::sort
- PR #525 Added GitHub Issue templates for bugs, documentation, new features, and questions
- PR #501 CSV Reader: Add support for user-specified decimal point and thousands separator to read_csv_strings()
- PR #455 CSV Reader: Add support for user-specified decimal point and thousands separator to read_csv()
- PR #439 add `DataFrame.drop` method similar to pandas
- PR #356 add `DataFrame.transpose` method and `DataFrame.T` property similar to pandas
- PR #505 CSV Reader: Add support for user-specified boolean values
- PR #350 Implemented Series replace function
- PR #490 Added print_env.sh script to gather relevant environment details when reporting cuDF issues
- PR #474 add ZLIB-based GZIP/ZIP support to `read_csv()`
- PR #547 Added melt similar to `pandas.melt()`
- PR #491 Add CI test script to check for updates to CHANGELOG.md in PRs
- PR #550 Add CI test script to check for style issues in PRs
- PR #558 Add CI scripts for cpu-based conda and gpu-based test builds
- PR #524 Add Boolean Indexing
- PR #564 Update python `sort_values` method to use updated libcudf `gdf_order_by` API
- PR #509 CSV Reader: Input CSV file can now be passed in as a text or a binary buffer
- PR #607 Add `__iter__` and iteritems to DataFrame class
- PR #643 added a new api gdf_replace_nulls that allows a user to replace nulls in a column

## Improvements

- PR #426 Removed sort-based groupby and refactored existing groupby APIs. Also improves C++/CUDA compile time.
- PR #461 Add `CUDF_HOME` variable in README.md to replace relative pathing.
- PR #472 RMM: Created centralized rmm::device_vector alias and rmm::exec_policy
- PR #500 Improved the concurrent hash map class to support partitioned (multi-pass) hash table building.
- PR #454 Improve CSV reader docs and examples
- PR #465 Added templated C++ API for RMM to avoid explicit cast to `void**`
- PR #513 `.gitignore` tweaks
- PR #521 Add `assert_eq` function for testing
- PR #502 Simplify Dockerfile for local dev, eliminate old conda/pip envs
- PR #549 Adds `-rdynamic` compiler flag to nvcc for Debug builds
- PR #472 RMM: Created centralized rmm::device_vector alias and rmm::exec_policy
- PR #577 Added external C++ API for scatter/gather functions
- PR #500 Improved the concurrent hash map class to support partitioned (multi-pass) hash table building
- PR #583 Updated `gdf_size_type` to `int`
- PR #500 Improved the concurrent hash map class to support partitioned (multi-pass) hash table building
- PR #617 Added .dockerignore file. Prevents adding stale cmake cache files to the docker container
- PR #658 Reduced `JOIN_TEST` time by isolating overflow test of hash table size computation
- PR #664 Added Debuging instructions to README
- PR #651 Remove noqa marks in `__init__.py` files
- PR #671 CSV Reader: uncompressed buffer input can be parsed without explicitly specifying compression as None
- PR #684 Make RMM a submodule
- PR #718 Ensure sum, product, min, max methods pandas compatibility on empty datasets
- PR #720 Refactored Index classes to make them more Pandas-like, added CategoricalIndex
- PR #749 Improve to_arrow and from_arrow Pandas compatibility
- PR #766 Remove TravisCI references, remove unused variables from CMake, fix ARROW_VERSION in Cmake
- PR #773 Add build-args back to Dockerfile and handle dependencies based on environment yml file
- PR #781 Move thirdparty submodules to root and symlink in /cpp
- PR #843 Fix broken cudf/python API examples, add new methods to the API index

## Bug Fixes

- PR #569 CSV Reader: Fix days being off-by-one when parsing some dates
- PR #531 CSV Reader: Fix incorrect parsing of quoted numbers
- PR #465 Added templated C++ API for RMM to avoid explicit cast to `void**`
- PR #473 Added missing <random> include
- PR #478 CSV Reader: Add api support for auto column detection, header, mangle_dupe_cols, usecols
- PR #495 Updated README to correct where cffi pytest should be executed
- PR #501 Fix the intermittent segfault caused by the `thousands` and `compression` parameters in the csv reader
- PR #502 Simplify Dockerfile for local dev, eliminate old conda/pip envs
- PR #512 fix bug for `on` parameter in `DataFrame.merge` to allow for None or single column name
- PR #511 Updated python/cudf/bindings/join.pyx to fix cudf merge printing out dtypes
- PR #513 `.gitignore` tweaks
- PR #521 Add `assert_eq` function for testing
- PR #537 Fix CMAKE_CUDA_STANDARD_REQURIED typo in CMakeLists.txt
- PR #447 Fix silent failure in initializing DataFrame from generator
- PR #545 Temporarily disable csv reader thousands test to prevent segfault (test re-enabled in PR #501)
- PR #559 Fix Assertion error while using `applymap` to change the output dtype
- PR #575 Update `print_env.sh` script to better handle missing commands
- PR #612 Prevent an exception from occuring with true division on integer series.
- PR #630 Fix deprecation warning for `pd.core.common.is_categorical_dtype`
- PR #622 Fix Series.append() behaviour when appending values with different numeric dtype
- PR #603 Fix error while creating an empty column using None.
- PR #673 Fix array of strings not being caught in from_pandas
- PR #644 Fix return type and column support of dataframe.quantile()
- PR #634 Fix create `DataFrame.from_pandas()` with numeric column names
- PR #654 Add resolution check for GDF_TIMESTAMP in Join
- PR #648 Enforce one-to-one copy required when using `numba>=0.42.0`
- PR #645 Fix cmake build type handling not setting debug options when CMAKE_BUILD_TYPE=="Debug"
- PR #669 Fix GIL deadlock when launching multiple python threads that make Cython calls
- PR #665 Reworked the hash map to add a way to report the destination partition for a key
- PR #670 CMAKE: Fix env include path taking precedence over libcudf source headers
- PR #674 Check for gdf supported column types
- PR #677 Fix 'gdf_csv_test_Dates' gtest failure due to missing nrows parameter
- PR #604 Fix the parsing errors while reading a csv file using `sep` instead of `delimiter`.
- PR #686 Fix converting nulls to NaT values when converting Series to Pandas/Numpy
- PR #689 CSV Reader: Fix behavior with skiprows+header to match pandas implementation
- PR #691 Fixes Join on empty input DFs
- PR #706 CSV Reader: Fix broken dtype inference when whitespace is in data
- PR #717 CSV reader: fix behavior when parsing a csv file with no data rows
- PR #724 CSV Reader: fix build issue due to parameter type mismatch in a std::max call
- PR #734 Prevents reading undefined memory in gpu_expand_mask_bits numba kernel
- PR #747 CSV Reader: fix an issue where CUDA allocations fail with some large input files
- PR #750 Fix race condition for handling NVStrings in CMake
- PR #719 Fix merge column ordering
- PR #770 Fix issue where RMM submodule pointed to wrong branch and pin other to correct branches
- PR #778 Fix hard coded ABI off setting
- PR #784 Update RMM submodule commit-ish and pip paths
- PR #794 Update `rmm::exec_policy` usage to fix segmentation faults when used as temprory allocator.
- PR #800 Point git submodules to branches of forks instead of exact commits


# cuDF 0.4.0 (05 Dec 2018)

## New Features

- PR #398 add pandas-compatible `DataFrame.shape()` and `Series.shape()`
- PR #394 New documentation feature "10 Minutes to cuDF"
- PR #361 CSV Reader: Add support for strings with delimiters

## Improvements

 - PR #436 Improvements for type_dispatcher and wrapper structs
 - PR #429 Add CHANGELOG.md (this file)
 - PR #266 use faster CUDA-accelerated DataFrame column/Series concatenation.
 - PR #379 new C++ `type_dispatcher` reduces code complexity in supporting many data types.
 - PR #349 Improve performance for creating columns from memoryview objects
 - PR #445 Update reductions to use type_dispatcher. Adds integer types support to sum_of_squares.
 - PR #448 Improve installation instructions in README.md
 - PR #456 Change default CMake build to Release, and added option for disabling compilation of tests

## Bug Fixes

 - PR #444 Fix csv_test CUDA too many resources requested fail.
 - PR #396 added missing output buffer in validity tests for groupbys.
 - PR #408 Dockerfile updates for source reorganization
 - PR #437 Add cffi to Dockerfile conda env, fixes "cannot import name 'librmm'"
 - PR #417 Fix `map_test` failure with CUDA 10
 - PR #414 Fix CMake installation include file paths
 - PR #418 Properly cast string dtypes to programmatic dtypes when instantiating columns
 - PR #427 Fix and tests for Concatenation illegal memory access with nulls


# cuDF 0.3.0 (23 Nov 2018)

## New Features

 - PR #336 CSV Reader string support

## Improvements

 - PR #354 source code refactored for better organization. CMake build system overhaul. Beginning of transition to Cython bindings.
 - PR #290 Add support for typecasting to/from datetime dtype
 - PR #323 Add handling pyarrow boolean arrays in input/out, add tests
 - PR #325 GDF_VALIDITY_UNSUPPORTED now returned for algorithms that don't support non-empty valid bitmasks
 - PR #381 Faster InputTooLarge Join test completes in ms rather than minutes.
 - PR #373 .gitignore improvements
 - PR #367 Doc cleanup & examples for DataFrame methods
 - PR #333 Add Rapids Memory Manager documentation
 - PR #321 Rapids Memory Manager adds file/line location logging and convenience macros
 - PR #334 Implement DataFrame `__copy__` and `__deepcopy__`
 - PR #271 Add NVTX ranges to pygdf
 - PR #311 Document system requirements for conda install

## Bug Fixes

 - PR #337 Retain index on `scale()` function
 - PR #344 Fix test failure due to PyArrow 0.11 Boolean handling
 - PR #364 Remove noexcept from managed_allocator;  CMakeLists fix for NVstrings
 - PR #357 Fix bug that made all series be considered booleans for indexing
 - PR #351 replace conda env configuration for developers
 - PRs #346 #360 Fix CSV reading of negative numbers
 - PR #342 Fix CMake to use conda-installed nvstrings
 - PR #341 Preserve categorical dtype after groupby aggregations
 - PR #315 ReadTheDocs build update to fix missing libcuda.so
 - PR #320 FIX out-of-bounds access error in reductions.cu
 - PR #319 Fix out-of-bounds memory access in libcudf count_valid_bits
 - PR #303 Fix printing empty dataframe


# cuDF 0.2.0 and cuDF 0.1.0

These were initial releases of cuDF based on previously separate pyGDF and libGDF libraries.<|MERGE_RESOLUTION|>--- conflicted
+++ resolved
@@ -32,11 +32,8 @@
 - PR #1709 Fix handling of `datetime64[ms]` in `dataframe.select_dtypes`
 - PR #1704 CSV Reader: Add support for the plus sign in number fields
 - PR #1687 CSV reader: return an empty dataframe for zero size input
-<<<<<<< HEAD
 - PR #1758 Fix df.set_index() when setting index from an empty column
-=======
 - PR #1749 ORC reader: fix long strings of NULL values resulting in incorrect data
->>>>>>> d0492178
 
 
 # cuDF 0.7.1 (11 May 2019)
