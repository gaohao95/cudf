# cuDF 0.7.0 (Date TBD)

## New Features

- PR #1194 Implement overloads for CUDA atomic operations
- PR #1292 Implemented Bitwise binary ops AND, OR, XOR (&, |, ^)
- PR #1235 Add GPU-accelerated Parquet Reader
- PR #1335 Added local_dict arg in `DataFrame.query()`.
- PR #1282 Add Series and DataFrame.describe()
- PR #1381 Add DataFrame._get_numeric_data
- PR #1388 Add CODEOWNERS file to auto-request reviews based on where changes are made
- PR #1396 Add DataFrame.drop method
- PR #1413 Add DataFrame.melt method
- PR #1412 Add DataFrame.pop()
- PR #1420 Add script to build and test on a local gpuCI image
- PR #1440 Add DatetimeColumn.min(), DatetimeColumn.max()
- PR #1441 Add Series level cumulative ops (cumsum, cummin, cummax, cumprod)

## Improvements

- PR #1404 Parquet reader page data decoding speedup
- PR #1076 Use `type_dispatcher` in join, quantiles, filter, segmented sort, radix sort and hash_groupby
- PR #1202 Simplify README.md
- PR #1149 CSV Reader: Change convertStrToValue() functions to `__device__` only
- PR #1238 Improve performance of the CUDA trie used in the CSV reader
- PR #1278 Update CONTRIBUTING for new conda environment yml naming conventions
- PR #1163 Refactored UnaryOps. Reduced API to two functions: `gdf_unary_math` and `gdf_cast`. Added `abs`, `-`, and `~` ops. Changed bindings to Cython
- PR #1284 Update docs version
- PR #1287 add exclude argument to cudf.select_dtype function
- PR #1286 Refactor some of the CSV Reader kernels into generic utility functions
- PR #1291 fillna in `Series.to_gpu_array()` and `Series.to_array()` can accept the scalar too now.
- PR #1005 generic `reduction` and `scan` support
- PR #1349 Replace modernGPU sort join with thrust.
- PR #1363 Add a dataframe.mean(...) that raises NotImplementedError to satisfy `dask.dataframe.utils.is_dataframe_like`
- PR #1319 CSV Reader: Use column wrapper for gdf_column output alloc/dealloc
- PR #1376 Change series quantile default to linear
- PR #1399 Replace CFFI bindings for NVTX functions with Cython bindings
- PR #1389 Refactored `set_null_count()`
- PR #1386 Added macros `GDF_TRY()`, `CUDF_TRY()` and `ASSERT_CUDF_SUCCEEDED()`
- PR #1435 Rework CMake and conda recipes to depend on installed libraries
- PR #1391 Tidy up bit-resolution-operation and bitmask class code
- PR #1397 Add a utility function for producing an overflow-safe kernel launch grid configuratio.
- PR #1439 Add cmake variable to enable compiling CUDA code with -lineinfo

## Bug Fixes

- PR #1233 Fix dtypes issue while adding the column to `str` dataframe.
- PR #1254 CSV Reader: fix data type detection for floating-point numbers in scientific notation
- PR #1289 Fix looping over each value instead of each category in concatenation
- PR #1293 Fix Inaccurate error message in join.pyx
- PR #1308 Add atomicCAS overload for `int8_t`, `int16_t`
- PR #1317 Fix catch polymorphic exception by reference in ipc.cu
- PR #1325 Fix dtype of null bitmasks to int8
- PR #1326 Update build documentation to use -DCMAKE_CXX11_ABI=ON
- PR #1334 Add "na_position" argument to CategoricalColumn sort_by_values
- PR #1321 Fix out of bounds warning when checking Bzip2 header
- PR #1359 Add atomicAnd/Or/Xor for integers
- PR #1354 Fix `fillna()` behaviour when replacing values with different dtypes
- PR #1347 Fixed core dump issue while passing dict_dtypes without column names in `cudf.read_csv()`
- PR #1379 Fixed build failure caused due to error: 'col_dtype' may be used uninitialized
- PR #1392 Update cudf Dockerfile and package_versions.sh
- PR #1385 Added INT8 type to `_schema_to_dtype` for use in GpuArrowReader
- PR #1393 Fixed a bug in `gdf_count_nonzero_mask()` for the case of 0 bits to count
- PR #1395 Update CONTRIBUTING to use the environment variable CUDF_HOME
- PR #1421 Fix remove creation of series multiple times during `add_column()`
- PR #1405 CSV Reader: Fix memory leaks on read_csv() failure
- PR #1328 Fix CategoricalColumn to_arrow() null mask
- PR #1433 Fix NVStrings/categories includes
- PR #1432 Update NVStrings to 0.7.* to coincide with 0.7 development
- PR #1446 Merge 1275 hotfix from master into branch-0.7
- PR #1447 Fix legacy groupby apply docstring
<<<<<<< HEAD
- PR #1451 Fix hash join estimated result size is not correct
=======
- PR #1454 Fix local build script improperly change directory permissions
>>>>>>> fdbad328

# cuDF 0.6.1 (25 Mar 2019)

## Bug Fixes

- PR #1275 Fix CentOS exception in DataFrame.hash_partition from using value "returned" by a void function


# cuDF 0.6.0 (22 Mar 2019)

## New Features

- PR #760 Raise `FileNotFoundError` instead of `GDF_FILE_ERROR` in `read_csv` if the file does not exist
- PR #539 Add Python bindings for replace function
- PR #823 Add Doxygen configuration to enable building HTML documentation for libcudf C/C++ API
- PR #807 CSV Reader: Add byte_range parameter to specify the range in the input file to be read
- PR #857 Add Tail method for Series/DataFrame and update Head method to use iloc
- PR #858 Add series feature hashing support
- PR #871 CSV Reader: Add support for NA values, including user specified strings
- PR #893 Adds PyArrow based parquet readers / writers to Python, fix category dtype handling, fix arrow ingest buffer size issues
- PR #867 CSV Reader: Add support for ignoring blank lines and comment lines
- PR #887 Add Series digitize method
- PR #895 Add Series groupby
- PR #898 Add DataFrame.groupby(level=0) support
- PR #920 Add feather, JSON, HDF5 readers / writers from PyArrow / Pandas
- PR #888 CSV Reader: Add prefix parameter for column names, used when parsing without a header
- PR #913 Add DLPack support: convert between cuDF DataFrame and DLTensor
- PR #939 Add ORC reader from PyArrow
- PR #918 Add Series.groupby(level=0) support
- PR #906 Add binary and comparison ops to DataFrame
- PR #958 Support unary and binary ops on indexes
- PR #964 Add `rename` method to `DataFrame`, `Series`, and `Index`
- PR #985 Add `Series.to_frame` method
- PR #985 Add `drop=` keyword to reset_index method
- PR #994 Remove references to pygdf
- PR #990 Add external series groupby support
- PR #988 Add top-level merge function to cuDF
- PR #992 Add comparison binaryops to DateTime columns
- PR #996 Replace relative path imports with absolute paths in tests
- PR #995 CSV Reader: Add index_col parameter to specify the column name or index to be used as row labels
- PR #1004 Add `from_gpu_matrix` method to DataFrame
- PR #997 Add property index setter
- PR #1007 Replace relative path imports with absolute paths in cudf
- PR #1013 select columns with df.columns
- PR #1016 Rename Series.unique_count() to nunique() to match pandas API
- PR #947 Prefixsum to handle nulls and float types
- PR #1029 Remove rest of relative path imports
- PR #1021 Add filtered selection with assignment for Dataframes
- PR #872 Adding NVCategory support to cudf apis
- PR #1052 Add left/right_index and left/right_on keywords to merge
- PR #1091 Add `indicator=` and `suffixes=` keywords to merge
- PR #1107 Add unsupported keywords to Series.fillna
- PR #1032 Add string support to cuDF python
- PR #1136 Removed `gdf_concat`
- PR #1153 Added function for getting the padded allocation size for valid bitmask
- PR #1148 Add cudf.sqrt for dataframes and Series
- PR #1159 Add Python bindings for libcudf dlpack functions
- PR #1155 Add __array_ufunc__ for DataFrame and Series for sqrt
- PR #1168 to_frame for series accepts a name argument

## Improvements

- PR #1218 Add dask-cudf page to API docs
- PR #892 Add support for heterogeneous types in binary ops with JIT
- PR #730 Improve performance of `gdf_table` constructor
- PR #561 Add Doxygen style comments to Join CUDA functions
- PR #813 unified libcudf API functions by replacing gpu_ with gdf_
- PR #822 Add support for `__cuda_array_interface__` for ingest
- PR #756 Consolidate common helper functions from unordered map and multimap
- PR #753 Improve performance of groupby sum and average, especially for cases with few groups.
- PR #836 Add ingest support for arrow chunked arrays in Column, Series, DataFrame creation
- PR #763 Format doxygen comments for csv_read_arg struct
- PR #532 CSV Reader: Use type dispatcher instead of switch block
- PR #694 Unit test utilities improvements
- PR #878 Add better indexing to Groupby
- PR #554 Add `empty` method and `is_monotonic` attribute to `Index`
- PR #1040 Fixed up Doxygen comment tags
- PR #909 CSV Reader: Avoid host->device->host copy for header row data
- PR #916 Improved unit testing and error checking for `gdf_column_concat`
- PR #941 Replace `numpy` call in `Series.hash_encode` with `numba`
- PR #942 Added increment/decrement operators for wrapper types
- PR #943 Updated `count_nonzero_mask` to return `num_rows` when the mask is null
- PR #952 Added trait to map C++ type to `gdf_dtype`
- PR #966 Updated RMM submodule.
- PR #998 Add IO reader/writer modules to API docs, fix for missing cudf.Series docs
- PR #1017 concatenate along columns for Series and DataFrames
- PR #1002 Support indexing a dataframe with another boolean dataframe
- PR #1018 Better concatenation for Series and Dataframes
- PR #1036 Use Numpydoc style docstrings
- PR #1047 Adding gdf_dtype_extra_info to gdf_column_view_augmented
- PR #1054 Added default ctor to SerialTrieNode to overcome Thrust issue in CentOS7 + CUDA10
- PR #1024 CSV Reader: Add support for hexadecimal integers in integral-type columns
- PR #1033 Update `fillna()` to use libcudf function `gdf_replace_nulls`
- PR #1066 Added inplace assignment for columns and select_dtypes for dataframes
- PR #1026 CSV Reader: Change the meaning and type of the quoting parameter to match Pandas
- PR #1100 Adds `CUDF_EXPECTS` error-checking macro
- PR #1092 Fix select_dtype docstring
- PR #1111 Added cudf::table
- PR #1108 Sorting for datetime columns
- PR #1120 Return a `Series` (not a `Column`) from `Series.cat.set_categories()`
- PR #1128 CSV Reader: The last data row does not need to be line terminated
- PR #1183 Bump Arrow version to 0.12.1
- PR #1208 Default to CXX11_ABI=ON
- PR #1252 Fix NVStrings dependencies for cuda 9.2 and 10.0

## Bug Fixes

- PR #821 Fix flake8 issues revealed by flake8 update
- PR #808 Resolved renamed `d_columns_valids` variable name
- PR #820 CSV Reader: fix the issue where reader adds additional rows when file uses \r\n as a line terminator
- PR #780 CSV Reader: Fix scientific notation parsing and null values for empty quotes
- PR #815 CSV Reader: Fix data parsing when tabs are present in the input CSV file
- PR #850 Fix bug where left joins where the left df has 0 rows causes a crash
- PR #861 Fix memory leak by preserving the boolean mask index
- PR #875 Handle unnamed indexes in to/from arrow functions
- PR #877 Fix ingest of 1 row arrow tables in from arrow function
- PR #876 Added missing `<type_traits>` include
- PR #889 Deleted test_rmm.py which has now moved to RMM repo
- PR #866 Merge v0.5.1 numpy ABI hotfix into 0.6
- PR #917 value_counts return int type on empty columns
- PR #611 Renamed `gdf_reduce_optimal_output_size()` -> `gdf_reduction_get_intermediate_output_size()`
- PR #923 fix index for negative slicing for cudf dataframe and series
- PR #927 CSV Reader: Fix category GDF_CATEGORY hashes not being computed properly
- PR #921 CSV Reader: Fix parsing errors with delim_whitespace, quotations in the header row, unnamed columns
- PR #933 Fix handling objects of all nulls in series creation
- PR #940 CSV Reader: Fix an issue where the last data row is missing when using byte_range
- PR #945 CSV Reader: Fix incorrect datetime64 when milliseconds or space separator are used
- PR #959 Groupby: Problem with column name lookup
- PR #950 Converting dataframe/recarry with non-contiguous arrays
- PR #963 CSV Reader: Fix another issue with missing data rows when using byte_range
- PR #999 Fix 0 sized kernel launches and empty sort_index exception
- PR #993 Fix dtype in selecting 0 rows from objects
- PR #1009 Fix performance regression in `to_pandas` method on DataFrame
- PR #1008 Remove custom dask communication approach
- PR #1001 CSV Reader: Fix a memory access error when reading a large (>2GB) file with date columns
- PR #1019 Binary Ops: Fix error when one input column has null mask but other doesn't
- PR #1014 CSV Reader: Fix false positives in bool value detection
- PR #1034 CSV Reader: Fix parsing floating point precision and leading zero exponents
- PR #1044 CSV Reader: Fix a segfault when byte range aligns with a page
- PR #1058 Added support for `DataFrame.loc[scalar]`
- PR #1060 Fix column creation with all valid nan values
- PR #1073 CSV Reader: Fix an issue where a column name includes the return character
- PR #1090 Updating Doxygen Comments
- PR #1080 Fix dtypes returned from loc / iloc because of lists
- PR #1102 CSV Reader: Minor fixes and memory usage improvements
- PR #1174: Fix release script typo
- PR #1137 Add prebuild script for CI
- PR #1118 Enhanced the `DataFrame.from_records()` feature
- PR #1129 Fix join performance with index parameter from using numpy array
- PR #1145 Issue with .agg call on multi-column dataframes
- PR #908 Some testing code cleanup
- PR #1167 Fix issue with null_count not being set after inplace fillna()
- PR #1184 Fix iloc performance regression
- PR #1185 Support left_on/right_on and also on=str in merge
- PR #1200 Fix allocating bitmasks with numba instead of rmm in allocate_mask function
- PR #1213 Fix bug with csv reader requesting subset of columns using wrong datatype
- PR #1223 gpuCI: Fix label on rapidsai channel on gpu build scripts
- PR #1242 Add explicit Thrust exec policy to fix NVCATEGORY_TEST segfault on some platforms
- PR #1246 Fix categorical tests that failed due to bad implicit type conversion
- PR #1255 Fix overwriting conda package main label uploads
- PR #1259 Add dlpack includes to pip build


# cuDF 0.5.1 (05 Feb 2019)

## Bug Fixes

- PR #842 Avoid using numpy via cimport to prevent ABI issues in Cython compilation


# cuDF 0.5.0 (28 Jan 2019)

## New Features

- PR #722 Add bzip2 decompression support to `read_csv()`
- PR #693 add ZLIB-based GZIP/ZIP support to `read_csv_strings()`
- PR #411 added null support to gdf_order_by (new API) and cudf_table::sort
- PR #525 Added GitHub Issue templates for bugs, documentation, new features, and questions
- PR #501 CSV Reader: Add support for user-specified decimal point and thousands separator to read_csv_strings()
- PR #455 CSV Reader: Add support for user-specified decimal point and thousands separator to read_csv()
- PR #439 add `DataFrame.drop` method similar to pandas
- PR #356 add `DataFrame.transpose` method and `DataFrame.T` property similar to pandas
- PR #505 CSV Reader: Add support for user-specified boolean values
- PR #350 Implemented Series replace function
- PR #490 Added print_env.sh script to gather relevant environment details when reporting cuDF issues
- PR #474 add ZLIB-based GZIP/ZIP support to `read_csv()`
- PR #547 Added melt similar to `pandas.melt()`
- PR #491 Add CI test script to check for updates to CHANGELOG.md in PRs
- PR #550 Add CI test script to check for style issues in PRs
- PR #558 Add CI scripts for cpu-based conda and gpu-based test builds
- PR #524 Add Boolean Indexing
- PR #564 Update python `sort_values` method to use updated libcudf `gdf_order_by` API
- PR #509 CSV Reader: Input CSV file can now be passed in as a text or a binary buffer
- PR #607 Add `__iter__` and iteritems to DataFrame class
- PR #643 added a new api gdf_replace_nulls that allows a user to replace nulls in a column

## Improvements

- PR #426 Removed sort-based groupby and refactored existing groupby APIs. Also improves C++/CUDA compile time.
- PR #461 Add `CUDF_HOME` variable in README.md to replace relative pathing.
- PR #472 RMM: Created centralized rmm::device_vector alias and rmm::exec_policy
- PR #500 Improved the concurrent hash map class to support partitioned (multi-pass) hash table building.
- PR #454 Improve CSV reader docs and examples
- PR #465 Added templated C++ API for RMM to avoid explicit cast to `void**`
- PR #513 `.gitignore` tweaks
- PR #521 Add `assert_eq` function for testing
- PR #502 Simplify Dockerfile for local dev, eliminate old conda/pip envs
- PR #549 Adds `-rdynamic` compiler flag to nvcc for Debug builds
- PR #472 RMM: Created centralized rmm::device_vector alias and rmm::exec_policy
- PR #577 Added external C++ API for scatter/gather functions
- PR #500 Improved the concurrent hash map class to support partitioned (multi-pass) hash table building
- PR #583 Updated `gdf_size_type` to `int`
- PR #500 Improved the concurrent hash map class to support partitioned (multi-pass) hash table building
- PR #617 Added .dockerignore file. Prevents adding stale cmake cache files to the docker container
- PR #658 Reduced `JOIN_TEST` time by isolating overflow test of hash table size computation
- PR #664 Added Debuging instructions to README
- PR #651 Remove noqa marks in `__init__.py` files
- PR #671 CSV Reader: uncompressed buffer input can be parsed without explicitly specifying compression as None
- PR #684 Make RMM a submodule
- PR #718 Ensure sum, product, min, max methods pandas compatibility on empty datasets
- PR #720 Refactored Index classes to make them more Pandas-like, added CategoricalIndex
- PR #749 Improve to_arrow and from_arrow Pandas compatibility
- PR #766 Remove TravisCI references, remove unused variables from CMake, fix ARROW_VERSION in Cmake
- PR #773 Add build-args back to Dockerfile and handle dependencies based on environment yml file
- PR #781 Move thirdparty submodules to root and symlink in /cpp
- PR #843 Fix broken cudf/python API examples, add new methods to the API index

## Bug Fixes

- PR #569 CSV Reader: Fix days being off-by-one when parsing some dates
- PR #531 CSV Reader: Fix incorrect parsing of quoted numbers
- PR #465 Added templated C++ API for RMM to avoid explicit cast to `void**`
- PR #473 Added missing <random> include
- PR #478 CSV Reader: Add api support for auto column detection, header, mangle_dupe_cols, usecols
- PR #495 Updated README to correct where cffi pytest should be executed
- PR #501 Fix the intermittent segfault caused by the `thousands` and `compression` parameters in the csv reader
- PR #502 Simplify Dockerfile for local dev, eliminate old conda/pip envs
- PR #512 fix bug for `on` parameter in `DataFrame.merge` to allow for None or single column name
- PR #511 Updated python/cudf/bindings/join.pyx to fix cudf merge printing out dtypes
- PR #513 `.gitignore` tweaks
- PR #521 Add `assert_eq` function for testing
- PR #537 Fix CMAKE_CUDA_STANDARD_REQURIED typo in CMakeLists.txt
- PR #447 Fix silent failure in initializing DataFrame from generator
- PR #545 Temporarily disable csv reader thousands test to prevent segfault (test re-enabled in PR #501)
- PR #559 Fix Assertion error while using `applymap` to change the output dtype
- PR #575 Update `print_env.sh` script to better handle missing commands
- PR #612 Prevent an exception from occuring with true division on integer series.
- PR #630 Fix deprecation warning for `pd.core.common.is_categorical_dtype`
- PR #622 Fix Series.append() behaviour when appending values with different numeric dtype
- PR #603 Fix error while creating an empty column using None.
- PR #673 Fix array of strings not being caught in from_pandas
- PR #644 Fix return type and column support of dataframe.quantile()
- PR #634 Fix create `DataFrame.from_pandas()` with numeric column names
- PR #654 Add resolution check for GDF_TIMESTAMP in Join
- PR #648 Enforce one-to-one copy required when using `numba>=0.42.0`
- PR #645 Fix cmake build type handling not setting debug options when CMAKE_BUILD_TYPE=="Debug"
- PR #669 Fix GIL deadlock when launching multiple python threads that make Cython calls
- PR #665 Reworked the hash map to add a way to report the destination partition for a key
- PR #670 CMAKE: Fix env include path taking precedence over libcudf source headers
- PR #674 Check for gdf supported column types
- PR #677 Fix 'gdf_csv_test_Dates' gtest failure due to missing nrows parameter
- PR #604 Fix the parsing errors while reading a csv file using `sep` instead of `delimiter`.
- PR #686 Fix converting nulls to NaT values when converting Series to Pandas/Numpy
- PR #689 CSV Reader: Fix behavior with skiprows+header to match pandas implementation
- PR #691 Fixes Join on empty input DFs
- PR #706 CSV Reader: Fix broken dtype inference when whitespace is in data
- PR #717 CSV reader: fix behavior when parsing a csv file with no data rows
- PR #724 CSV Reader: fix build issue due to parameter type mismatch in a std::max call
- PR #734 Prevents reading undefined memory in gpu_expand_mask_bits numba kernel
- PR #747 CSV Reader: fix an issue where CUDA allocations fail with some large input files
- PR #750 Fix race condition for handling NVStrings in CMake
- PR #719 Fix merge column ordering
- PR #770 Fix issue where RMM submodule pointed to wrong branch and pin other to correct branches
- PR #778 Fix hard coded ABI off setting
- PR #784 Update RMM submodule commit-ish and pip paths
- PR #794 Update `rmm::exec_policy` usage to fix segmentation faults when used as temprory allocator.
- PR #800 Point git submodules to branches of forks instead of exact commits


# cuDF 0.4.0 (05 Dec 2018)

## New Features

- PR #398 add pandas-compatible `DataFrame.shape()` and `Series.shape()`
- PR #394 New documentation feature "10 Minutes to cuDF"
- PR #361 CSV Reader: Add support for strings with delimiters

## Improvements

 - PR #436 Improvements for type_dispatcher and wrapper structs
 - PR #429 Add CHANGELOG.md (this file)
 - PR #266 use faster CUDA-accelerated DataFrame column/Series concatenation.
 - PR #379 new C++ `type_dispatcher` reduces code complexity in supporting many data types.
 - PR #349 Improve performance for creating columns from memoryview objects
 - PR #445 Update reductions to use type_dispatcher. Adds integer types support to sum_of_squares.
 - PR #448 Improve installation instructions in README.md
 - PR #456 Change default CMake build to Release, and added option for disabling compilation of tests

## Bug Fixes

 - PR #444 Fix csv_test CUDA too many resources requested fail.
 - PR #396 added missing output buffer in validity tests for groupbys.
 - PR #408 Dockerfile updates for source reorganization
 - PR #437 Add cffi to Dockerfile conda env, fixes "cannot import name 'librmm'"
 - PR #417 Fix `map_test` failure with CUDA 10
 - PR #414 Fix CMake installation include file paths
 - PR #418 Properly cast string dtypes to programmatic dtypes when instantiating columns
 - PR #427 Fix and tests for Concatenation illegal memory access with nulls


# cuDF 0.3.0 (23 Nov 2018)

## New Features

 - PR #336 CSV Reader string support

## Improvements

 - PR #354 source code refactored for better organization. CMake build system overhaul. Beginning of transition to Cython bindings.
 - PR #290 Add support for typecasting to/from datetime dtype
 - PR #323 Add handling pyarrow boolean arrays in input/out, add tests
 - PR #325 GDF_VALIDITY_UNSUPPORTED now returned for algorithms that don't support non-empty valid bitmasks
 - PR #381 Faster InputTooLarge Join test completes in ms rather than minutes.
 - PR #373 .gitignore improvements
 - PR #367 Doc cleanup & examples for DataFrame methods
 - PR #333 Add Rapids Memory Manager documentation
 - PR #321 Rapids Memory Manager adds file/line location logging and convenience macros
 - PR #334 Implement DataFrame `__copy__` and `__deepcopy__`
 - PR #271 Add NVTX ranges to pygdf
 - PR #311 Document system requirements for conda install

## Bug Fixes

 - PR #337 Retain index on `scale()` function
 - PR #344 Fix test failure due to PyArrow 0.11 Boolean handling
 - PR #364 Remove noexcept from managed_allocator;  CMakeLists fix for NVstrings
 - PR #357 Fix bug that made all series be considered booleans for indexing
 - PR #351 replace conda env configuration for developers
 - PRs #346 #360 Fix CSV reading of negative numbers
 - PR #342 Fix CMake to use conda-installed nvstrings
 - PR #341 Preserve categorical dtype after groupby aggregations
 - PR #315 ReadTheDocs build update to fix missing libcuda.so
 - PR #320 FIX out-of-bounds access error in reductions.cu
 - PR #319 Fix out-of-bounds memory access in libcudf count_valid_bits
 - PR #303 Fix printing empty dataframe


# cuDF 0.2.0 and cuDF 0.1.0

These were initial releases of cuDF based on previously separate pyGDF and libGDF libraries.<|MERGE_RESOLUTION|>--- conflicted
+++ resolved
@@ -69,11 +69,8 @@
 - PR #1432 Update NVStrings to 0.7.* to coincide with 0.7 development
 - PR #1446 Merge 1275 hotfix from master into branch-0.7
 - PR #1447 Fix legacy groupby apply docstring
-<<<<<<< HEAD
 - PR #1451 Fix hash join estimated result size is not correct
-=======
 - PR #1454 Fix local build script improperly change directory permissions
->>>>>>> fdbad328
 
 # cuDF 0.6.1 (25 Mar 2019)
 
