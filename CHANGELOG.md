<<<<<<< HEAD
# cuDF 0.7.0 (Date TBD)

## New Features

- PR #1194 Implement overloads for CUDA atomic operations
- PR #1292 Implemented Bitwise binary ops AND, OR, XOR (&, |, ^)
- PR #1235 Add GPU-accelerated Parquet Reader
- PR #1335 Added local_dict arg in `DataFrame.query()`.
- PR #1282 Add Series and DataFrame.describe()
- PR #1381 Add DataFrame._get_numeric_data
- PR #1388 Add CODEOWNERS file to auto-request reviews based on where changes are made
- PR #1396 Add DataFrame.drop method
- PR #1413 Add DataFrame.melt method
- PR #1412 Add DataFrame.pop()
- PR #1441 Add Series level cumulative ops (cumsum, cummin, cummax, cumprod)
- PR #1440 Add DatetimeColumn.min(), DatetimeColumn.max()

## Improvements

- PR #1404 Parquet reader page data decoding speedup
- PR #1076 Use `type_dispatcher` in join, quantiles, filter, segmented sort, radix sort and hash_groupby
- PR #1202 Simplify README.md
- PR #1149 CSV Reader: Change convertStrToValue() functions to `__device__` only
- PR #1238 Improve performance of the CUDA trie used in the CSV reader
- PR #1278 Update CONTRIBUTING for new conda environment yml naming conventions
- PR #1163 Refactored UnaryOps. Reduced API to two functions: `gdf_unary_math` and `gdf_cast`. Added `abs`, `-`, and `~` ops. Changed bindings to Cython
- PR #1284 Update docs version
- PR #1287 add exclude argument to cudf.select_dtype function
- PR #1286 Refactor some of the CSV Reader kernels into generic utility functions
- PR #1291 fillna in `Series.to_gpu_array()` and `Series.to_array()` can accept the scalar too now.
- PR #1005 generic `reduction` and `scan` support
- PR #1349 Replace modernGPU sort join with thrust.
- PR #1363 Add a dataframe.mean(...) that raises NotImplementedError to satisfy `dask.dataframe.utils.is_dataframe_like`
- PR #1319 CSV Reader: Use column wrapper for gdf_column output alloc/dealloc
- PR #1376 Change series quantile default to linear
- PR #1391 Tidy up bit-resolution-operation and bitmask class code
- PR #1397 Add a utility function for producing an overflow-safe kernel launch grid configuratio.

## Bug Fixes

- PR #1233 Fix dtypes issue while adding the column to `str` dataframe.
- PR #1254 CSV Reader: fix data type detection for floating-point numbers in scientific notation
- PR #1289 Fix looping over each value instead of each category in concatenation
- PR #1293 Fix Inaccurate error message in join.pyx
- PR #1308 Add atomicCAS overload for `int8_t`, `int16_t`
- PR #1317 Fix catch polymorphic exception by reference in ipc.cu
- PR #1325 Fix dtype of null bitmasks to int8
- PR #1326 Update build documentation to use -DCMAKE_CXX11_ABI=ON
- PR #1334 Add "na_position" argument to CategoricalColumn sort_by_values
- PR #1321 Fix out of bounds warning when checking Bzip2 header
- PR #1359 Add atomicAnd/Or/Xor for integers
- PR #1354 Fix `fillna()` behaviour when replacing values with different dtypes
- PR #1347 Fixed core dump issue while passing dict_dtypes without column names in `cudf.read_csv()`
- PR #1379 Fixed build failure caused due to error: 'col_dtype' may be used uninitialized
- PR #1392 Update cudf Dockerfile and package_versions.sh
- PR #1385 Added INT8 type to `_schema_to_dtype` for use in GpuArrowReader
- PR #1393 Fixed a bug in `gdf_count_nonzero_mask()` for the case of 0 bits to count
- PR #1395 Update CONTRIBUTING to use the environment variable CUDF_HOME
- PR #1421 Fix remove creation of series multiple times during `add_column()`
- PR #1405 CSV Reader: Fix memory leaks on read_csv() failure
- PR #1328 Fix CategoricalColumn to_arrow() null mask
- PR #1432 Update NVStrings to 0.7.* to coincide with 0.7 development


# cuDF 0.6.0 (Date TBD)
=======
# cuDF 0.6.1 (Date TBD)

## Bug Fixes

- PR #1275 Fix CentOS exception in DataFrame.hash_partition from using value "returned" by a void function


# cuDF 0.6.0 (22 Mar 2019)
>>>>>>> 9ca93255

## New Features

- PR #760 Raise `FileNotFoundError` instead of `GDF_FILE_ERROR` in `read_csv` if the file does not exist
- PR #539 Add Python bindings for replace function
- PR #823 Add Doxygen configuration to enable building HTML documentation for libcudf C/C++ API
- PR #807 CSV Reader: Add byte_range parameter to specify the range in the input file to be read
- PR #857 Add Tail method for Series/DataFrame and update Head method to use iloc
- PR #858 Add series feature hashing support
- PR #871 CSV Reader: Add support for NA values, including user specified strings
- PR #893 Adds PyArrow based parquet readers / writers to Python, fix category dtype handling, fix arrow ingest buffer size issues
- PR #867 CSV Reader: Add support for ignoring blank lines and comment lines
- PR #887 Add Series digitize method
- PR #895 Add Series groupby
- PR #898 Add DataFrame.groupby(level=0) support
- PR #920 Add feather, JSON, HDF5 readers / writers from PyArrow / Pandas
- PR #888 CSV Reader: Add prefix parameter for column names, used when parsing without a header
- PR #913 Add DLPack support: convert between cuDF DataFrame and DLTensor
- PR #939 Add ORC reader from PyArrow
- PR #918 Add Series.groupby(level=0) support
- PR #906 Add binary and comparison ops to DataFrame
- PR #958 Support unary and binary ops on indexes
- PR #964 Add `rename` method to `DataFrame`, `Series`, and `Index`
- PR #985 Add `Series.to_frame` method
- PR #985 Add `drop=` keyword to reset_index method
- PR #994 Remove references to pygdf
- PR #990 Add external series groupby support
- PR #988 Add top-level merge function to cuDF
- PR #992 Add comparison binaryops to DateTime columns
- PR #996 Replace relative path imports with absolute paths in tests
- PR #995 CSV Reader: Add index_col parameter to specify the column name or index to be used as row labels
- PR #1004 Add `from_gpu_matrix` method to DataFrame
- PR #997 Add property index setter
- PR #1007 Replace relative path imports with absolute paths in cudf
- PR #1013 select columns with df.columns
- PR #1016 Rename Series.unique_count() to nunique() to match pandas API
- PR #947 Prefixsum to handle nulls and float types
- PR #1029 Remove rest of relative path imports
- PR #1021 Add filtered selection with assignment for Dataframes
- PR #872 Adding NVCategory support to cudf apis
- PR #1052 Add left/right_index and left/right_on keywords to merge
- PR #1091 Add `indicator=` and `suffixes=` keywords to merge
- PR #1107 Add unsupported keywords to Series.fillna
- PR #1032 Add string support to cuDF python
- PR #1136 Removed `gdf_concat`
- PR #1153 Added function for getting the padded allocation size for valid bitmask
- PR #1148 Add cudf.sqrt for dataframes and Series
- PR #1159 Add Python bindings for libcudf dlpack functions
- PR #1155 Add __array_ufunc__ for DataFrame and Series for sqrt
- PR #1168 to_frame for series accepts a name argument

## Improvements

- PR #1218 Add dask-cudf page to API docs
- PR #892 Add support for heterogeneous types in binary ops with JIT
- PR #730 Improve performance of `gdf_table` constructor
- PR #561 Add Doxygen style comments to Join CUDA functions
- PR #813 unified libcudf API functions by replacing gpu_ with gdf_
- PR #822 Add support for `__cuda_array_interface__` for ingest
- PR #756 Consolidate common helper functions from unordered map and multimap
- PR #753 Improve performance of groupby sum and average, especially for cases with few groups.
- PR #836 Add ingest support for arrow chunked arrays in Column, Series, DataFrame creation
- PR #763 Format doxygen comments for csv_read_arg struct
- PR #532 CSV Reader: Use type dispatcher instead of switch block
- PR #694 Unit test utilities improvements
- PR #878 Add better indexing to Groupby
- PR #554 Add `empty` method and `is_monotonic` attribute to `Index`
- PR #1040 Fixed up Doxygen comment tags
- PR #909 CSV Reader: Avoid host->device->host copy for header row data
- PR #916 Improved unit testing and error checking for `gdf_column_concat`
- PR #941 Replace `numpy` call in `Series.hash_encode` with `numba`
- PR #942 Added increment/decrement operators for wrapper types
- PR #943 Updated `count_nonzero_mask` to return `num_rows` when the mask is null
- PR #952 Added trait to map C++ type to `gdf_dtype`
- PR #966 Updated RMM submodule.
- PR #998 Add IO reader/writer modules to API docs, fix for missing cudf.Series docs
- PR #1017 concatenate along columns for Series and DataFrames
- PR #1002 Support indexing a dataframe with another boolean dataframe
- PR #1018 Better concatenation for Series and Dataframes
- PR #1036 Use Numpydoc style docstrings
- PR #1047 Adding gdf_dtype_extra_info to gdf_column_view_augmented
- PR #1054 Added default ctor to SerialTrieNode to overcome Thrust issue in CentOS7 + CUDA10
- PR #1024 CSV Reader: Add support for hexadecimal integers in integral-type columns
- PR #1033 Update `fillna()` to use libcudf function `gdf_replace_nulls`
- PR #1066 Added inplace assignment for columns and select_dtypes for dataframes
- PR #1026 CSV Reader: Change the meaning and type of the quoting parameter to match Pandas
- PR #1100 Adds `CUDF_EXPECTS` error-checking macro
- PR #1092 Fix select_dtype docstring
- PR #1111 Added cudf::table
- PR #1108 Sorting for datetime columns
- PR #1120 Return a `Series` (not a `Column`) from `Series.cat.set_categories()`
- PR #1128 CSV Reader: The last data row does not need to be line terminated
- PR #1183 Bump Arrow version to 0.12.1
- PR #1208 Default to CXX11_ABI=ON
- PR #1252 Fix NVStrings dependencies for cuda 9.2 and 10.0

## Bug Fixes

- PR #821 Fix flake8 issues revealed by flake8 update
- PR #808 Resolved renamed `d_columns_valids` variable name
- PR #820 CSV Reader: fix the issue where reader adds additional rows when file uses \r\n as a line terminator
- PR #780 CSV Reader: Fix scientific notation parsing and null values for empty quotes
- PR #815 CSV Reader: Fix data parsing when tabs are present in the input CSV file
- PR #850 Fix bug where left joins where the left df has 0 rows causes a crash
- PR #861 Fix memory leak by preserving the boolean mask index
- PR #875 Handle unnamed indexes in to/from arrow functions
- PR #877 Fix ingest of 1 row arrow tables in from arrow function
- PR #876 Added missing `<type_traits>` include
- PR #889 Deleted test_rmm.py which has now moved to RMM repo
- PR #866 Merge v0.5.1 numpy ABI hotfix into 0.6
- PR #917 value_counts return int type on empty columns
- PR #611 Renamed `gdf_reduce_optimal_output_size()` -> `gdf_reduction_get_intermediate_output_size()`
- PR #923 fix index for negative slicing for cudf dataframe and series
- PR #927 CSV Reader: Fix category GDF_CATEGORY hashes not being computed properly
- PR #921 CSV Reader: Fix parsing errors with delim_whitespace, quotations in the header row, unnamed columns
- PR #933 Fix handling objects of all nulls in series creation
- PR #940 CSV Reader: Fix an issue where the last data row is missing when using byte_range
- PR #945 CSV Reader: Fix incorrect datetime64 when milliseconds or space separator are used
- PR #959 Groupby: Problem with column name lookup
- PR #950 Converting dataframe/recarry with non-contiguous arrays
- PR #963 CSV Reader: Fix another issue with missing data rows when using byte_range
- PR #999 Fix 0 sized kernel launches and empty sort_index exception
- PR #993 Fix dtype in selecting 0 rows from objects
- PR #1009 Fix performance regression in `to_pandas` method on DataFrame
- PR #1008 Remove custom dask communication approach
- PR #1001 CSV Reader: Fix a memory access error when reading a large (>2GB) file with date columns
- PR #1019 Binary Ops: Fix error when one input column has null mask but other doesn't
- PR #1014 CSV Reader: Fix false positives in bool value detection
- PR #1034 CSV Reader: Fix parsing floating point precision and leading zero exponents
- PR #1044 CSV Reader: Fix a segfault when byte range aligns with a page
- PR #1058 Added support for `DataFrame.loc[scalar]`
- PR #1060 Fix column creation with all valid nan values
- PR #1073 CSV Reader: Fix an issue where a column name includes the return character
- PR #1090 Updating Doxygen Comments
- PR #1080 Fix dtypes returned from loc / iloc because of lists
- PR #1102 CSV Reader: Minor fixes and memory usage improvements
- PR #1174: Fix release script typo
- PR #1137 Add prebuild script for CI
- PR #1118 Enhanced the `DataFrame.from_records()` feature
- PR #1129 Fix join performance with index parameter from using numpy array
- PR #1145 Issue with .agg call on multi-column dataframes
- PR #908 Some testing code cleanup
- PR #1167 Fix issue with null_count not being set after inplace fillna()
- PR #1184 Fix iloc performance regression
- PR #1185 Support left_on/right_on and also on=str in merge
- PR #1200 Fix allocating bitmasks with numba instead of rmm in allocate_mask function
- PR #1213 Fix bug with csv reader requesting subset of columns using wrong datatype
- PR #1223 gpuCI: Fix label on rapidsai channel on gpu build scripts
- PR #1242 Add explicit Thrust exec policy to fix NVCATEGORY_TEST segfault on some platforms
- PR #1246 Fix categorical tests that failed due to bad implicit type conversion
- PR #1255 Fix overwriting conda package main label uploads
- PR #1259 Add dlpack includes to pip build


# cuDF 0.5.1 (05 Feb 2019)

## Bug Fixes

- PR #842 Avoid using numpy via cimport to prevent ABI issues in Cython compilation


# cuDF 0.5.0 (28 Jan 2019)

## New Features

- PR #722 Add bzip2 decompression support to `read_csv()`
- PR #693 add ZLIB-based GZIP/ZIP support to `read_csv_strings()`
- PR #411 added null support to gdf_order_by (new API) and cudf_table::sort
- PR #525 Added GitHub Issue templates for bugs, documentation, new features, and questions
- PR #501 CSV Reader: Add support for user-specified decimal point and thousands separator to read_csv_strings()
- PR #455 CSV Reader: Add support for user-specified decimal point and thousands separator to read_csv()
- PR #439 add `DataFrame.drop` method similar to pandas
- PR #356 add `DataFrame.transpose` method and `DataFrame.T` property similar to pandas
- PR #505 CSV Reader: Add support for user-specified boolean values
- PR #350 Implemented Series replace function
- PR #490 Added print_env.sh script to gather relevant environment details when reporting cuDF issues
- PR #474 add ZLIB-based GZIP/ZIP support to `read_csv()`
- PR #547 Added melt similar to `pandas.melt()`
- PR #491 Add CI test script to check for updates to CHANGELOG.md in PRs
- PR #550 Add CI test script to check for style issues in PRs
- PR #558 Add CI scripts for cpu-based conda and gpu-based test builds
- PR #524 Add Boolean Indexing
- PR #564 Update python `sort_values` method to use updated libcudf `gdf_order_by` API
- PR #509 CSV Reader: Input CSV file can now be passed in as a text or a binary buffer
- PR #607 Add `__iter__` and iteritems to DataFrame class
- PR #643 added a new api gdf_replace_nulls that allows a user to replace nulls in a column

## Improvements

- PR #426 Removed sort-based groupby and refactored existing groupby APIs. Also improves C++/CUDA compile time.
- PR #461 Add `CUDF_HOME` variable in README.md to replace relative pathing.
- PR #472 RMM: Created centralized rmm::device_vector alias and rmm::exec_policy
- PR #500 Improved the concurrent hash map class to support partitioned (multi-pass) hash table building.
- PR #454 Improve CSV reader docs and examples
- PR #465 Added templated C++ API for RMM to avoid explicit cast to `void**`
- PR #513 `.gitignore` tweaks
- PR #521 Add `assert_eq` function for testing
- PR #502 Simplify Dockerfile for local dev, eliminate old conda/pip envs
- PR #549 Adds `-rdynamic` compiler flag to nvcc for Debug builds
- PR #472 RMM: Created centralized rmm::device_vector alias and rmm::exec_policy
- PR #577 Added external C++ API for scatter/gather functions
- PR #500 Improved the concurrent hash map class to support partitioned (multi-pass) hash table building
- PR #583 Updated `gdf_size_type` to `int`
- PR #500 Improved the concurrent hash map class to support partitioned (multi-pass) hash table building
- PR #617 Added .dockerignore file. Prevents adding stale cmake cache files to the docker container
- PR #658 Reduced `JOIN_TEST` time by isolating overflow test of hash table size computation
- PR #664 Added Debuging instructions to README
- PR #651 Remove noqa marks in `__init__.py` files
- PR #671 CSV Reader: uncompressed buffer input can be parsed without explicitly specifying compression as None
- PR #684 Make RMM a submodule
- PR #718 Ensure sum, product, min, max methods pandas compatibility on empty datasets
- PR #720 Refactored Index classes to make them more Pandas-like, added CategoricalIndex
- PR #749 Improve to_arrow and from_arrow Pandas compatibility
- PR #766 Remove TravisCI references, remove unused variables from CMake, fix ARROW_VERSION in Cmake
- PR #773 Add build-args back to Dockerfile and handle dependencies based on environment yml file
- PR #781 Move thirdparty submodules to root and symlink in /cpp
- PR #843 Fix broken cudf/python API examples, add new methods to the API index

## Bug Fixes

- PR #569 CSV Reader: Fix days being off-by-one when parsing some dates
- PR #531 CSV Reader: Fix incorrect parsing of quoted numbers
- PR #465 Added templated C++ API for RMM to avoid explicit cast to `void**`
- PR #473 Added missing <random> include
- PR #478 CSV Reader: Add api support for auto column detection, header, mangle_dupe_cols, usecols
- PR #495 Updated README to correct where cffi pytest should be executed
- PR #501 Fix the intermittent segfault caused by the `thousands` and `compression` parameters in the csv reader
- PR #502 Simplify Dockerfile for local dev, eliminate old conda/pip envs
- PR #512 fix bug for `on` parameter in `DataFrame.merge` to allow for None or single column name
- PR #511 Updated python/cudf/bindings/join.pyx to fix cudf merge printing out dtypes
- PR #513 `.gitignore` tweaks
- PR #521 Add `assert_eq` function for testing
- PR #537 Fix CMAKE_CUDA_STANDARD_REQURIED typo in CMakeLists.txt
- PR #447 Fix silent failure in initializing DataFrame from generator
- PR #545 Temporarily disable csv reader thousands test to prevent segfault (test re-enabled in PR #501)
- PR #559 Fix Assertion error while using `applymap` to change the output dtype
- PR #575 Update `print_env.sh` script to better handle missing commands
- PR #612 Prevent an exception from occuring with true division on integer series.
- PR #630 Fix deprecation warning for `pd.core.common.is_categorical_dtype`
- PR #622 Fix Series.append() behaviour when appending values with different numeric dtype
- PR #603 Fix error while creating an empty column using None.
- PR #673 Fix array of strings not being caught in from_pandas
- PR #644 Fix return type and column support of dataframe.quantile()
- PR #634 Fix create `DataFrame.from_pandas()` with numeric column names
- PR #654 Add resolution check for GDF_TIMESTAMP in Join
- PR #648 Enforce one-to-one copy required when using `numba>=0.42.0`
- PR #645 Fix cmake build type handling not setting debug options when CMAKE_BUILD_TYPE=="Debug"
- PR #669 Fix GIL deadlock when launching multiple python threads that make Cython calls
- PR #665 Reworked the hash map to add a way to report the destination partition for a key
- PR #670 CMAKE: Fix env include path taking precedence over libcudf source headers
- PR #674 Check for gdf supported column types
- PR #677 Fix 'gdf_csv_test_Dates' gtest failure due to missing nrows parameter
- PR #604 Fix the parsing errors while reading a csv file using `sep` instead of `delimiter`.
- PR #686 Fix converting nulls to NaT values when converting Series to Pandas/Numpy
- PR #689 CSV Reader: Fix behavior with skiprows+header to match pandas implementation
- PR #691 Fixes Join on empty input DFs
- PR #706 CSV Reader: Fix broken dtype inference when whitespace is in data
- PR #717 CSV reader: fix behavior when parsing a csv file with no data rows
- PR #724 CSV Reader: fix build issue due to parameter type mismatch in a std::max call
- PR #734 Prevents reading undefined memory in gpu_expand_mask_bits numba kernel
- PR #747 CSV Reader: fix an issue where CUDA allocations fail with some large input files
- PR #750 Fix race condition for handling NVStrings in CMake
- PR #719 Fix merge column ordering
- PR #770 Fix issue where RMM submodule pointed to wrong branch and pin other to correct branches
- PR #778 Fix hard coded ABI off setting
- PR #784 Update RMM submodule commit-ish and pip paths
- PR #794 Update `rmm::exec_policy` usage to fix segmentation faults when used as temprory allocator.
- PR #800 Point git submodules to branches of forks instead of exact commits


# cuDF 0.4.0 (05 Dec 2018)

## New Features

- PR #398 add pandas-compatible `DataFrame.shape()` and `Series.shape()`
- PR #394 New documentation feature "10 Minutes to cuDF"
- PR #361 CSV Reader: Add support for strings with delimiters

## Improvements

 - PR #436 Improvements for type_dispatcher and wrapper structs
 - PR #429 Add CHANGELOG.md (this file)
 - PR #266 use faster CUDA-accelerated DataFrame column/Series concatenation.
 - PR #379 new C++ `type_dispatcher` reduces code complexity in supporting many data types.
 - PR #349 Improve performance for creating columns from memoryview objects
 - PR #445 Update reductions to use type_dispatcher. Adds integer types support to sum_of_squares.
 - PR #448 Improve installation instructions in README.md
 - PR #456 Change default CMake build to Release, and added option for disabling compilation of tests

## Bug Fixes

 - PR #444 Fix csv_test CUDA too many resources requested fail.
 - PR #396 added missing output buffer in validity tests for groupbys.
 - PR #408 Dockerfile updates for source reorganization
 - PR #437 Add cffi to Dockerfile conda env, fixes "cannot import name 'librmm'"
 - PR #417 Fix `map_test` failure with CUDA 10
 - PR #414 Fix CMake installation include file paths
 - PR #418 Properly cast string dtypes to programmatic dtypes when instantiating columns
 - PR #427 Fix and tests for Concatenation illegal memory access with nulls


# cuDF 0.3.0 (23 Nov 2018)

## New Features

 - PR #336 CSV Reader string support

## Improvements

 - PR #354 source code refactored for better organization. CMake build system overhaul. Beginning of transition to Cython bindings.
 - PR #290 Add support for typecasting to/from datetime dtype
 - PR #323 Add handling pyarrow boolean arrays in input/out, add tests
 - PR #325 GDF_VALIDITY_UNSUPPORTED now returned for algorithms that don't support non-empty valid bitmasks
 - PR #381 Faster InputTooLarge Join test completes in ms rather than minutes.
 - PR #373 .gitignore improvements
 - PR #367 Doc cleanup & examples for DataFrame methods
 - PR #333 Add Rapids Memory Manager documentation
 - PR #321 Rapids Memory Manager adds file/line location logging and convenience macros
 - PR #334 Implement DataFrame `__copy__` and `__deepcopy__`
 - PR #271 Add NVTX ranges to pygdf
 - PR #311 Document system requirements for conda install

## Bug Fixes

 - PR #337 Retain index on `scale()` function
 - PR #344 Fix test failure due to PyArrow 0.11 Boolean handling
 - PR #364 Remove noexcept from managed_allocator;  CMakeLists fix for NVstrings
 - PR #357 Fix bug that made all series be considered booleans for indexing
 - PR #351 replace conda env configuration for developers
 - PRs #346 #360 Fix CSV reading of negative numbers
 - PR #342 Fix CMake to use conda-installed nvstrings
 - PR #341 Preserve categorical dtype after groupby aggregations
 - PR #315 ReadTheDocs build update to fix missing libcuda.so
 - PR #320 FIX out-of-bounds access error in reductions.cu
 - PR #319 Fix out-of-bounds memory access in libcudf count_valid_bits
 - PR #303 Fix printing empty dataframe


# cuDF 0.2.0 and cuDF 0.1.0

These were initial releases of cuDF based on previously separate pyGDF and libGDF libraries.<|MERGE_RESOLUTION|>--- conflicted
+++ resolved
@@ -1,4 +1,3 @@
-<<<<<<< HEAD
 # cuDF 0.7.0 (Date TBD)
 
 ## New Features
@@ -61,11 +60,10 @@
 - PR #1405 CSV Reader: Fix memory leaks on read_csv() failure
 - PR #1328 Fix CategoricalColumn to_arrow() null mask
 - PR #1432 Update NVStrings to 0.7.* to coincide with 0.7 development
-
-
-# cuDF 0.6.0 (Date TBD)
-=======
-# cuDF 0.6.1 (Date TBD)
+- PR #XXXX Merge 1275 hotfix from master into branch-0.7
+
+
+# cuDF 0.6.1 (25 Mar 2019)
 
 ## Bug Fixes
 
@@ -73,7 +71,6 @@
 
 
 # cuDF 0.6.0 (22 Mar 2019)
->>>>>>> 9ca93255
 
 ## New Features
 
