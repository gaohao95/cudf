# cuDF 0.11.0 (Date TBD)

## New Features

- PR #2930 JSON Reader: Support ARROW_RANDOM_FILE input
- PR #2987 Add `inplace` arg to `DataFrame.reset_index` and `Series`
- PR #3129 Add strings column factory from `std::vector`s
- PR #3054 Add parquet reader support for decimal data types
- PR #3022 adds DataFrame.astype for cuDF dataframes
- PR #2962 Add isnull(), notnull() and related functions
- PR #3025 Move search files to legacy
- PR #3094 Adding `any` and `all` support from libcudf
- PR #3130 Define and implement new `column_wrapper`
- PR #3079 Added support to write ORC files given a local path

## Improvements

- PR #2904 Move gpu decompressors to cudf::io namespace
- PR #2977 Moved old C++ test utilities to legacy directory.
- PR #2965 Fix slow orc reader perf with large uncompressed blocks
- PR #2995 Move JIT type utilities to legacy directory
- PR #2927 Add ``Table`` and ``TableView`` extension classes that wrap legacy cudf::table
- PR #3005 Renames `cudf::exp` namespace to `cudf::experimental`
- PR #3008 Make safe versions of `is_null` and `is_valid` in `column_device_view`
- PR #3026 Move fill and repeat files to legacy
- PR #3027 Move copying.hpp and related source to legacy folder
- PR #3014 Snappy decompression optimizations
- PR #3032 Use `asarray` to coerce indices to a NumPy array
- PR #2996 IO Readers: Replace `cuio::device_buffer` with `rmm::device_buffer`
- PR #3052 Moved replace.hpp functionality to legacy
- PR #3091 Move join files to legacy
- PR #3092 Implicitly init RMM if Java allocates before init
- PR #3029 Update gdf_ numeric types with stdint and move to cudf namespace
- PR #2955 Add cmake option to only build for present GPU architecture
- PR #3070 Move functions.h and related source to legacy
- PR #2951 Allow set_index to handle a list of column names
- PR #3093 Move groupby files to legacy
- PR #2988 Removing GIS functionality (now part of cuSpatial library)
- PR #3067 Java method to return size of device memory buffer
- PR #3083 Improved some binary operation tests to include null testing.
- PR #3084 Update to arrow-cpp and pyarrow 0.15.0
- PR #3071 Move cuIO to legacy
- PR #3126 Round 2 of snappy decompression optimizations
- PR #3046 Define and implement new copying APIs `empty_like` and `allocate_like`
- PR #3128 Support MultiIndex in DataFrame.join
- PR #3135 Add nvtx utilities to cudf::nvtx namespace
- PR #3021 Java host side concat of serialized buffers
- PR #3138 Movey unary files to legacy
<<<<<<< HEAD
- PR #3165 Java device memory size for string category
=======
- PR #3175 Set cmake cuda version variables
- PR #3171 Move deprecated error macros to legacy

>>>>>>> d9b325d6

## Bug Fixes

- PR #2895 Fixed dask_cudf group_split behavior to handle upstream rearrange_by_divisions
- PR #3048 Support for zero columned tables
- PR #3030 Fix snappy decoding regression in PR #3014
- PR #3041 Fixed exp to experimental namespace name change issue
- PR #3060 Move copying.hpp includes to legacy
- PR #3139 Fixed java RMM auto initalization
- PR #3141 Java fix for relocated IO headers
- PR #3149 Rename column_wrapper.cuh to column_wrapper.hpp
- PR #3168 Fix mutable_column_device_view head const_cast


# cuDF 0.10.0 (16 Oct 2019)

## New Features

- PR #2423 Added `groupby.quantile()`
- PR #2522 Add Java bindings for NVStrings backed upper and lower case mutators
- PR #2605 Added Sort based groupby in libcudf
- PR #2607 Add Java bindings for parsing JSON
- PR #2629 Add dropna= parameter to groupby
- PR #2585 ORC & Parquet Readers: Remove millisecond timestamp restriction
- PR #2507 Add GPU-accelerated ORC Writer
- PR #2559 Add Series.tolist()
- PR #2653 Add Java bindings for rolling window operations
- PR #2480 Merge `custreamz` codebase into `cudf` repo
- PR #2674 Add __contains__ for Index/Series/Column
- PR #2635 Add support to read from remote and cloud sources like s3, gcs, hdfs
- PR #2722 Add Java bindings for NVTX ranges
- PR #2702 Add make_bool to dataset generation functions
- PR #2394 Move `rapidsai/custrings` into `cudf`
- PR #2734 Final sync of custrings source into cudf
- PR #2724 Add libcudf support for __contains__
- PR #2777 Add python bindings for porter stemmer measure functionality
- PR #2781 Add issorted to is_monotonic
- PR #2685 Add cudf::scatter_to_tables and cython binding
- PR #2743 Add Java bindings for NVStrings timestamp2long as part of String ColumnVector casting
- PR #2785 Add nvstrings Python docs
- PR #2786 Add benchmarks option to root build.sh
- PR #2802 Add `cudf::repeat()` and `cudf.Series.repeat()`
- PR #2773 Add Fisher's unbiased kurtosis and skew for Series/DataFrame
- PR #2748 Parquet Reader: Add option to specify loading of PANDAS index
- PR #2807 Add scatter_by_map to DataFrame python API
- PR #2836 Add nvstrings.code_points method
- PR #2844 Add Series/DataFrame notnull
- PR #2858 Add GTest type list utilities
- PR #2870 Add support for grouping by Series of arbitrary length
- PR #2719 Series covariance and Pearson correlation
- PR #2207 Beginning of libcudf overhaul: introduce new column and table types
- PR #2869 Add `cudf.CategoricalDtype`
- PR #2838 CSV Reader: Support ARROW_RANDOM_FILE input
- PR #2655 CuPy-based Series and Dataframe .values property
- PR #2803 Added `edit_distance_matrix()` function to calculate pairwise edit distance for each string on a given nvstrings object.
- PR #2811 Start of cudf strings column work based on 2207
- PR #2872 Add Java pinned memory pool allocator
- PR #2971 Added initial gather and scatter methods for strings_column_view
- PR #2969 Add findAndReplaceAll to ColumnVector
- PR #2814 Add Datetimeindex.weekday
- PR #2999 Add timestamp conversion support for string categories
- PR #2918 Add cudf::column timestamp wrapper types

## Improvements

- PR #2578 Update legacy_groupby to use libcudf group_by_without_aggregation
- PR #2581 Removed `managed` allocator from hash map classes.
- PR #2571 Remove unnecessary managed memory from gdf_column_concat
- PR #2648 Cython/Python reorg
- PR #2588 Update Series.append documentation
- PR #2632 Replace dask-cudf set_index code with upstream
- PR #2682 Add cudf.set_allocator() function for easier allocator init
- PR #2642 Improve null printing and testing
- PR #2747 Add missing Cython headers / cudftestutil lib to conda package for cuspatial build
- PR #2706 Compute CSV format in device code to speedup performance
- PR #2673 Add support for np.longlong type
- PR #2703 move dask serialization dispatch into cudf
- PR #2728 Add YYMMDD to version tag for nightly conda packages
- PR #2729 Handle file-handle input in to_csv
- PR #2741 CSV Reader: Move kernel functions into its own file
- PR #2766 Improve nvstrings python cmake flexibility
- PR #2756 Add out_time_unit option to csv reader, support timestamp resolutions
- PR #2771 Stopgap alias for to_gpu_matrix()
- PR #2783 Support mapping input columns to function arguments in apply kernels
- PR #2645 libcudf unique_count for Series.nunique
- PR #2817 Dask-cudf: `read_parquet` support for remote filesystems
- PR #2823 improve java data movement debugging
- PR #2806 CSV Reader: Clean-up row offset operations
- PR #2640 Add dask wait/persist exmaple to 10 minute guide
- PR #2828 Optimizations of kernel launch configuration for `DataFrame.apply_rows` and `DataFrame.apply_chunks`
- PR #2831 Add `column` argument to `DataFrame.drop`
- PR #2775 Various optimizations to improve __getitem__ and __setitem__ performance
- PR #2810 cudf::allocate_like can optionally always allocate a mask.
- PR #2833 Parquet reader: align page data allocation sizes to 4-bytes to satisfy cuda-memcheck
- PR #2832 Using the new Python bindings for UCX
- PR #2856 Update group_split_cudf to use scatter_by_map
- PR #2890 Optionally keep serialized table data on the host.
- PR #2778 Doc: Updated and fixed some docstrings that were formatted incorrectly.
- PR #2830 Use YYMMDD tag in custreamz nightly build
- PR #2875 Java: Remove synchronized from register methods in MemoryCleaner
- PR #2887 Minor snappy decompression optimization
- PR #2899 Use new RMM API based on Cython
- PR #2788 Guide to Python UDFs
- PR #2919 Change java API to use operators in groupby namespace
- PR #2909 CSV Reader: Avoid row offsets host vector default init
- PR #2834 DataFrame supports setting columns via attribute syntax `df.x = col`

## Bug Fixes

- PR #2584 ORC Reader: fix parsing of `DECIMAL` index positions
- PR #2619 Fix groupby serialization/deserialization
- PR #2614 Update Java version to match
- PR #2601 Fixes nlargest(1) issue in Series and Dataframe
- PR #2610 Fix a bug in index serialization (properly pass DeviceNDArray)
- PR #2621 Fixes the floordiv issue of not promoting float type when rhs is 0
- PR #2611 Types Test: fix static casting from negative int to string
- PR #2618 IO Readers: Fix datasource memory map failure for multiple reads
- PR #2628 groupby_without_aggregation non-nullable input table produces non-nullable output
- PR #2615 fix string category partitioning in java API
- PR #2641 fix string category and timeunit concat in the java API
- PR #2649 Fix groupby issue resulting from column_empty bug
- PR #2658 Fix astype() for null categorical columns
- PR #2660 fix column string category and timeunit concat in the java API
- PR #2664 ORC reader: fix `skip_rows` larger than first stripe
- PR #2654 Allow Java gdfOrderBy to work with string categories
- PR #2669 AVRO reader: fix non-deterministic output
- PR #2668 Update Java bindings to specify timestamp units for ORC and Parquet readers
- PR #2679 AVRO reader: fix cuda errors when decoding compressed streams
- PR #2692 Add concatenation for data-frame with different headers (empty and non-empty)
- PR #2651 Remove nvidia driver installation from ci/cpu/build.sh
- PR #2697 Ensure csv reader sets datetime column time units
- PR #2698 Return RangeIndex from contiguous slice of RangeIndex
- PR #2672 Fix null and integer handling in round
- PR #2704 Parquet Reader: Fix crash when loading string column with nulls
- PR #2725 Fix Jitify issue with running on Turing using CUDA version < 10
- PR #2731 Fix building of benchmarks
- PR #2738 Fix java to find new NVStrings locations
- PR #2736 Pin Jitify branch to v0.10 version
- PR #2742 IO Readers: Fix possible silent failures when creating `NvStrings` instance
- PR #2753 Fix java quantile API calls
- PR #2762 Fix validity processing for time in java
- PR #2796 Fix handling string slicing and other nvstrings delegated methods with dask
- PR #2769 Fix link to API docs in README.md
- PR #2772 Handle multiindex pandas Series #2772
- PR #2749 Fix apply_rows/apply_chunks pessimistic null mask to use in_cols null masks only
- PR #2752 CSV Reader: Fix exception when there's no rows to process
- PR #2716 Added Exception for `StringMethods` in string methods
- PR #2787 Fix Broadcasting `None` to `cudf-series`
- PR #2794 Fix async race in NVCategory::get_value and get_value_bounds
- PR #2795 Fix java build/cast error
- PR #2496 Fix improper merge of two dataframes when names differ
- PR #2824 Fix issue with incorrect result when Numeric Series replace is called several times
- PR #2751 Replace value with null
- PR #2765 Fix Java inequality comparisons for string category
- PR #2818 Fix java join API to use new C++ join API
- PR #2841 Fix nvstrings.slice and slice_from for range (0,0)
- PR #2837 Fix join benchmark
- PR #2809 Add hash_df and group_split dispatch functions for dask
- PR #2843 Parquet reader: fix skip_rows when not aligned with page or row_group boundaries
- PR #2851 Deleted existing dask-cudf/record.txt
- PR #2854 Fix column creation from ephemeral objects exposing __cuda_array_interface__
- PR #2860 Fix boolean indexing when the result is a single row
- PR #2859 Fix tail method issue for string columns
- PR #2852 Fixed `cumsum()` and `cumprod()` on boolean series.
- PR #2865 DaskIO: Fix `read_csv` and `read_orc` when input is list of files
- PR #2750 Fixed casting values to cudf::bool8 so non-zero values always cast to true
- PR #2873 Fixed dask_cudf read_partition bug by generating ParquetDatasetPiece
- PR #2850 Fixes dask_cudf.read_parquet on partitioned datasets
- PR #2896 Properly handle `axis` string keywords in `concat`
- PR #2926 Update rounding algorithm to avoid using fmod
- PR #2968 Fix Java dependency loading when using NVTX
- PR #2963 Fix ORC writer uncompressed block indexing
- PR #2928 CSV Reader: Fix using `byte_range` for large datasets
- PR #2983 Fix sm_70+ race condition in gpu_unsnap
- PR #2964 ORC Writer: Segfault when writing mixed numeric and string columns
- PR #3007 Java: Remove unit test that frees RMM invalid pointer
- PR #3009 Fix orc reader RLEv2 patch position regression from PR #2507
- PR #3002 Fix CUDA invalid configuration errors reported after loading an ORC file without data
- PR #3035 Update update-version.sh for new docs locations
- PR #3038 Fix uninitialized stream parameter in device_table deleter
- PR #3064 Fixes groupby performance issue
- PR #3061 Add rmmInitialize to nvstrings gtests
- PR #3058 Fix UDF doc markdown formatting
- PR #3059 Add nvstrings python build instructions to contributing.md


# cuDF 0.9.0 (21 Aug 2019)

## New Features

- PR #1993 Add CUDA-accelerated series aggregations: mean, var, std
- PR #2111 IO Readers: Support memory buffer, file-like object, and URL inputs
- PR #2012 Add `reindex()` to DataFrame and Series
- PR #2097 Add GPU-accelerated AVRO reader
- PR #2098 Support binary ops on DFs and Series with mismatched indices
- PR #2160 Merge `dask-cudf` codebase into `cudf` repo
- PR #2149 CSV Reader: Add `hex` dtype for explicit hexadecimal parsing
- PR #2156 Add `upper_bound()` and `lower_bound()` for libcudf tables and `searchsorted()` for cuDF Series
- PR #2158 CSV Reader: Support single, non-list/dict argument for `dtype`
- PR #2177 CSV Reader: Add `parse_dates` parameter for explicit date inference
- PR #1744 cudf::apply_boolean_mask and cudf::drop_nulls support for cudf::table inputs (multi-column)
- PR #2196 Add `DataFrame.dropna()`
- PR #2197 CSV Writer: add `chunksize` parameter for `to_csv`
- PR #2215 `type_dispatcher` benchmark
- PR #2179 Add Java quantiles
- PR #2157 Add __array_function__ to DataFrame and Series
- PR #2212 Java support for ORC reader
- PR #2224 Add DataFrame isna, isnull, notna functions
- PR #2236 Add Series.drop_duplicates
- PR #2105 Add hash-based join benchmark
- PR #2316 Add unique, nunique, and value_counts for datetime columns
- PR #2337 Add Java support for slicing a ColumnVector
- PR #2049 Add cudf::merge (sorted merge)
- PR #2368 Full cudf+dask Parquet Support
- PR #2380 New cudf::is_sorted checks whether cudf::table is sorted
- PR #2356 Java column vector standard deviation support
- PR #2221 MultiIndex full indexing - Support iloc and wildcards for loc
- PR #2429 Java support for getting length of strings in a ColumnVector
- PR #2415 Add `value_counts` for series of any type
- PR #2446 Add __array_function__ for index
- PR #2437 ORC reader: Add 'use_np_dtypes' option
- PR #2382 Add CategoricalAccessor add, remove, rename, and ordering methods
- PR #2464 Native implement `__cuda_array_interface__` for Series/Index/Column objects
- PR #2425 Rolling window now accepts array-based user-defined functions
- PR #2442 Add __setitem__
- PR #2449 Java support for getting byte count of strings in a ColumnVector
- PR #2492 Add groupby.size() method
- PR #2358 Add cudf::nans_to_nulls: convert floating point column into bitmask
- PR #2489 Add drop argument to set_index
- PR #2491 Add Java bindings for ORC reader 'use_np_dtypes' option
- PR #2213 Support s/ms/us/ns DatetimeColumn time unit resolutions
- PR #2536 Add _constructor properties to Series and DataFrame

## Improvements

- PR #2103 Move old `column` and `bitmask` files into `legacy/` directory
- PR #2109 added name to Python column classes
- PR #1947 Cleanup serialization code
- PR #2125 More aggregate in java API
- PR #2127 Add in java Scalar tests
- PR #2088 Refactor of Python groupby code
- PR #2130 Java serialization and deserialization of tables.
- PR #2131 Chunk rows logic added to csv_writer
- PR #2129 Add functions in the Java API to support nullable column filtering
- PR #2165 made changes to get_dummies api for it to be available in MethodCache
- PR #2171 Add CodeCov integration, fix doc version, make --skip-tests work when invoking with source
- PR #2184 handle remote orc files for dask-cudf
- PR #2186 Add `getitem` and `getattr` style access to Rolling objects
- PR #2168 Use cudf.Column for CategoricalColumn's categories instead of a tuple
- PR #2193 DOC: cudf::type_dispatcher documentation for specializing dispatched functors
- PR #2199 Better java support for appending strings
- PR #2176 Added column dtype support for datetime, int8, int16 to csv_writer
- PR #2209 Matching `get_dummies` & `select_dtypes` behavior to pandas
- PR #2217 Updated Java bindings to use the new groupby API
- PR #2214 DOC: Update doc instructions to build/install `cudf` and `dask-cudf`
- PR #2220 Update Java bindings for reduction rename
- PR #2232 Move CodeCov upload from build script to Jenkins
- PR #2225 refactor to use libcudf for gathering columns in dataframes
- PR #2293 Improve join performance (faster compute_join_output_size)
- PR #2300 Create separate dask codeowners for dask-cudf codebase
- PR #2304 gdf_group_by_without_aggregations returns gdf_column
- PR #2309 Java readers: remove redundant copy of result pointers
- PR #2307 Add `black` and `isort` to style checker script
- PR #2345 Restore removal of old groupby implementation
- PR #2342 Improve `astype()` to operate all ways
- PR #2329 using libcudf cudf::copy for column deep copy
- PR #2344 DOC: docs on code formatting for contributors
- PR #2376 Add inoperative axis= and win_type= arguments to Rolling()
- PR #2378 remove dask for (de-)serialization of cudf objects
- PR #2353 Bump Arrow and Dask versions
- PR #2377 Replace `standard_python_slice` with just `slice.indices()`
- PR #2373 cudf.DataFrame enchancements & Series.values support
- PR #2392 Remove dlpack submodule; make cuDF's Cython API externally accessible
- PR #2430 Updated Java bindings to use the new unary API
- PR #2406 Moved all existing `table` related files to a `legacy/` directory
- PR #2350 Performance related changes to get_dummies
- PR #2420 Remove `cudautils.astype` and replace with `typecast.apply_cast`
- PR #2456 Small improvement to typecast utility
- PR #2458 Fix handling of thirdparty packages in `isort` config
- PR #2459 IO Readers: Consolidate all readers to use `datasource` class
- PR #2475 Exposed type_dispatcher.hpp, nvcategory_util.hpp and wrapper_types.hpp in the include folder
- PR #2484 Enabled building libcudf as a static library
- PR #2453 Streamline CUDA_REL environment variable
- PR #2483 Bundle Boost filesystem dependency in the Java jar
- PR #2486 Java API hash functions
- PR #2481 Adds the ignore_null_keys option to the java api
- PR #2490 Java api: support multiple aggregates for the same column
- PR #2510 Java api: uses table based apply_boolean_mask
- PR #2432 Use pandas formatting for console, html, and latex output
- PR #2573 Bump numba version to 0.45.1
- PR #2606 Fix references to notebooks-contrib

## Bug Fixes

- PR #2086 Fixed quantile api behavior mismatch in series & dataframe
- PR #2128 Add offset param to host buffer readers in java API.
- PR #2145 Work around binops validity checks for java
- PR #2146 Work around unary_math validity checks for java
- PR #2151 Fixes bug in cudf::copy_range where null_count was invalid
- PR #2139 matching to pandas describe behavior & fixing nan values issue
- PR #2161 Implicitly convert unsigned to signed integer types in binops
- PR #2154 CSV Reader: Fix bools misdetected as strings dtype
- PR #2178 Fix bug in rolling bindings where a view of an ephemeral column was being taken
- PR #2180 Fix issue with isort reordering `importorskip` below imports depending on them
- PR #2187 fix to honor dtype when numpy arrays are passed to columnops.as_column
- PR #2190 Fix issue in astype conversion of string column to 'str'
- PR #2208 Fix issue with calling `head()` on one row dataframe
- PR #2229 Propagate exceptions from Cython cdef functions
- PR #2234 Fix issue with local build script not properly building
- PR #2223 Fix CUDA invalid configuration errors reported after loading small compressed ORC files
- PR #2162 Setting is_unique and is_monotonic-related attributes
- PR #2244 Fix ORC RLEv2 delta mode decoding with nonzero residual delta width
- PR #2297 Work around `var/std` unsupported only at debug build
- PR #2302 Fixed java serialization corner case
- PR #2355 Handle float16 in binary operations
- PR #2311 Fix copy behaviour for GenericIndex
- PR #2349 Fix issues with String filter in java API
- PR #2323 Fix groupby on categoricals
- PR #2328 Ensure order is preserved in CategoricalAccessor._set_categories
- PR #2202 Fix issue with unary ops mishandling empty input
- PR #2326 Fix for bug in DLPack when reading multiple columns
- PR #2324 Fix cudf Docker build
- PR #2325 Fix ORC RLEv2 patched base mode decoding with nonzero patch width
- PR #2235 Fix get_dummies to be compatible with dask
- PR #2332 Zero initialize gdf_dtype_extra_info
- PR #2355 Handle float16 in binary operations
- PR #2360 Fix missing dtype handling in cudf.Series & columnops.as_column
- PR #2364 Fix quantile api and other trivial issues around it
- PR #2361 Fixed issue with `codes` of CategoricalIndex
- PR #2357 Fixed inconsistent type of index created with from_pandas vs direct construction
- PR #2389 Fixed Rolling __getattr__ and __getitem__ for offset based windows
- PR #2402 Fixed bug in valid mask computation in cudf::copy_if (apply_boolean_mask)
- PR #2401 Fix to a scalar datetime(of type Days) issue
- PR #2386 Correctly allocate output valids in groupby
- PR #2411 Fixed failures on binary op on single element string column
- PR #2422 Fix Pandas logical binary operation incompatibilites
- PR #2447 Fix CodeCov posting build statuses temporarily
- PR #2450 Fix erroneous null handling in `cudf.DataFrame`'s `apply_rows`
- PR #2470 Fix issues with empty strings and string categories (Java)
- PR #2471 Fix String Column Validity.
- PR #2481 Fix java validity buffer serialization
- PR #2485 Updated bytes calculation to use size_t to avoid overflow in column concat
- PR #2461 Fix groupby multiple aggregations same column
- PR #2514 Fix cudf::drop_nulls threshold handling in Cython
- PR #2516 Fix utilities include paths and meta.yaml header paths
- PR #2517 Fix device memory leak in to_dlpack tensor deleter
- PR #2431 Fix local build generated file ownerships
- PR #2511 Added import of orc, refactored exception handlers to not squash fatal exceptions
- PR #2527 Fix index and column input handling in dask_cudf read_parquet
- PR #2466 Fix `dataframe.query` returning null rows erroneously
- PR #2548 Orc reader: fix non-deterministic data decoding at chunk boundaries
- PR #2557 fix cudautils import in string.py
- PR #2521 Fix casting datetimes from/to the same resolution
- PR #2545 Fix MultiIndexes with datetime levels
- PR #2560 Remove duplicate `dlpack` definition in conda recipe
- PR #2567 Fix ColumnVector.fromScalar issues while dealing with null scalars
- PR #2565 Orc reader: fix incorrect data decoding of int64 data types
- PR #2577 Fix search benchmark compilation error by adding necessary header
- PR #2604 Fix a bug in copying.pyx:_normalize_types that upcasted int32 to int64


# cuDF 0.8.0 (27 June 2019)

## New Features

- PR #1524 Add GPU-accelerated JSON Lines parser with limited feature set
- PR #1569 Add support for Json objects to the JSON Lines reader
- PR #1622 Add Series.loc
- PR #1654 Add cudf::apply_boolean_mask: faster replacement for gdf_apply_stencil
- PR #1487 cython gather/scatter
- PR #1310 Implemented the slice/split functionality.
- PR #1630 Add Python layer to the GPU-accelerated JSON reader
- PR #1745 Add rounding of numeric columns via Numba
- PR #1772 JSON reader: add support for BytesIO and StringIO input
- PR #1527 Support GDF_BOOL8 in readers and writers
- PR #1819 Logical operators (AND, OR, NOT) for libcudf and cuDF
- PR #1813 ORC Reader: Add support for stripe selection
- PR #1828 JSON Reader: add suport for bool8 columns
- PR #1833 Add column iterator with/without nulls
- PR #1665 Add the point-in-polygon GIS function
- PR #1863 Series and Dataframe methods for all and any
- PR #1908 cudf::copy_range and cudf::fill for copying/assigning an index or range to a constant
- PR #1921 Add additional formats for typecasting to/from strings
- PR #1807 Add Series.dropna()
- PR #1987 Allow user defined functions in the form of ptx code to be passed to binops
- PR #1948 Add operator functions like `Series.add()` to DataFrame and Series
- PR #1954 Add skip test argument to GPU build script
- PR #2018 Add bindings for new groupby C++ API
- PR #1984 Add rolling window operations Series.rolling() and DataFrame.rolling()
- PR #1542 Python method and bindings for to_csv
- PR #1995 Add Java API
- PR #1998 Add google benchmark to cudf
- PR #1845 Add cudf::drop_duplicates, DataFrame.drop_duplicates
- PR #1652 Added `Series.where()` feature
- PR #2074 Java Aggregates, logical ops, and better RMM support
- PR #2140 Add a `cudf::transform` function
- PR #2068 Concatenation of different typed columns

## Improvements

- PR #1538 Replacing LesserRTTI with inequality_comparator
- PR #1703 C++: Added non-aggregating `insert` to `concurrent_unordered_map` with specializations to store pairs with a single atomicCAS when possible.
- PR #1422 C++: Added a RAII wrapper for CUDA streams
- PR #1701 Added `unique` method for stringColumns
- PR #1713 Add documentation for Dask-XGBoost
- PR #1666 CSV Reader: Improve performance for files with large number of columns
- PR #1725 Enable the ability to use a single column groupby as its own index
- PR #1759 Add an example showing simultaneous rolling averages to `apply_grouped` documentation
- PR #1746 C++: Remove unused code: `windowed_ops.cu`, `sorting.cu`, `hash_ops.cu`
- PR #1748 C++: Add `bool` nullability flag to `device_table` row operators
- PR #1764 Improve Numerical column: `mean_var` and `mean`
- PR #1767 Speed up Python unit tests
- PR #1770 Added build.sh script, updated CI scripts and documentation
- PR #1739 ORC Reader: Add more pytest coverage
- PR #1696 Added null support in `Series.replace()`.
- PR #1390 Added some basic utility functions for `gdf_column`'s
- PR #1791 Added general column comparison code for testing
- PR #1795 Add printing of git submodule info to `print_env.sh`
- PR #1796 Removing old sort based group by code and gdf_filter
- PR #1811 Added funtions for copying/allocating `cudf::table`s
- PR #1838 Improve columnops.column_empty so that it returns typed columns instead of a generic Column
- PR #1890 Add utils.get_dummies- a pandas-like wrapper around one_hot-encoding
- PR #1823 CSV Reader: default the column type to string for empty dataframes
- PR #1827 Create bindings for scalar-vector binops, and update one_hot_encoding to use them
- PR #1817 Operators now support different sized dataframes as long as they don't share different sized columns
- PR #1855 Transition replace_nulls to new C++ API and update corresponding Cython/Python code
- PR #1858 Add `std::initializer_list` constructor to `column_wrapper`
- PR #1846 C++ type-erased gdf_equal_columns test util; fix gdf_equal_columns logic error
- PR #1390 Added some basic utility functions for `gdf_column`s
- PR #1391 Tidy up bit-resolution-operation and bitmask class code
- PR #1882 Add iloc functionality to MultiIndex dataframes
- PR #1884 Rolling windows: general enhancements and better coverage for unit tests
- PR #1886 support GDF_STRING_CATEGORY columns in apply_boolean_mask, drop_nulls and other libcudf functions
- PR #1896 Improve performance of groupby with levels specified in dask-cudf
- PR #1915 Improve iloc performance for non-contiguous row selection
- PR #1859 Convert read_json into a C++ API
- PR #1919 Rename libcudf namespace gdf to namespace cudf
- PR #1850 Support left_on and right_on for DataFrame merge operator
- PR #1930 Specialize constructor for `cudf::bool8` to cast argument to `bool`
- PR #1938 Add default constructor for `column_wrapper`
- PR #1930 Specialize constructor for `cudf::bool8` to cast argument to `bool`
- PR #1952 consolidate libcudf public API headers in include/cudf
- PR #1949 Improved selection with boolmask using libcudf `apply_boolean_mask`
- PR #1956 Add support for nulls in `query()`
- PR #1973 Update `std::tuple` to `std::pair` in top-most libcudf APIs and C++ transition guide
- PR #1981 Convert read_csv into a C++ API
- PR #1868 ORC Reader: Support row index for speed up on small/medium datasets
- PR #1964 Added support for list-like types in Series.str.cat
- PR #2005 Use HTML5 details tag in bug report issue template
- PR #2003 Removed few redundant unit-tests from test_string.py::test_string_cat
- PR #1944 Groupby design improvements
- PR #2017 Convert `read_orc()` into a C++ API
- PR #2011 Convert `read_parquet()` into a C++ API
- PR #1756 Add documentation "10 Minutes to cuDF and dask_cuDF"
- PR #2034 Adding support for string columns concatenation using "add" binary operator
- PR #2042 Replace old "10 Minutes" guide with new guide for docs build process
- PR #2036 Make library of common test utils to speed up tests compilation
- PR #2022 Facilitating get_dummies to be a high level api too
- PR #2050 Namespace IO readers and add back free-form `read_xxx` functions
- PR #2104 Add a functional ``sort=`` keyword argument to groupby
- PR #2108 Add `find_and_replace` for StringColumn for replacing single values
- PR #1803 cuDF/CuPy interoperability documentation

## Bug Fixes

- PR #1465 Fix for test_orc.py and test_sparse_df.py test failures
- PR #1583 Fix underlying issue in `as_index()` that was causing `Series.quantile()` to fail
- PR #1680 Add errors= keyword to drop() to fix cudf-dask bug
- PR #1651 Fix `query` function on empty dataframe
- PR #1616 Fix CategoricalColumn to access categories by index instead of iteration
- PR #1660 Fix bug in `loc` when indexing with a column name (a string)
- PR #1683 ORC reader: fix timestamp conversion to UTC
- PR #1613 Improve CategoricalColumn.fillna(-1) performance
- PR #1642 Fix failure of CSV_TEST gdf_csv_test.SkiprowsNrows on multiuser systems
- PR #1709 Fix handling of `datetime64[ms]` in `dataframe.select_dtypes`
- PR #1704 CSV Reader: Add support for the plus sign in number fields
- PR #1687 CSV reader: return an empty dataframe for zero size input
- PR #1757 Concatenating columns with null columns
- PR #1755 Add col_level keyword argument to melt
- PR #1758 Fix df.set_index() when setting index from an empty column
- PR #1749 ORC reader: fix long strings of NULL values resulting in incorrect data
- PR #1742 Parquet Reader: Fix index column name to match PANDAS compat
- PR #1782 Update libcudf doc version
- PR #1783 Update conda dependencies
- PR #1786 Maintain the original series name in series.unique output
- PR #1760 CSV Reader: fix segfault when dtype list only includes columns from usecols list
- PR #1831 build.sh: Assuming python is in PATH instead of using PYTHON env var
- PR #1839 Raise an error instead of segfaulting when transposing a DataFrame with StringColumns
- PR #1840 Retain index correctly during merge left_on right_on
- PR #1825 cuDF: Multiaggregation Groupby Failures
- PR #1789 CSV Reader: Fix missing support for specifying `int8` and `int16` dtypes
- PR #1857 Cython Bindings: Handle `bool` columns while calling `column_view_from_NDArrays`
- PR #1849 Allow DataFrame support methods to pass arguments to the methods
- PR #1847 Fixed #1375 by moving the nvstring check into the wrapper function
- PR #1864 Fixing cudf reduction for POWER platform
- PR #1869 Parquet reader: fix Dask timestamps not matching with Pandas (convert to milliseconds)
- PR #1876 add dtype=bool for `any`, `all` to treat integer column correctly
- PR #1875 CSV reader: take NaN values into account in dtype detection
- PR #1873 Add column dtype checking for the all/any methods
- PR #1902 Bug with string iteration in _apply_basic_agg
- PR #1887 Fix for initialization issue in pq_read_arg,orc_read_arg
- PR #1867 JSON reader: add support for null/empty fields, including the 'null' literal
- PR #1891 Fix bug #1750 in string column comparison
- PR #1909 Support of `to_pandas()` of boolean series with null values
- PR #1923 Use prefix removal when two aggs are called on a SeriesGroupBy
- PR #1914 Zero initialize gdf_column local variables
- PR #1959 Add support for comparing boolean Series to scalar
- PR #1966 Ignore index fix in series append
- PR #1967 Compute index __sizeof__ only once for DataFrame __sizeof__
- PR #1977 Support CUDA installation in default system directories
- PR #1982 Fixes incorrect index name after join operation
- PR #1985 Implement `GDF_PYMOD`, a special modulo that follows python's sign rules
- PR #1991 Parquet reader: fix decoding of NULLs
- PR #1990 Fixes a rendering bug in the `apply_grouped` documentation
- PR #1978 Fix for values being filled in an empty dataframe
- PR #2001 Correctly create MultiColumn from Pandas MultiColumn
- PR #2006 Handle empty dataframe groupby construction for dask
- PR #1965 Parquet Reader: Fix duplicate index column when it's already in `use_cols`
- PR #2033 Add pip to conda environment files to fix warning
- PR #2028 CSV Reader: Fix reading of uncompressed files without a recognized file extension
- PR #2073 Fix an issue when gathering columns with NVCategory and nulls
- PR #2053 cudf::apply_boolean_mask return empty column for empty boolean mask
- PR #2066 exclude `IteratorTest.mean_var_output` test from debug build
- PR #2069 Fix JNI code to use read_csv and read_parquet APIs
- PR #2071 Fix bug with unfound transitive dependencies for GTests in Ubuntu 18.04
- PR #2089 Configure Sphinx to render params correctly
- PR #2091 Fix another bug with unfound transitive dependencies for `cudftestutils` in Ubuntu 18.04
- PR #2115 Just apply `--disable-new-dtags` instead of trying to define all the transitive dependencies
- PR #2106 Fix errors in JitCache tests caused by sharing of device memory between processes
- PR #2120 Fix errors in JitCache tests caused by running multiple threads on the same data
- PR #2102 Fix memory leak in groupby
- PR #2113 fixed typo in to_csv code example


# cudf 0.7.2 (16 May 2019)

## New Features

- PR #1735 Added overload for atomicAdd on int64. Streamlined implementation of custom atomic overloads.
- PR #1741 Add MultiIndex concatenation

## Bug Fixes

- PR #1718 Fix issue with SeriesGroupBy MultiIndex in dask-cudf
- PR #1734 Python: fix performance regression for groupby count() aggregations
- PR #1768 Cython: fix handling read only schema buffers in gpuarrow reader


# cudf 0.7.1 (11 May 2019)

## New Features

- PR #1702 Lazy load MultiIndex to return groupby performance to near optimal.

## Bug Fixes

- PR #1708 Fix handling of `datetime64[ms]` in `dataframe.select_dtypes`


# cuDF 0.7.0 (10 May 2019)

## New Features

- PR #982 Implement gdf_group_by_without_aggregations and gdf_unique_indices functions
- PR #1142 Add `GDF_BOOL` column type
- PR #1194 Implement overloads for CUDA atomic operations
- PR #1292 Implemented Bitwise binary ops AND, OR, XOR (&, |, ^)
- PR #1235 Add GPU-accelerated Parquet Reader
- PR #1335 Added local_dict arg in `DataFrame.query()`.
- PR #1282 Add Series and DataFrame.describe()
- PR #1356 Rolling windows
- PR #1381 Add DataFrame._get_numeric_data
- PR #1388 Add CODEOWNERS file to auto-request reviews based on where changes are made
- PR #1396 Add DataFrame.drop method
- PR #1413 Add DataFrame.melt method
- PR #1412 Add DataFrame.pop()
- PR #1419 Initial CSV writer function
- PR #1441 Add Series level cumulative ops (cumsum, cummin, cummax, cumprod)
- PR #1420 Add script to build and test on a local gpuCI image
- PR #1440 Add DatetimeColumn.min(), DatetimeColumn.max()
- PR #1455 Add Series.Shift via Numba kernel
- PR #1441 Add Series level cumulative ops (cumsum, cummin, cummax, cumprod)
- PR #1461 Add Python coverage test to gpu build
- PR #1445 Parquet Reader: Add selective reading of rows and row group
- PR #1532 Parquet Reader: Add support for INT96 timestamps
- PR #1516 Add Series and DataFrame.ndim
- PR #1556 Add libcudf C++ transition guide
- PR #1466 Add GPU-accelerated ORC Reader
- PR #1565 Add build script for nightly doc builds
- PR #1508 Add Series isna, isnull, and notna
- PR #1456 Add Series.diff() via Numba kernel
- PR #1588 Add Index `astype` typecasting
- PR #1301 MultiIndex support
- PR #1599 Level keyword supported in groupby
- PR #929 Add support operations to dataframe
- PR #1609 Groupby accept list of Series
- PR #1658 Support `group_keys=True` keyword in groupby method

## Improvements

- PR #1531 Refactor closures as private functions in gpuarrow
- PR #1404 Parquet reader page data decoding speedup
- PR #1076 Use `type_dispatcher` in join, quantiles, filter, segmented sort, radix sort and hash_groupby
- PR #1202 Simplify README.md
- PR #1149 CSV Reader: Change convertStrToValue() functions to `__device__` only
- PR #1238 Improve performance of the CUDA trie used in the CSV reader
- PR #1245 Use file cache for JIT kernels
- PR #1278 Update CONTRIBUTING for new conda environment yml naming conventions
- PR #1163 Refactored UnaryOps. Reduced API to two functions: `gdf_unary_math` and `gdf_cast`. Added `abs`, `-`, and `~` ops. Changed bindings to Cython
- PR #1284 Update docs version
- PR #1287 add exclude argument to cudf.select_dtype function
- PR #1286 Refactor some of the CSV Reader kernels into generic utility functions
- PR #1291 fillna in `Series.to_gpu_array()` and `Series.to_array()` can accept the scalar too now.
- PR #1005 generic `reduction` and `scan` support
- PR #1349 Replace modernGPU sort join with thrust.
- PR #1363 Add a dataframe.mean(...) that raises NotImplementedError to satisfy `dask.dataframe.utils.is_dataframe_like`
- PR #1319 CSV Reader: Use column wrapper for gdf_column output alloc/dealloc
- PR #1376 Change series quantile default to linear
- PR #1399 Replace CFFI bindings for NVTX functions with Cython bindings
- PR #1389 Refactored `set_null_count()`
- PR #1386 Added macros `GDF_TRY()`, `CUDF_TRY()` and `ASSERT_CUDF_SUCCEEDED()`
- PR #1435 Rework CMake and conda recipes to depend on installed libraries
- PR #1391 Tidy up bit-resolution-operation and bitmask class code
- PR #1439 Add cmake variable to enable compiling CUDA code with -lineinfo
- PR #1462 Add ability to read parquet files from arrow::io::RandomAccessFile
- PR #1453 Convert CSV Reader CFFI to Cython
- PR #1479 Convert Parquet Reader CFFI to Cython
- PR #1397 Add a utility function for producing an overflow-safe kernel launch grid configuration
- PR #1382 Add GPU parsing of nested brackets to cuIO parsing utilities
- PR #1481 Add cudf::table constructor to allocate a set of `gdf_column`s
- PR #1484 Convert GroupBy CFFI to Cython
- PR #1463 Allow and default melt keyword argument var_name to be None
- PR #1486 Parquet Reader: Use device_buffer rather than device_ptr
- PR #1525 Add cudatoolkit conda dependency
- PR #1520 Renamed `src/dataframe` to `src/table` and moved `table.hpp`. Made `types.hpp` to be type declarations only.
- PR #1492 Convert transpose CFFI to Cython
- PR #1495 Convert binary and unary ops CFFI to Cython
- PR #1503 Convert sorting and hashing ops CFFI to Cython
- PR #1522 Use latest release version in update-version CI script
- PR #1533 Remove stale join CFFI, fix memory leaks in join Cython
- PR #1521 Added `row_bitmask` to compute bitmask for rows of a table. Merged `valids_ops.cu` and `bitmask_ops.cu`
- PR #1553 Overload `hash_row` to avoid using intial hash values. Updated `gdf_hash` to select between overloads
- PR #1585 Updated `cudf::table` to maintain own copy of wrapped `gdf_column*`s
- PR #1559 Add `except +` to all Cython function definitions to catch C++ exceptions properly
- PR #1617 `has_nulls` and `column_dtypes` for `cudf::table`
- PR #1590 Remove CFFI from the build / install process entirely
- PR #1536 Convert gpuarrow CFFI to Cython
- PR #1655 Add `Column._pointer` as a way to access underlying `gdf_column*` of a `Column`
- PR #1655 Update readme conda install instructions for cudf version 0.6 and 0.7


## Bug Fixes

- PR #1233 Fix dtypes issue while adding the column to `str` dataframe.
- PR #1254 CSV Reader: fix data type detection for floating-point numbers in scientific notation
- PR #1289 Fix looping over each value instead of each category in concatenation
- PR #1293 Fix Inaccurate error message in join.pyx
- PR #1308 Add atomicCAS overload for `int8_t`, `int16_t`
- PR #1317 Fix catch polymorphic exception by reference in ipc.cu
- PR #1325 Fix dtype of null bitmasks to int8
- PR #1326 Update build documentation to use -DCMAKE_CXX11_ABI=ON
- PR #1334 Add "na_position" argument to CategoricalColumn sort_by_values
- PR #1321 Fix out of bounds warning when checking Bzip2 header
- PR #1359 Add atomicAnd/Or/Xor for integers
- PR #1354 Fix `fillna()` behaviour when replacing values with different dtypes
- PR #1347 Fixed core dump issue while passing dict_dtypes without column names in `cudf.read_csv()`
- PR #1379 Fixed build failure caused due to error: 'col_dtype' may be used uninitialized
- PR #1392 Update cudf Dockerfile and package_versions.sh
- PR #1385 Added INT8 type to `_schema_to_dtype` for use in GpuArrowReader
- PR #1393 Fixed a bug in `gdf_count_nonzero_mask()` for the case of 0 bits to count
- PR #1395 Update CONTRIBUTING to use the environment variable CUDF_HOME
- PR #1416 Fix bug at gdf_quantile_exact and gdf_quantile_appox
- PR #1421 Fix remove creation of series multiple times during `add_column()`
- PR #1405 CSV Reader: Fix memory leaks on read_csv() failure
- PR #1328 Fix CategoricalColumn to_arrow() null mask
- PR #1433 Fix NVStrings/categories includes
- PR #1432 Update NVStrings to 0.7.* to coincide with 0.7 development
- PR #1483 Modify CSV reader to avoid cropping blank quoted characters in non-string fields
- PR #1446 Merge 1275 hotfix from master into branch-0.7
- PR #1447 Fix legacy groupby apply docstring
- PR #1451 Fix hash join estimated result size is not correct
- PR #1454 Fix local build script improperly change directory permissions
- PR #1490 Require Dask 1.1.0+ for `is_dataframe_like` test or skip otherwise.
- PR #1491 Use more specific directories & groups in CODEOWNERS
- PR #1497 Fix Thrust issue on CentOS caused by missing default constructor of host_vector elements
- PR #1498 Add missing include guard to device_atomics.cuh and separated DEVICE_ATOMICS_TEST
- PR #1506 Fix csv-write call to updated NVStrings method
- PR #1510 Added nvstrings `fillna()` function
- PR #1507 Parquet Reader: Default string data to GDF_STRING
- PR #1535 Fix doc issue to ensure correct labelling of cudf.series
- PR #1537 Fix `undefined reference` link error in HashPartitionTest
- PR #1548 Fix ci/local/build.sh README from using an incorrect image example
- PR #1551 CSV Reader: Fix integer column name indexing
- PR #1586 Fix broken `scalar_wrapper::operator==`
- PR #1591 ORC/Parquet Reader: Fix missing import for FileNotFoundError exception
- PR #1573 Parquet Reader: Fix crash due to clash with ORC reader datasource
- PR #1607 Revert change of `column.to_dense_buffer` always return by copy for performance concerns
- PR #1618 ORC reader: fix assert & data output when nrows/skiprows isn't aligned to stripe boundaries
- PR #1631 Fix failure of TYPES_TEST on some gcc-7 based systems.
- PR #1641 CSV Reader: Fix skip_blank_lines behavior with Windows line terminators (\r\n)
- PR #1648 ORC reader: fix non-deterministic output when skiprows is non-zero
- PR #1676 Fix groupby `as_index` behaviour with `MultiIndex`
- PR #1659 Fix bug caused by empty groupbys and multiindex slicing throwing exceptions
- PR #1656 Correct Groupby failure in dask when un-aggregable columns are left in dataframe.
- PR #1689 Fix groupby performance regression
- PR #1694 Add Cython as a runtime dependency since it's required in `setup.py`


# cuDF 0.6.1 (25 Mar 2019)

## Bug Fixes

- PR #1275 Fix CentOS exception in DataFrame.hash_partition from using value "returned" by a void function


# cuDF 0.6.0 (22 Mar 2019)

## New Features

- PR #760 Raise `FileNotFoundError` instead of `GDF_FILE_ERROR` in `read_csv` if the file does not exist
- PR #539 Add Python bindings for replace function
- PR #823 Add Doxygen configuration to enable building HTML documentation for libcudf C/C++ API
- PR #807 CSV Reader: Add byte_range parameter to specify the range in the input file to be read
- PR #857 Add Tail method for Series/DataFrame and update Head method to use iloc
- PR #858 Add series feature hashing support
- PR #871 CSV Reader: Add support for NA values, including user specified strings
- PR #893 Adds PyArrow based parquet readers / writers to Python, fix category dtype handling, fix arrow ingest buffer size issues
- PR #867 CSV Reader: Add support for ignoring blank lines and comment lines
- PR #887 Add Series digitize method
- PR #895 Add Series groupby
- PR #898 Add DataFrame.groupby(level=0) support
- PR #920 Add feather, JSON, HDF5 readers / writers from PyArrow / Pandas
- PR #888 CSV Reader: Add prefix parameter for column names, used when parsing without a header
- PR #913 Add DLPack support: convert between cuDF DataFrame and DLTensor
- PR #939 Add ORC reader from PyArrow
- PR #918 Add Series.groupby(level=0) support
- PR #906 Add binary and comparison ops to DataFrame
- PR #958 Support unary and binary ops on indexes
- PR #964 Add `rename` method to `DataFrame`, `Series`, and `Index`
- PR #985 Add `Series.to_frame` method
- PR #985 Add `drop=` keyword to reset_index method
- PR #994 Remove references to pygdf
- PR #990 Add external series groupby support
- PR #988 Add top-level merge function to cuDF
- PR #992 Add comparison binaryops to DateTime columns
- PR #996 Replace relative path imports with absolute paths in tests
- PR #995 CSV Reader: Add index_col parameter to specify the column name or index to be used as row labels
- PR #1004 Add `from_gpu_matrix` method to DataFrame
- PR #997 Add property index setter
- PR #1007 Replace relative path imports with absolute paths in cudf
- PR #1013 select columns with df.columns
- PR #1016 Rename Series.unique_count() to nunique() to match pandas API
- PR #947 Prefixsum to handle nulls and float types
- PR #1029 Remove rest of relative path imports
- PR #1021 Add filtered selection with assignment for Dataframes
- PR #872 Adding NVCategory support to cudf apis
- PR #1052 Add left/right_index and left/right_on keywords to merge
- PR #1091 Add `indicator=` and `suffixes=` keywords to merge
- PR #1107 Add unsupported keywords to Series.fillna
- PR #1032 Add string support to cuDF python
- PR #1136 Removed `gdf_concat`
- PR #1153 Added function for getting the padded allocation size for valid bitmask
- PR #1148 Add cudf.sqrt for dataframes and Series
- PR #1159 Add Python bindings for libcudf dlpack functions
- PR #1155 Add __array_ufunc__ for DataFrame and Series for sqrt
- PR #1168 to_frame for series accepts a name argument


## Improvements

- PR #1218 Add dask-cudf page to API docs
- PR #892 Add support for heterogeneous types in binary ops with JIT
- PR #730 Improve performance of `gdf_table` constructor
- PR #561 Add Doxygen style comments to Join CUDA functions
- PR #813 unified libcudf API functions by replacing gpu_ with gdf_
- PR #822 Add support for `__cuda_array_interface__` for ingest
- PR #756 Consolidate common helper functions from unordered map and multimap
- PR #753 Improve performance of groupby sum and average, especially for cases with few groups.
- PR #836 Add ingest support for arrow chunked arrays in Column, Series, DataFrame creation
- PR #763 Format doxygen comments for csv_read_arg struct
- PR #532 CSV Reader: Use type dispatcher instead of switch block
- PR #694 Unit test utilities improvements
- PR #878 Add better indexing to Groupby
- PR #554 Add `empty` method and `is_monotonic` attribute to `Index`
- PR #1040 Fixed up Doxygen comment tags
- PR #909 CSV Reader: Avoid host->device->host copy for header row data
- PR #916 Improved unit testing and error checking for `gdf_column_concat`
- PR #941 Replace `numpy` call in `Series.hash_encode` with `numba`
- PR #942 Added increment/decrement operators for wrapper types
- PR #943 Updated `count_nonzero_mask` to return `num_rows` when the mask is null
- PR #952 Added trait to map C++ type to `gdf_dtype`
- PR #966 Updated RMM submodule.
- PR #998 Add IO reader/writer modules to API docs, fix for missing cudf.Series docs
- PR #1017 concatenate along columns for Series and DataFrames
- PR #1002 Support indexing a dataframe with another boolean dataframe
- PR #1018 Better concatenation for Series and Dataframes
- PR #1036 Use Numpydoc style docstrings
- PR #1047 Adding gdf_dtype_extra_info to gdf_column_view_augmented
- PR #1054 Added default ctor to SerialTrieNode to overcome Thrust issue in CentOS7 + CUDA10
- PR #1024 CSV Reader: Add support for hexadecimal integers in integral-type columns
- PR #1033 Update `fillna()` to use libcudf function `gdf_replace_nulls`
- PR #1066 Added inplace assignment for columns and select_dtypes for dataframes
- PR #1026 CSV Reader: Change the meaning and type of the quoting parameter to match Pandas
- PR #1100 Adds `CUDF_EXPECTS` error-checking macro
- PR #1092 Fix select_dtype docstring
- PR #1111 Added cudf::table
- PR #1108 Sorting for datetime columns
- PR #1120 Return a `Series` (not a `Column`) from `Series.cat.set_categories()`
- PR #1128 CSV Reader: The last data row does not need to be line terminated
- PR #1183 Bump Arrow version to 0.12.1
- PR #1208 Default to CXX11_ABI=ON
- PR #1252 Fix NVStrings dependencies for cuda 9.2 and 10.0
- PR #2037 Optimize the existing `gather` and `scatter` routines in `libcudf`

## Bug Fixes

- PR #821 Fix flake8 issues revealed by flake8 update
- PR #808 Resolved renamed `d_columns_valids` variable name
- PR #820 CSV Reader: fix the issue where reader adds additional rows when file uses \r\n as a line terminator
- PR #780 CSV Reader: Fix scientific notation parsing and null values for empty quotes
- PR #815 CSV Reader: Fix data parsing when tabs are present in the input CSV file
- PR #850 Fix bug where left joins where the left df has 0 rows causes a crash
- PR #861 Fix memory leak by preserving the boolean mask index
- PR #875 Handle unnamed indexes in to/from arrow functions
- PR #877 Fix ingest of 1 row arrow tables in from arrow function
- PR #876 Added missing `<type_traits>` include
- PR #889 Deleted test_rmm.py which has now moved to RMM repo
- PR #866 Merge v0.5.1 numpy ABI hotfix into 0.6
- PR #917 value_counts return int type on empty columns
- PR #611 Renamed `gdf_reduce_optimal_output_size()` -> `gdf_reduction_get_intermediate_output_size()`
- PR #923 fix index for negative slicing for cudf dataframe and series
- PR #927 CSV Reader: Fix category GDF_CATEGORY hashes not being computed properly
- PR #921 CSV Reader: Fix parsing errors with delim_whitespace, quotations in the header row, unnamed columns
- PR #933 Fix handling objects of all nulls in series creation
- PR #940 CSV Reader: Fix an issue where the last data row is missing when using byte_range
- PR #945 CSV Reader: Fix incorrect datetime64 when milliseconds or space separator are used
- PR #959 Groupby: Problem with column name lookup
- PR #950 Converting dataframe/recarry with non-contiguous arrays
- PR #963 CSV Reader: Fix another issue with missing data rows when using byte_range
- PR #999 Fix 0 sized kernel launches and empty sort_index exception
- PR #993 Fix dtype in selecting 0 rows from objects
- PR #1009 Fix performance regression in `to_pandas` method on DataFrame
- PR #1008 Remove custom dask communication approach
- PR #1001 CSV Reader: Fix a memory access error when reading a large (>2GB) file with date columns
- PR #1019 Binary Ops: Fix error when one input column has null mask but other doesn't
- PR #1014 CSV Reader: Fix false positives in bool value detection
- PR #1034 CSV Reader: Fix parsing floating point precision and leading zero exponents
- PR #1044 CSV Reader: Fix a segfault when byte range aligns with a page
- PR #1058 Added support for `DataFrame.loc[scalar]`
- PR #1060 Fix column creation with all valid nan values
- PR #1073 CSV Reader: Fix an issue where a column name includes the return character
- PR #1090 Updating Doxygen Comments
- PR #1080 Fix dtypes returned from loc / iloc because of lists
- PR #1102 CSV Reader: Minor fixes and memory usage improvements
- PR #1174: Fix release script typo
- PR #1137 Add prebuild script for CI
- PR #1118 Enhanced the `DataFrame.from_records()` feature
- PR #1129 Fix join performance with index parameter from using numpy array
- PR #1145 Issue with .agg call on multi-column dataframes
- PR #908 Some testing code cleanup
- PR #1167 Fix issue with null_count not being set after inplace fillna()
- PR #1184 Fix iloc performance regression
- PR #1185 Support left_on/right_on and also on=str in merge
- PR #1200 Fix allocating bitmasks with numba instead of rmm in allocate_mask function
- PR #1213 Fix bug with csv reader requesting subset of columns using wrong datatype
- PR #1223 gpuCI: Fix label on rapidsai channel on gpu build scripts
- PR #1242 Add explicit Thrust exec policy to fix NVCATEGORY_TEST segfault on some platforms
- PR #1246 Fix categorical tests that failed due to bad implicit type conversion
- PR #1255 Fix overwriting conda package main label uploads
- PR #1259 Add dlpack includes to pip build


# cuDF 0.5.1 (05 Feb 2019)

## Bug Fixes

- PR #842 Avoid using numpy via cimport to prevent ABI issues in Cython compilation


# cuDF 0.5.0 (28 Jan 2019)

## New Features

- PR #722 Add bzip2 decompression support to `read_csv()`
- PR #693 add ZLIB-based GZIP/ZIP support to `read_csv_strings()`
- PR #411 added null support to gdf_order_by (new API) and cudf_table::sort
- PR #525 Added GitHub Issue templates for bugs, documentation, new features, and questions
- PR #501 CSV Reader: Add support for user-specified decimal point and thousands separator to read_csv_strings()
- PR #455 CSV Reader: Add support for user-specified decimal point and thousands separator to read_csv()
- PR #439 add `DataFrame.drop` method similar to pandas
- PR #356 add `DataFrame.transpose` method and `DataFrame.T` property similar to pandas
- PR #505 CSV Reader: Add support for user-specified boolean values
- PR #350 Implemented Series replace function
- PR #490 Added print_env.sh script to gather relevant environment details when reporting cuDF issues
- PR #474 add ZLIB-based GZIP/ZIP support to `read_csv()`
- PR #547 Added melt similar to `pandas.melt()`
- PR #491 Add CI test script to check for updates to CHANGELOG.md in PRs
- PR #550 Add CI test script to check for style issues in PRs
- PR #558 Add CI scripts for cpu-based conda and gpu-based test builds
- PR #524 Add Boolean Indexing
- PR #564 Update python `sort_values` method to use updated libcudf `gdf_order_by` API
- PR #509 CSV Reader: Input CSV file can now be passed in as a text or a binary buffer
- PR #607 Add `__iter__` and iteritems to DataFrame class
- PR #643 added a new api gdf_replace_nulls that allows a user to replace nulls in a column

## Improvements

- PR #426 Removed sort-based groupby and refactored existing groupby APIs. Also improves C++/CUDA compile time.
- PR #461 Add `CUDF_HOME` variable in README.md to replace relative pathing.
- PR #472 RMM: Created centralized rmm::device_vector alias and rmm::exec_policy
- PR #500 Improved the concurrent hash map class to support partitioned (multi-pass) hash table building.
- PR #454 Improve CSV reader docs and examples
- PR #465 Added templated C++ API for RMM to avoid explicit cast to `void**`
- PR #513 `.gitignore` tweaks
- PR #521 Add `assert_eq` function for testing
- PR #502 Simplify Dockerfile for local dev, eliminate old conda/pip envs
- PR #549 Adds `-rdynamic` compiler flag to nvcc for Debug builds
- PR #472 RMM: Created centralized rmm::device_vector alias and rmm::exec_policy
- PR #577 Added external C++ API for scatter/gather functions
- PR #500 Improved the concurrent hash map class to support partitioned (multi-pass) hash table building
- PR #583 Updated `gdf_size_type` to `int`
- PR #500 Improved the concurrent hash map class to support partitioned (multi-pass) hash table building
- PR #617 Added .dockerignore file. Prevents adding stale cmake cache files to the docker container
- PR #658 Reduced `JOIN_TEST` time by isolating overflow test of hash table size computation
- PR #664 Added Debuging instructions to README
- PR #651 Remove noqa marks in `__init__.py` files
- PR #671 CSV Reader: uncompressed buffer input can be parsed without explicitly specifying compression as None
- PR #684 Make RMM a submodule
- PR #718 Ensure sum, product, min, max methods pandas compatibility on empty datasets
- PR #720 Refactored Index classes to make them more Pandas-like, added CategoricalIndex
- PR #749 Improve to_arrow and from_arrow Pandas compatibility
- PR #766 Remove TravisCI references, remove unused variables from CMake, fix ARROW_VERSION in Cmake
- PR #773 Add build-args back to Dockerfile and handle dependencies based on environment yml file
- PR #781 Move thirdparty submodules to root and symlink in /cpp
- PR #843 Fix broken cudf/python API examples, add new methods to the API index

## Bug Fixes

- PR #569 CSV Reader: Fix days being off-by-one when parsing some dates
- PR #531 CSV Reader: Fix incorrect parsing of quoted numbers
- PR #465 Added templated C++ API for RMM to avoid explicit cast to `void**`
- PR #473 Added missing <random> include
- PR #478 CSV Reader: Add api support for auto column detection, header, mangle_dupe_cols, usecols
- PR #495 Updated README to correct where cffi pytest should be executed
- PR #501 Fix the intermittent segfault caused by the `thousands` and `compression` parameters in the csv reader
- PR #502 Simplify Dockerfile for local dev, eliminate old conda/pip envs
- PR #512 fix bug for `on` parameter in `DataFrame.merge` to allow for None or single column name
- PR #511 Updated python/cudf/bindings/join.pyx to fix cudf merge printing out dtypes
- PR #513 `.gitignore` tweaks
- PR #521 Add `assert_eq` function for testing
- PR #537 Fix CMAKE_CUDA_STANDARD_REQURIED typo in CMakeLists.txt
- PR #447 Fix silent failure in initializing DataFrame from generator
- PR #545 Temporarily disable csv reader thousands test to prevent segfault (test re-enabled in PR #501)
- PR #559 Fix Assertion error while using `applymap` to change the output dtype
- PR #575 Update `print_env.sh` script to better handle missing commands
- PR #612 Prevent an exception from occuring with true division on integer series.
- PR #630 Fix deprecation warning for `pd.core.common.is_categorical_dtype`
- PR #622 Fix Series.append() behaviour when appending values with different numeric dtype
- PR #603 Fix error while creating an empty column using None.
- PR #673 Fix array of strings not being caught in from_pandas
- PR #644 Fix return type and column support of dataframe.quantile()
- PR #634 Fix create `DataFrame.from_pandas()` with numeric column names
- PR #654 Add resolution check for GDF_TIMESTAMP in Join
- PR #648 Enforce one-to-one copy required when using `numba>=0.42.0`
- PR #645 Fix cmake build type handling not setting debug options when CMAKE_BUILD_TYPE=="Debug"
- PR #669 Fix GIL deadlock when launching multiple python threads that make Cython calls
- PR #665 Reworked the hash map to add a way to report the destination partition for a key
- PR #670 CMAKE: Fix env include path taking precedence over libcudf source headers
- PR #674 Check for gdf supported column types
- PR #677 Fix 'gdf_csv_test_Dates' gtest failure due to missing nrows parameter
- PR #604 Fix the parsing errors while reading a csv file using `sep` instead of `delimiter`.
- PR #686 Fix converting nulls to NaT values when converting Series to Pandas/Numpy
- PR #689 CSV Reader: Fix behavior with skiprows+header to match pandas implementation
- PR #691 Fixes Join on empty input DFs
- PR #706 CSV Reader: Fix broken dtype inference when whitespace is in data
- PR #717 CSV reader: fix behavior when parsing a csv file with no data rows
- PR #724 CSV Reader: fix build issue due to parameter type mismatch in a std::max call
- PR #734 Prevents reading undefined memory in gpu_expand_mask_bits numba kernel
- PR #747 CSV Reader: fix an issue where CUDA allocations fail with some large input files
- PR #750 Fix race condition for handling NVStrings in CMake
- PR #719 Fix merge column ordering
- PR #770 Fix issue where RMM submodule pointed to wrong branch and pin other to correct branches
- PR #778 Fix hard coded ABI off setting
- PR #784 Update RMM submodule commit-ish and pip paths
- PR #794 Update `rmm::exec_policy` usage to fix segmentation faults when used as temprory allocator.
- PR #800 Point git submodules to branches of forks instead of exact commits


# cuDF 0.4.0 (05 Dec 2018)

## New Features

- PR #398 add pandas-compatible `DataFrame.shape()` and `Series.shape()`
- PR #394 New documentation feature "10 Minutes to cuDF"
- PR #361 CSV Reader: Add support for strings with delimiters

## Improvements

 - PR #436 Improvements for type_dispatcher and wrapper structs
 - PR #429 Add CHANGELOG.md (this file)
 - PR #266 use faster CUDA-accelerated DataFrame column/Series concatenation.
 - PR #379 new C++ `type_dispatcher` reduces code complexity in supporting many data types.
 - PR #349 Improve performance for creating columns from memoryview objects
 - PR #445 Update reductions to use type_dispatcher. Adds integer types support to sum_of_squares.
 - PR #448 Improve installation instructions in README.md
 - PR #456 Change default CMake build to Release, and added option for disabling compilation of tests

## Bug Fixes

 - PR #444 Fix csv_test CUDA too many resources requested fail.
 - PR #396 added missing output buffer in validity tests for groupbys.
 - PR #408 Dockerfile updates for source reorganization
 - PR #437 Add cffi to Dockerfile conda env, fixes "cannot import name 'librmm'"
 - PR #417 Fix `map_test` failure with CUDA 10
 - PR #414 Fix CMake installation include file paths
 - PR #418 Properly cast string dtypes to programmatic dtypes when instantiating columns
 - PR #427 Fix and tests for Concatenation illegal memory access with nulls


# cuDF 0.3.0 (23 Nov 2018)

## New Features

 - PR #336 CSV Reader string support

## Improvements

 - PR #354 source code refactored for better organization. CMake build system overhaul. Beginning of transition to Cython bindings.
 - PR #290 Add support for typecasting to/from datetime dtype
 - PR #323 Add handling pyarrow boolean arrays in input/out, add tests
 - PR #325 GDF_VALIDITY_UNSUPPORTED now returned for algorithms that don't support non-empty valid bitmasks
 - PR #381 Faster InputTooLarge Join test completes in ms rather than minutes.
 - PR #373 .gitignore improvements
 - PR #367 Doc cleanup & examples for DataFrame methods
 - PR #333 Add Rapids Memory Manager documentation
 - PR #321 Rapids Memory Manager adds file/line location logging and convenience macros
 - PR #334 Implement DataFrame `__copy__` and `__deepcopy__`
 - PR #271 Add NVTX ranges to pygdf
 - PR #311 Document system requirements for conda install

## Bug Fixes

 - PR #337 Retain index on `scale()` function
 - PR #344 Fix test failure due to PyArrow 0.11 Boolean handling
 - PR #364 Remove noexcept from managed_allocator;  CMakeLists fix for NVstrings
 - PR #357 Fix bug that made all series be considered booleans for indexing
 - PR #351 replace conda env configuration for developers
 - PRs #346 #360 Fix CSV reading of negative numbers
 - PR #342 Fix CMake to use conda-installed nvstrings
 - PR #341 Preserve categorical dtype after groupby aggregations
 - PR #315 ReadTheDocs build update to fix missing libcuda.so
 - PR #320 FIX out-of-bounds access error in reductions.cu
 - PR #319 Fix out-of-bounds memory access in libcudf count_valid_bits
 - PR #303 Fix printing empty dataframe


# cuDF 0.2.0 and cuDF 0.1.0

These were initial releases of cuDF based on previously separate pyGDF and libGDF libraries.<|MERGE_RESOLUTION|>--- conflicted
+++ resolved
@@ -46,13 +46,9 @@
 - PR #3135 Add nvtx utilities to cudf::nvtx namespace
 - PR #3021 Java host side concat of serialized buffers
 - PR #3138 Movey unary files to legacy
-<<<<<<< HEAD
-- PR #3165 Java device memory size for string category
-=======
 - PR #3175 Set cmake cuda version variables
 - PR #3171 Move deprecated error macros to legacy
-
->>>>>>> d9b325d6
+- PR #3165 Java device memory size for string category
 
 ## Bug Fixes
 
