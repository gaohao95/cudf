# cuDF 0.9.0 (Date TBD)

## New Features

- PR #2111 IO Readers: Support memory buffer, file-like object, and URL inputs
- PR #2012 Add `reindex()` to DataFrame and Series
- PR #2098 Align DataFrame and Series indices before executing binary ops
- PR #2160 Merge `dask-cudf` codebase into `cudf` repo
- PR #2149 CSV Reader: Add `hex` dtype for explicit hexadecimal parsing
- PR #2158 CSV Reader: Support single, non-list/dict argument for `dtype`
- PR #2177 CSV Reader: Add `parse_dates` parameter for explicit date inference
- PR #2171 Add CodeCov integration, fix doc version, make --skip-tests work when invoking with source
- PR #2215 `type_dispatcher` benchmark
- PR #2179 Added Java quantiles
- PR #2157 Add __array_function__ to DataFrame and Series
- PR #2212 Java support for ORC reader
- PR #2304 gdf_group_by_without_aggregations returns gdf_column
- PR #2105 Add google benchmark for hash-based join
<<<<<<< HEAD
- PR #2221 MultiIndex Full Indexing - Support iloc and wildcards for loc
=======
- PR #2293 Improve `compute_join_output_size` performance
- PR #2316 Unique, nunique, and value_counts for datetime columns
- PR #2049 Implemented merge functionality
>>>>>>> 71c8e0c6

## Improvements

- PR #2103 Move old `column` and `bitmask` files into `legacy/` directory
- PR #2109 added name to Python column classes
- PR #1947 Cleanup serialization code
- PR #2125 More aggregate in java API
- PR #2127 Add in java Scalar tests
- PR #2088 Refactor of Python groupby code
- PR #2130 Java serialization and deserialization of tables.
- PR #2131 Chunk rows logic added to csv_writer
- PR #2129 Add functions in the Java API to support nullable column filtering
- PR #2165 made changes to get_dummies api for it to be available in MethodCache
- PR #2184 handle remote orc files for dask-cudf
- PR #2186 Add `getitem` and `getattr` style access to Rolling objects
- PR #2168 Use cudf.Column for CategoricalColumn's categories instead of a tuple
- PR #2193 Added more docuemtnation to `type_dispatcher` for specializing dispatched functors
- PR #2197 CSV Writer: Expose `chunksize` as a parameter for `to_csv`
- PR #2199 Better java support for appending strings
- PR #2176 Added column dtype support for datetime, int8, int16 to csv_writer
- PR #2209 Matching `get_dummies` & `select_dtypes` behavior to pandas
- PR #2217 Updated Java bindings to use the new groupby API
- PR #2214 DOC: Update doc instructions to build/install `cudf` and `dask-cudf`
- PR #1993 Add iterator driven reduction for mean, var, std
- PR #2220 Update Java bindings for reduction rename
- PR #2224 implement isna, isnull, notna as dataframe functions
- PR #2232 Move CodeCov upload from build script to Jenkins
- PR #2236 Implement drop_duplicates for Series
- PR #2225 refactor to use libcudf for gathering columns in dataframes
- PR #2300 Create separate dask codeowners for dask-cudf codebase
- PR #2309 Java readers: remove redundant copy of result pointers
- PR #2307 Add `black` and `isort` to style checker script
- PR #2345 Restore removal of old groupby implementation
- PR #2329 using libcudf cudf::copy for column deep copy
- PR #2344 Add docs on how code formatting works for contributors
- PR #2377 Replace `standard_python_slice` with just `slice.indices()`

## Bug Fixes

- PR #2086 Fixed quantile api behavior mismatch in series & dataframe
- PR #2128 Add offset param to host buffer readers in java API.
- PR #2145 Work around binops validity checks for java
- PR #2146 Work around unary_math validity checks for java
- PR #2151 Fixes bug in cudf::copy_range where null_count was invalid
- PR #2139 matching to pandas describe behavior & fixing nan values issue
- PR #2161 Implicitly convert unsigned to signed integer types in binops
- PR #2154 CSV Reader: Fix bools misdetected as strings dtype
- PR #2178 Fix bug in rolling bindings where a view of an ephemeral column was being taken
- PR #2180 Fix issue with isort reordering `importorskip` below imports depending on them
- PR #2187 fix to honor dtype when numpy arrays are passed to columnops.as_column
- PR #2190 Fix issue in astype conversion of string column to 'str'
- PR #2208 Fix issue with calling `head()` on one row dataframe
- PR #2229 Propagate exceptions from Cython cdef functions
- PR #2234 Fix issue with local build script not properly building
- PR #2223 Fix CUDA invalid configuration errors reported after loading small compressed ORC files
- PR #2162 Setting is_unique and is_monotonic-related attributes
- PR #2244 Fix ORC RLEv2 delta mode decoding with nonzero residual delta width
- PR #2297 Work around `var/std` unsupported only at debug build
- PR #2302 Fixed java serialization corner case
- PR #2311 Fix copy behaviour for GenericIndex
- PR #2349 Fix issues with String filter in java API
- PR #2323 Fix groupby on categoricals
- PR #2328 Ensure order is preserved in CategoricalAccessor._set_categories
- PR #2326 Fix for bug in DLPack when reading multiple columns
- PR #2324 Fix cudf Docker build
- PR #2325 Fix ORC RLEv2 patched base mode decoding with nonzero patch width
- PR #2235 Fix get_dummies to be compatible with dask
- PR #2332 Zero initialize gdf_dtype_extra_info
- PR #2355 Handle float16 in binary operations
- PR #2360 Fix missing dtype handling in cudf.Series & columnops.as_column
- PR #2364 Fix quantile api and other trivial issues around it
- PR #2361 Fixed issue with `codes` of CategoricalIndex
- PR #2357 Fixed inconsistent type of index created with from_pandas vs direct construction


# cuDF 0.8.0 (27 June 2019)

## New Features

- PR #1524 Add GPU-accelerated JSON Lines parser with limited feature set
- PR #1569 Add support for Json objects to the JSON Lines reader
- PR #1622 Add Series.loc
- PR #1654 Add cudf::apply_boolean_mask: faster replacement for gdf_apply_stencil
- PR #1487 cython gather/scatter
- PR #1310 Implemented the slice/split functionality.
- PR #1630 Add Python layer to the GPU-accelerated JSON reader
- PR #1745 Add rounding of numeric columns via Numba
- PR #1772 JSON reader: add support for BytesIO and StringIO input
- PR #1527 Support GDF_BOOL8 in readers and writers
- PR #1819 Logical operators (AND, OR, NOT) for libcudf and cuDF
- PR #1813 ORC Reader: Add support for stripe selection
- PR #1828 JSON Reader: add suport for bool8 columns
- PR #1833 Add column iterator with/without nulls
- PR #1665 Add the point-in-polygon GIS function
- PR #1863 Series and Dataframe methods for all and any
- PR #1908 cudf::copy_range and cudf::fill for copying/assigning an index or range to a constant
- PR #1921 Add additional formats for typecasting to/from strings
- PR #1807 Add Series.dropna()
- PR #1987 Allow user defined functions in the form of ptx code to be passed to binops
- PR #1948 Add operator functions like `Series.add()` to DataFrame and Series
- PR #1954 Add skip test argument to GPU build script
- PR #2018 Add bindings for new groupby C++ API
- PR #1984 Add rolling window operations Series.rolling() and DataFrame.rolling()
- PR #1542 Python method and bindings for to_csv
- PR #1995 Add Java API
- PR #1998 Add google benchmark to cudf
- PR #1845 Add cudf::drop_duplicates, DataFrame.drop_duplicates
- PR #1652 Added `Series.where()` feature
- PR #2074 Java Aggregates, logical ops, and better RMM support

## Improvements

- PR #1538 Replacing LesserRTTI with inequality_comparator
- PR #1703 C++: Added non-aggregating `insert` to `concurrent_unordered_map` with specializations to store pairs with a single atomicCAS when possible.
- PR #1422 C++: Added a RAII wrapper for CUDA streams
- PR #1701 Added `unique` method for stringColumns
- PR #1713 Add documentation for Dask-XGBoost
- PR #1666 CSV Reader: Improve performance for files with large number of columns
- PR #1725 Enable the ability to use a single column groupby as its own index
- PR #1759 Add an example showing simultaneous rolling averages to `apply_grouped` documentation
- PR #1746 C++: Remove unused code: `windowed_ops.cu`, `sorting.cu`, `hash_ops.cu`
- PR #1748 C++: Add `bool` nullability flag to `device_table` row operators
- PR #1764 Improve Numerical column: `mean_var` and `mean`
- PR #1767 Speed up Python unit tests
- PR #1770 Added build.sh script, updated CI scripts and documentation
- PR #1739 ORC Reader: Add more pytest coverage
- PR #1696 Added null support in `Series.replace()`.
- PR #1390 Added some basic utility functions for `gdf_column`'s
- PR #1791 Added general column comparison code for testing
- PR #1795 Add printing of git submodule info to `print_env.sh`
- PR #1796 Removing old sort based group by code and gdf_filter
- PR #1811 Added funtions for copying/allocating `cudf::table`s
- PR #1838 Improve columnops.column_empty so that it returns typed columns instead of a generic Column
- PR #1890 Add utils.get_dummies- a pandas-like wrapper around one_hot-encoding
- PR #1823 CSV Reader: default the column type to string for empty dataframes
- PR #1827 Create bindings for scalar-vector binops, and update one_hot_encoding to use them
- PR #1817 Operators now support different sized dataframes as long as they don't share different sized columns
- PR #1855 Transition replace_nulls to new C++ API and update corresponding Cython/Python code
- PR #1858 Add `std::initializer_list` constructor to `column_wrapper`
- PR #1846 C++ type-erased gdf_equal_columns test util; fix gdf_equal_columns logic error
- PR #1390 Added some basic utility functions for `gdf_column`s
- PR #1391 Tidy up bit-resolution-operation and bitmask class code
- PR #1882 Add iloc functionality to MultiIndex dataframes
- PR #1884 Rolling windows: general enhancements and better coverage for unit tests
- PR #1886 support GDF_STRING_CATEGORY columns in apply_boolean_mask, drop_nulls and other libcudf functions
- PR #1896 Improve performance of groupby with levels specified in dask-cudf
- PR #1915 Improve iloc performance for non-contiguous row selection
- PR #1859 Convert read_json into a C++ API
- PR #1919 Rename libcudf namespace gdf to namespace cudf
- PR #1850 Support left_on and right_on for DataFrame merge operator
- PR #1930 Specialize constructor for `cudf::bool8` to cast argument to `bool`
- PR #1938 Add default constructor for `column_wrapper`
- PR #1930 Specialize constructor for `cudf::bool8` to cast argument to `bool`
- PR #1952 consolidate libcudf public API headers in include/cudf
- PR #1949 Improved selection with boolmask using libcudf `apply_boolean_mask`
- PR #1956 Add support for nulls in `query()`
- PR #1973 Update `std::tuple` to `std::pair` in top-most libcudf APIs and C++ transition guide
- PR #1981 Convert read_csv into a C++ API
- PR #1868 ORC Reader: Support row index for speed up on small/medium datasets
- PR #1964 Added support for list-like types in Series.str.cat
- PR #2005 Use HTML5 details tag in bug report issue template
- PR #2003 Removed few redundant unit-tests from test_string.py::test_string_cat
- PR #1944 Groupby design improvements
- PR #2017 Convert `read_orc()` into a C++ API
- PR #2011 Convert `read_parquet()` into a C++ API
- PR #1756 Add documentation "10 Minutes to cuDF and dask_cuDF"
- PR #2034 Adding support for string columns concatenation using "add" binary operator
- PR #2042 Replace old "10 Minutes" guide with new guide for docs build process
- PR #2036 Make library of common test utils to speed up tests compilation
- PR #2022 Facilitating get_dummies to be a high level api too
- PR #2050 Namespace IO readers and add back free-form `read_xxx` functions
- PR #2104 Add a functional ``sort=`` keyword argument to groupby
- PR #2108 Add `find_and_replace` for StringColumn for replacing single values

## Bug Fixes

- PR #1465 Fix for test_orc.py and test_sparse_df.py test failures
- PR #1583 Fix underlying issue in `as_index()` that was causing `Series.quantile()` to fail
- PR #1680 Add errors= keyword to drop() to fix cudf-dask bug
- PR #1651 Fix `query` function on empty dataframe
- PR #1616 Fix CategoricalColumn to access categories by index instead of iteration
- PR #1660 Fix bug in `loc` when indexing with a column name (a string)
- PR #1683 ORC reader: fix timestamp conversion to UTC
- PR #1613 Improve CategoricalColumn.fillna(-1) performance
- PR #1642 Fix failure of CSV_TEST gdf_csv_test.SkiprowsNrows on multiuser systems
- PR #1709 Fix handling of `datetime64[ms]` in `dataframe.select_dtypes`
- PR #1704 CSV Reader: Add support for the plus sign in number fields
- PR #1687 CSV reader: return an empty dataframe for zero size input
- PR #1757 Concatenating columns with null columns
- PR #1755 Add col_level keyword argument to melt
- PR #1758 Fix df.set_index() when setting index from an empty column
- PR #1749 ORC reader: fix long strings of NULL values resulting in incorrect data
- PR #1742 Parquet Reader: Fix index column name to match PANDAS compat
- PR #1782 Update libcudf doc version
- PR #1783 Update conda dependencies
- PR #1786 Maintain the original series name in series.unique output
- PR #1760 CSV Reader: fix segfault when dtype list only includes columns from usecols list
- PR #1831 build.sh: Assuming python is in PATH instead of using PYTHON env var
- PR #1839 Raise an error instead of segfaulting when transposing a DataFrame with StringColumns
- PR #1840 Retain index correctly during merge left_on right_on
- PR #1825 cuDF: Multiaggregation Groupby Failures
- PR #1789 CSV Reader: Fix missing support for specifying `int8` and `int16` dtypes
- PR #1857 Cython Bindings: Handle `bool` columns while calling `column_view_from_NDArrays`
- PR #1849 Allow DataFrame support methods to pass arguments to the methods
- PR #1847 Fixed #1375 by moving the nvstring check into the wrapper function
- PR #1864 Fixing cudf reduction for POWER platform
- PR #1869 Parquet reader: fix Dask timestamps not matching with Pandas (convert to milliseconds)
- PR #1876 add dtype=bool for `any`, `all` to treat integer column correctly
- PR #1875 CSV reader: take NaN values into account in dtype detection
- PR #1873 Add column dtype checking for the all/any methods
- PR #1902 Bug with string iteration in _apply_basic_agg
- PR #1887 Fix for initialization issue in pq_read_arg,orc_read_arg
- PR #1867 JSON reader: add support for null/empty fields, including the 'null' literal
- PR #1891 Fix bug #1750 in string column comparison
- PR #1909 Support of `to_pandas()` of boolean series with null values
- PR #1923 Use prefix removal when two aggs are called on a SeriesGroupBy
- PR #1914 Zero initialize gdf_column local variables
- PR #1959 Add support for comparing boolean Series to scalar
- PR #1966 Ignore index fix in series append
- PR #1967 Compute index __sizeof__ only once for DataFrame __sizeof__
- PR #1977 Support CUDA installation in default system directories
- PR #1982 Fixes incorrect index name after join operation
- PR #1985 Implement `GDF_PYMOD`, a special modulo that follows python's sign rules
- PR #1991 Parquet reader: fix decoding of NULLs
- PR #1990 Fixes a rendering bug in the `apply_grouped` documentation
- PR #1978 Fix for values being filled in an empty dataframe
- PR #2001 Correctly create MultiColumn from Pandas MultiColumn
- PR #2006 Handle empty dataframe groupby construction for dask
- PR #1965 Parquet Reader: Fix duplicate index column when it's already in `use_cols`
- PR #2033 Add pip to conda environment files to fix warning
- PR #2028 CSV Reader: Fix reading of uncompressed files without a recognized file extension
- PR #2073 Fix an issue when gathering columns with NVCategory and nulls
- PR #2053 cudf::apply_boolean_mask return empty column for empty boolean mask
- PR #2066 exclude `IteratorTest.mean_var_output` test from debug build
- PR #2069 Fix JNI code to use read_csv and read_parquet APIs
- PR #2071 Fix bug with unfound transitive dependencies for GTests in Ubuntu 18.04
- PR #2089 Configure Sphinx to render params correctly
- PR #2091 Fix another bug with unfound transitive dependencies for `cudftestutils` in Ubuntu 18.04
- PR #2115 Just apply `--disable-new-dtags` instead of trying to define all the transitive dependencies
- PR #2106 Fix errors in JitCache tests caused by sharing of device memory between processes
- PR #2120 Fix errors in JitCache tests caused by running multiple threads on the same data
- PR #2102 Fix memory leak in groupby
- PR #2113 fixed typo in to_csv code example


# cudf 0.7.2 (16 May 2019)

## New Features

- PR #1735 Added overload for atomicAdd on int64. Streamlined implementation of custom atomic overloads.
- PR #1741 Add MultiIndex concatenation

## Bug Fixes

- PR #1718 Fix issue with SeriesGroupBy MultiIndex in dask-cudf
- PR #1734 Python: fix performance regression for groupby count() aggregations
- PR #1768 Cython: fix handling read only schema buffers in gpuarrow reader


# cudf 0.7.1 (11 May 2019)

## New Features

- PR #1702 Lazy load MultiIndex to return groupby performance to near optimal.

## Bug Fixes

- PR #1708 Fix handling of `datetime64[ms]` in `dataframe.select_dtypes`


# cuDF 0.7.0 (10 May 2019)

## New Features

- PR #982 Implement gdf_group_by_without_aggregations and gdf_unique_indices functions
- PR #1142 Add `GDF_BOOL` column type
- PR #1194 Implement overloads for CUDA atomic operations
- PR #1292 Implemented Bitwise binary ops AND, OR, XOR (&, |, ^)
- PR #1235 Add GPU-accelerated Parquet Reader
- PR #1335 Added local_dict arg in `DataFrame.query()`.
- PR #1282 Add Series and DataFrame.describe()
- PR #1356 Rolling windows
- PR #1381 Add DataFrame._get_numeric_data
- PR #1388 Add CODEOWNERS file to auto-request reviews based on where changes are made
- PR #1396 Add DataFrame.drop method
- PR #1413 Add DataFrame.melt method
- PR #1412 Add DataFrame.pop()
- PR #1419 Initial CSV writer function
- PR #1441 Add Series level cumulative ops (cumsum, cummin, cummax, cumprod)
- PR #1420 Add script to build and test on a local gpuCI image
- PR #1440 Add DatetimeColumn.min(), DatetimeColumn.max()
- PR #1455 Add Series.Shift via Numba kernel
- PR #1441 Add Series level cumulative ops (cumsum, cummin, cummax, cumprod)
- PR #1461 Add Python coverage test to gpu build
- PR #1445 Parquet Reader: Add selective reading of rows and row group
- PR #1532 Parquet Reader: Add support for INT96 timestamps
- PR #1516 Add Series and DataFrame.ndim
- PR #1556 Add libcudf C++ transition guide
- PR #1466 Add GPU-accelerated ORC Reader
- PR #1565 Add build script for nightly doc builds
- PR #1508 Add Series isna, isnull, and notna
- PR #1456 Add Series.diff() via Numba kernel
- PR #1588 Add Index `astype` typecasting
- PR #1301 MultiIndex support
- PR #1599 Level keyword supported in groupby
- PR #929 Add support operations to dataframe
- PR #1609 Groupby accept list of Series
- PR #1658 Support `group_keys=True` keyword in groupby method

## Improvements

- PR #1531 Refactor closures as private functions in gpuarrow
- PR #1404 Parquet reader page data decoding speedup
- PR #1076 Use `type_dispatcher` in join, quantiles, filter, segmented sort, radix sort and hash_groupby
- PR #1202 Simplify README.md
- PR #1149 CSV Reader: Change convertStrToValue() functions to `__device__` only
- PR #1238 Improve performance of the CUDA trie used in the CSV reader
- PR #1245 Use file cache for JIT kernels
- PR #1278 Update CONTRIBUTING for new conda environment yml naming conventions
- PR #1163 Refactored UnaryOps. Reduced API to two functions: `gdf_unary_math` and `gdf_cast`. Added `abs`, `-`, and `~` ops. Changed bindings to Cython
- PR #1284 Update docs version
- PR #1287 add exclude argument to cudf.select_dtype function
- PR #1286 Refactor some of the CSV Reader kernels into generic utility functions
- PR #1291 fillna in `Series.to_gpu_array()` and `Series.to_array()` can accept the scalar too now.
- PR #1005 generic `reduction` and `scan` support
- PR #1349 Replace modernGPU sort join with thrust.
- PR #1363 Add a dataframe.mean(...) that raises NotImplementedError to satisfy `dask.dataframe.utils.is_dataframe_like`
- PR #1319 CSV Reader: Use column wrapper for gdf_column output alloc/dealloc
- PR #1376 Change series quantile default to linear
- PR #1399 Replace CFFI bindings for NVTX functions with Cython bindings
- PR #1389 Refactored `set_null_count()`
- PR #1386 Added macros `GDF_TRY()`, `CUDF_TRY()` and `ASSERT_CUDF_SUCCEEDED()`
- PR #1435 Rework CMake and conda recipes to depend on installed libraries
- PR #1391 Tidy up bit-resolution-operation and bitmask class code
- PR #1439 Add cmake variable to enable compiling CUDA code with -lineinfo
- PR #1462 Add ability to read parquet files from arrow::io::RandomAccessFile
- PR #1453 Convert CSV Reader CFFI to Cython
- PR #1479 Convert Parquet Reader CFFI to Cython
- PR #1397 Add a utility function for producing an overflow-safe kernel launch grid configuration
- PR #1382 Add GPU parsing of nested brackets to cuIO parsing utilities
- PR #1481 Add cudf::table constructor to allocate a set of `gdf_column`s
- PR #1484 Convert GroupBy CFFI to Cython
- PR #1463 Allow and default melt keyword argument var_name to be None
- PR #1486 Parquet Reader: Use device_buffer rather than device_ptr
- PR #1525 Add cudatoolkit conda dependency
- PR #1520 Renamed `src/dataframe` to `src/table` and moved `table.hpp`. Made `types.hpp` to be type declarations only.
- PR #1492 Convert transpose CFFI to Cython
- PR #1495 Convert binary and unary ops CFFI to Cython
- PR #1503 Convert sorting and hashing ops CFFI to Cython
- PR #1522 Use latest release version in update-version CI script
- PR #1533 Remove stale join CFFI, fix memory leaks in join Cython
- PR #1521 Added `row_bitmask` to compute bitmask for rows of a table. Merged `valids_ops.cu` and `bitmask_ops.cu`
- PR #1553 Overload `hash_row` to avoid using intial hash values. Updated `gdf_hash` to select between overloads
- PR #1585 Updated `cudf::table` to maintain own copy of wrapped `gdf_column*`s
- PR #1559 Add `except +` to all Cython function definitions to catch C++ exceptions properly
- PR #1617 `has_nulls` and `column_dtypes` for `cudf::table`
- PR #1590 Remove CFFI from the build / install process entirely
- PR #1536 Convert gpuarrow CFFI to Cython
- PR #1655 Add `Column._pointer` as a way to access underlying `gdf_column*` of a `Column`
- PR #1655 Update readme conda install instructions for cudf version 0.6 and 0.7


## Bug Fixes

- PR #1233 Fix dtypes issue while adding the column to `str` dataframe.
- PR #1254 CSV Reader: fix data type detection for floating-point numbers in scientific notation
- PR #1289 Fix looping over each value instead of each category in concatenation
- PR #1293 Fix Inaccurate error message in join.pyx
- PR #1308 Add atomicCAS overload for `int8_t`, `int16_t`
- PR #1317 Fix catch polymorphic exception by reference in ipc.cu
- PR #1325 Fix dtype of null bitmasks to int8
- PR #1326 Update build documentation to use -DCMAKE_CXX11_ABI=ON
- PR #1334 Add "na_position" argument to CategoricalColumn sort_by_values
- PR #1321 Fix out of bounds warning when checking Bzip2 header
- PR #1359 Add atomicAnd/Or/Xor for integers
- PR #1354 Fix `fillna()` behaviour when replacing values with different dtypes
- PR #1347 Fixed core dump issue while passing dict_dtypes without column names in `cudf.read_csv()`
- PR #1379 Fixed build failure caused due to error: 'col_dtype' may be used uninitialized
- PR #1392 Update cudf Dockerfile and package_versions.sh
- PR #1385 Added INT8 type to `_schema_to_dtype` for use in GpuArrowReader
- PR #1393 Fixed a bug in `gdf_count_nonzero_mask()` for the case of 0 bits to count
- PR #1395 Update CONTRIBUTING to use the environment variable CUDF_HOME
- PR #1416 Fix bug at gdf_quantile_exact and gdf_quantile_appox
- PR #1421 Fix remove creation of series multiple times during `add_column()`
- PR #1405 CSV Reader: Fix memory leaks on read_csv() failure
- PR #1328 Fix CategoricalColumn to_arrow() null mask
- PR #1433 Fix NVStrings/categories includes
- PR #1432 Update NVStrings to 0.7.* to coincide with 0.7 development
- PR #1483 Modify CSV reader to avoid cropping blank quoted characters in non-string fields
- PR #1446 Merge 1275 hotfix from master into branch-0.7
- PR #1447 Fix legacy groupby apply docstring
- PR #1451 Fix hash join estimated result size is not correct
- PR #1454 Fix local build script improperly change directory permissions
- PR #1490 Require Dask 1.1.0+ for `is_dataframe_like` test or skip otherwise.
- PR #1491 Use more specific directories & groups in CODEOWNERS
- PR #1497 Fix Thrust issue on CentOS caused by missing default constructor of host_vector elements
- PR #1498 Add missing include guard to device_atomics.cuh and separated DEVICE_ATOMICS_TEST
- PR #1506 Fix csv-write call to updated NVStrings method
- PR #1510 Added nvstrings `fillna()` function
- PR #1507 Parquet Reader: Default string data to GDF_STRING
- PR #1535 Fix doc issue to ensure correct labelling of cudf.series
- PR #1537 Fix `undefined reference` link error in HashPartitionTest
- PR #1548 Fix ci/local/build.sh README from using an incorrect image example
- PR #1551 CSV Reader: Fix integer column name indexing
- PR #1586 Fix broken `scalar_wrapper::operator==`
- PR #1591 ORC/Parquet Reader: Fix missing import for FileNotFoundError exception
- PR #1573 Parquet Reader: Fix crash due to clash with ORC reader datasource
- PR #1607 Revert change of `column.to_dense_buffer` always return by copy for performance concerns
- PR #1618 ORC reader: fix assert & data output when nrows/skiprows isn't aligned to stripe boundaries
- PR #1631 Fix failure of TYPES_TEST on some gcc-7 based systems.
- PR #1641 CSV Reader: Fix skip_blank_lines behavior with Windows line terminators (\r\n)
- PR #1648 ORC reader: fix non-deterministic output when skiprows is non-zero
- PR #1676 Fix groupby `as_index` behaviour with `MultiIndex`
- PR #1659 Fix bug caused by empty groupbys and multiindex slicing throwing exceptions
- PR #1656 Correct Groupby failure in dask when un-aggregable columns are left in dataframe.
- PR #1689 Fix groupby performance regression
- PR #1694 Add Cython as a runtime dependency since it's required in `setup.py`


# cuDF 0.6.1 (25 Mar 2019)

## Bug Fixes

- PR #1275 Fix CentOS exception in DataFrame.hash_partition from using value "returned" by a void function


# cuDF 0.6.0 (22 Mar 2019)

## New Features

- PR #760 Raise `FileNotFoundError` instead of `GDF_FILE_ERROR` in `read_csv` if the file does not exist
- PR #539 Add Python bindings for replace function
- PR #823 Add Doxygen configuration to enable building HTML documentation for libcudf C/C++ API
- PR #807 CSV Reader: Add byte_range parameter to specify the range in the input file to be read
- PR #857 Add Tail method for Series/DataFrame and update Head method to use iloc
- PR #858 Add series feature hashing support
- PR #871 CSV Reader: Add support for NA values, including user specified strings
- PR #893 Adds PyArrow based parquet readers / writers to Python, fix category dtype handling, fix arrow ingest buffer size issues
- PR #867 CSV Reader: Add support for ignoring blank lines and comment lines
- PR #887 Add Series digitize method
- PR #895 Add Series groupby
- PR #898 Add DataFrame.groupby(level=0) support
- PR #920 Add feather, JSON, HDF5 readers / writers from PyArrow / Pandas
- PR #888 CSV Reader: Add prefix parameter for column names, used when parsing without a header
- PR #913 Add DLPack support: convert between cuDF DataFrame and DLTensor
- PR #939 Add ORC reader from PyArrow
- PR #918 Add Series.groupby(level=0) support
- PR #906 Add binary and comparison ops to DataFrame
- PR #958 Support unary and binary ops on indexes
- PR #964 Add `rename` method to `DataFrame`, `Series`, and `Index`
- PR #985 Add `Series.to_frame` method
- PR #985 Add `drop=` keyword to reset_index method
- PR #994 Remove references to pygdf
- PR #990 Add external series groupby support
- PR #988 Add top-level merge function to cuDF
- PR #992 Add comparison binaryops to DateTime columns
- PR #996 Replace relative path imports with absolute paths in tests
- PR #995 CSV Reader: Add index_col parameter to specify the column name or index to be used as row labels
- PR #1004 Add `from_gpu_matrix` method to DataFrame
- PR #997 Add property index setter
- PR #1007 Replace relative path imports with absolute paths in cudf
- PR #1013 select columns with df.columns
- PR #1016 Rename Series.unique_count() to nunique() to match pandas API
- PR #947 Prefixsum to handle nulls and float types
- PR #1029 Remove rest of relative path imports
- PR #1021 Add filtered selection with assignment for Dataframes
- PR #872 Adding NVCategory support to cudf apis
- PR #1052 Add left/right_index and left/right_on keywords to merge
- PR #1091 Add `indicator=` and `suffixes=` keywords to merge
- PR #1107 Add unsupported keywords to Series.fillna
- PR #1032 Add string support to cuDF python
- PR #1136 Removed `gdf_concat`
- PR #1153 Added function for getting the padded allocation size for valid bitmask
- PR #1148 Add cudf.sqrt for dataframes and Series
- PR #1159 Add Python bindings for libcudf dlpack functions
- PR #1155 Add __array_ufunc__ for DataFrame and Series for sqrt
- PR #1168 to_frame for series accepts a name argument


## Improvements

- PR #1218 Add dask-cudf page to API docs
- PR #892 Add support for heterogeneous types in binary ops with JIT
- PR #730 Improve performance of `gdf_table` constructor
- PR #561 Add Doxygen style comments to Join CUDA functions
- PR #813 unified libcudf API functions by replacing gpu_ with gdf_
- PR #822 Add support for `__cuda_array_interface__` for ingest
- PR #756 Consolidate common helper functions from unordered map and multimap
- PR #753 Improve performance of groupby sum and average, especially for cases with few groups.
- PR #836 Add ingest support for arrow chunked arrays in Column, Series, DataFrame creation
- PR #763 Format doxygen comments for csv_read_arg struct
- PR #532 CSV Reader: Use type dispatcher instead of switch block
- PR #694 Unit test utilities improvements
- PR #878 Add better indexing to Groupby
- PR #554 Add `empty` method and `is_monotonic` attribute to `Index`
- PR #1040 Fixed up Doxygen comment tags
- PR #909 CSV Reader: Avoid host->device->host copy for header row data
- PR #916 Improved unit testing and error checking for `gdf_column_concat`
- PR #941 Replace `numpy` call in `Series.hash_encode` with `numba`
- PR #942 Added increment/decrement operators for wrapper types
- PR #943 Updated `count_nonzero_mask` to return `num_rows` when the mask is null
- PR #952 Added trait to map C++ type to `gdf_dtype`
- PR #966 Updated RMM submodule.
- PR #998 Add IO reader/writer modules to API docs, fix for missing cudf.Series docs
- PR #1017 concatenate along columns for Series and DataFrames
- PR #1002 Support indexing a dataframe with another boolean dataframe
- PR #1018 Better concatenation for Series and Dataframes
- PR #1036 Use Numpydoc style docstrings
- PR #1047 Adding gdf_dtype_extra_info to gdf_column_view_augmented
- PR #1054 Added default ctor to SerialTrieNode to overcome Thrust issue in CentOS7 + CUDA10
- PR #1024 CSV Reader: Add support for hexadecimal integers in integral-type columns
- PR #1033 Update `fillna()` to use libcudf function `gdf_replace_nulls`
- PR #1066 Added inplace assignment for columns and select_dtypes for dataframes
- PR #1026 CSV Reader: Change the meaning and type of the quoting parameter to match Pandas
- PR #1100 Adds `CUDF_EXPECTS` error-checking macro
- PR #1092 Fix select_dtype docstring
- PR #1111 Added cudf::table
- PR #1108 Sorting for datetime columns
- PR #1120 Return a `Series` (not a `Column`) from `Series.cat.set_categories()`
- PR #1128 CSV Reader: The last data row does not need to be line terminated
- PR #1183 Bump Arrow version to 0.12.1
- PR #1208 Default to CXX11_ABI=ON
- PR #1252 Fix NVStrings dependencies for cuda 9.2 and 10.0

## Bug Fixes

- PR #821 Fix flake8 issues revealed by flake8 update
- PR #808 Resolved renamed `d_columns_valids` variable name
- PR #820 CSV Reader: fix the issue where reader adds additional rows when file uses \r\n as a line terminator
- PR #780 CSV Reader: Fix scientific notation parsing and null values for empty quotes
- PR #815 CSV Reader: Fix data parsing when tabs are present in the input CSV file
- PR #850 Fix bug where left joins where the left df has 0 rows causes a crash
- PR #861 Fix memory leak by preserving the boolean mask index
- PR #875 Handle unnamed indexes in to/from arrow functions
- PR #877 Fix ingest of 1 row arrow tables in from arrow function
- PR #876 Added missing `<type_traits>` include
- PR #889 Deleted test_rmm.py which has now moved to RMM repo
- PR #866 Merge v0.5.1 numpy ABI hotfix into 0.6
- PR #917 value_counts return int type on empty columns
- PR #611 Renamed `gdf_reduce_optimal_output_size()` -> `gdf_reduction_get_intermediate_output_size()`
- PR #923 fix index for negative slicing for cudf dataframe and series
- PR #927 CSV Reader: Fix category GDF_CATEGORY hashes not being computed properly
- PR #921 CSV Reader: Fix parsing errors with delim_whitespace, quotations in the header row, unnamed columns
- PR #933 Fix handling objects of all nulls in series creation
- PR #940 CSV Reader: Fix an issue where the last data row is missing when using byte_range
- PR #945 CSV Reader: Fix incorrect datetime64 when milliseconds or space separator are used
- PR #959 Groupby: Problem with column name lookup
- PR #950 Converting dataframe/recarry with non-contiguous arrays
- PR #963 CSV Reader: Fix another issue with missing data rows when using byte_range
- PR #999 Fix 0 sized kernel launches and empty sort_index exception
- PR #993 Fix dtype in selecting 0 rows from objects
- PR #1009 Fix performance regression in `to_pandas` method on DataFrame
- PR #1008 Remove custom dask communication approach
- PR #1001 CSV Reader: Fix a memory access error when reading a large (>2GB) file with date columns
- PR #1019 Binary Ops: Fix error when one input column has null mask but other doesn't
- PR #1014 CSV Reader: Fix false positives in bool value detection
- PR #1034 CSV Reader: Fix parsing floating point precision and leading zero exponents
- PR #1044 CSV Reader: Fix a segfault when byte range aligns with a page
- PR #1058 Added support for `DataFrame.loc[scalar]`
- PR #1060 Fix column creation with all valid nan values
- PR #1073 CSV Reader: Fix an issue where a column name includes the return character
- PR #1090 Updating Doxygen Comments
- PR #1080 Fix dtypes returned from loc / iloc because of lists
- PR #1102 CSV Reader: Minor fixes and memory usage improvements
- PR #1174: Fix release script typo
- PR #1137 Add prebuild script for CI
- PR #1118 Enhanced the `DataFrame.from_records()` feature
- PR #1129 Fix join performance with index parameter from using numpy array
- PR #1145 Issue with .agg call on multi-column dataframes
- PR #908 Some testing code cleanup
- PR #1167 Fix issue with null_count not being set after inplace fillna()
- PR #1184 Fix iloc performance regression
- PR #1185 Support left_on/right_on and also on=str in merge
- PR #1200 Fix allocating bitmasks with numba instead of rmm in allocate_mask function
- PR #1213 Fix bug with csv reader requesting subset of columns using wrong datatype
- PR #1223 gpuCI: Fix label on rapidsai channel on gpu build scripts
- PR #1242 Add explicit Thrust exec policy to fix NVCATEGORY_TEST segfault on some platforms
- PR #1246 Fix categorical tests that failed due to bad implicit type conversion
- PR #1255 Fix overwriting conda package main label uploads
- PR #1259 Add dlpack includes to pip build


# cuDF 0.5.1 (05 Feb 2019)

## Bug Fixes

- PR #842 Avoid using numpy via cimport to prevent ABI issues in Cython compilation


# cuDF 0.5.0 (28 Jan 2019)

## New Features

- PR #722 Add bzip2 decompression support to `read_csv()`
- PR #693 add ZLIB-based GZIP/ZIP support to `read_csv_strings()`
- PR #411 added null support to gdf_order_by (new API) and cudf_table::sort
- PR #525 Added GitHub Issue templates for bugs, documentation, new features, and questions
- PR #501 CSV Reader: Add support for user-specified decimal point and thousands separator to read_csv_strings()
- PR #455 CSV Reader: Add support for user-specified decimal point and thousands separator to read_csv()
- PR #439 add `DataFrame.drop` method similar to pandas
- PR #356 add `DataFrame.transpose` method and `DataFrame.T` property similar to pandas
- PR #505 CSV Reader: Add support for user-specified boolean values
- PR #350 Implemented Series replace function
- PR #490 Added print_env.sh script to gather relevant environment details when reporting cuDF issues
- PR #474 add ZLIB-based GZIP/ZIP support to `read_csv()`
- PR #547 Added melt similar to `pandas.melt()`
- PR #491 Add CI test script to check for updates to CHANGELOG.md in PRs
- PR #550 Add CI test script to check for style issues in PRs
- PR #558 Add CI scripts for cpu-based conda and gpu-based test builds
- PR #524 Add Boolean Indexing
- PR #564 Update python `sort_values` method to use updated libcudf `gdf_order_by` API
- PR #509 CSV Reader: Input CSV file can now be passed in as a text or a binary buffer
- PR #607 Add `__iter__` and iteritems to DataFrame class
- PR #643 added a new api gdf_replace_nulls that allows a user to replace nulls in a column

## Improvements

- PR #426 Removed sort-based groupby and refactored existing groupby APIs. Also improves C++/CUDA compile time.
- PR #461 Add `CUDF_HOME` variable in README.md to replace relative pathing.
- PR #472 RMM: Created centralized rmm::device_vector alias and rmm::exec_policy
- PR #500 Improved the concurrent hash map class to support partitioned (multi-pass) hash table building.
- PR #454 Improve CSV reader docs and examples
- PR #465 Added templated C++ API for RMM to avoid explicit cast to `void**`
- PR #513 `.gitignore` tweaks
- PR #521 Add `assert_eq` function for testing
- PR #502 Simplify Dockerfile for local dev, eliminate old conda/pip envs
- PR #549 Adds `-rdynamic` compiler flag to nvcc for Debug builds
- PR #472 RMM: Created centralized rmm::device_vector alias and rmm::exec_policy
- PR #577 Added external C++ API for scatter/gather functions
- PR #500 Improved the concurrent hash map class to support partitioned (multi-pass) hash table building
- PR #583 Updated `gdf_size_type` to `int`
- PR #500 Improved the concurrent hash map class to support partitioned (multi-pass) hash table building
- PR #617 Added .dockerignore file. Prevents adding stale cmake cache files to the docker container
- PR #658 Reduced `JOIN_TEST` time by isolating overflow test of hash table size computation
- PR #664 Added Debuging instructions to README
- PR #651 Remove noqa marks in `__init__.py` files
- PR #671 CSV Reader: uncompressed buffer input can be parsed without explicitly specifying compression as None
- PR #684 Make RMM a submodule
- PR #718 Ensure sum, product, min, max methods pandas compatibility on empty datasets
- PR #720 Refactored Index classes to make them more Pandas-like, added CategoricalIndex
- PR #749 Improve to_arrow and from_arrow Pandas compatibility
- PR #766 Remove TravisCI references, remove unused variables from CMake, fix ARROW_VERSION in Cmake
- PR #773 Add build-args back to Dockerfile and handle dependencies based on environment yml file
- PR #781 Move thirdparty submodules to root and symlink in /cpp
- PR #843 Fix broken cudf/python API examples, add new methods to the API index

## Bug Fixes

- PR #569 CSV Reader: Fix days being off-by-one when parsing some dates
- PR #531 CSV Reader: Fix incorrect parsing of quoted numbers
- PR #465 Added templated C++ API for RMM to avoid explicit cast to `void**`
- PR #473 Added missing <random> include
- PR #478 CSV Reader: Add api support for auto column detection, header, mangle_dupe_cols, usecols
- PR #495 Updated README to correct where cffi pytest should be executed
- PR #501 Fix the intermittent segfault caused by the `thousands` and `compression` parameters in the csv reader
- PR #502 Simplify Dockerfile for local dev, eliminate old conda/pip envs
- PR #512 fix bug for `on` parameter in `DataFrame.merge` to allow for None or single column name
- PR #511 Updated python/cudf/bindings/join.pyx to fix cudf merge printing out dtypes
- PR #513 `.gitignore` tweaks
- PR #521 Add `assert_eq` function for testing
- PR #537 Fix CMAKE_CUDA_STANDARD_REQURIED typo in CMakeLists.txt
- PR #447 Fix silent failure in initializing DataFrame from generator
- PR #545 Temporarily disable csv reader thousands test to prevent segfault (test re-enabled in PR #501)
- PR #559 Fix Assertion error while using `applymap` to change the output dtype
- PR #575 Update `print_env.sh` script to better handle missing commands
- PR #612 Prevent an exception from occuring with true division on integer series.
- PR #630 Fix deprecation warning for `pd.core.common.is_categorical_dtype`
- PR #622 Fix Series.append() behaviour when appending values with different numeric dtype
- PR #603 Fix error while creating an empty column using None.
- PR #673 Fix array of strings not being caught in from_pandas
- PR #644 Fix return type and column support of dataframe.quantile()
- PR #634 Fix create `DataFrame.from_pandas()` with numeric column names
- PR #654 Add resolution check for GDF_TIMESTAMP in Join
- PR #648 Enforce one-to-one copy required when using `numba>=0.42.0`
- PR #645 Fix cmake build type handling not setting debug options when CMAKE_BUILD_TYPE=="Debug"
- PR #669 Fix GIL deadlock when launching multiple python threads that make Cython calls
- PR #665 Reworked the hash map to add a way to report the destination partition for a key
- PR #670 CMAKE: Fix env include path taking precedence over libcudf source headers
- PR #674 Check for gdf supported column types
- PR #677 Fix 'gdf_csv_test_Dates' gtest failure due to missing nrows parameter
- PR #604 Fix the parsing errors while reading a csv file using `sep` instead of `delimiter`.
- PR #686 Fix converting nulls to NaT values when converting Series to Pandas/Numpy
- PR #689 CSV Reader: Fix behavior with skiprows+header to match pandas implementation
- PR #691 Fixes Join on empty input DFs
- PR #706 CSV Reader: Fix broken dtype inference when whitespace is in data
- PR #717 CSV reader: fix behavior when parsing a csv file with no data rows
- PR #724 CSV Reader: fix build issue due to parameter type mismatch in a std::max call
- PR #734 Prevents reading undefined memory in gpu_expand_mask_bits numba kernel
- PR #747 CSV Reader: fix an issue where CUDA allocations fail with some large input files
- PR #750 Fix race condition for handling NVStrings in CMake
- PR #719 Fix merge column ordering
- PR #770 Fix issue where RMM submodule pointed to wrong branch and pin other to correct branches
- PR #778 Fix hard coded ABI off setting
- PR #784 Update RMM submodule commit-ish and pip paths
- PR #794 Update `rmm::exec_policy` usage to fix segmentation faults when used as temprory allocator.
- PR #800 Point git submodules to branches of forks instead of exact commits


# cuDF 0.4.0 (05 Dec 2018)

## New Features

- PR #398 add pandas-compatible `DataFrame.shape()` and `Series.shape()`
- PR #394 New documentation feature "10 Minutes to cuDF"
- PR #361 CSV Reader: Add support for strings with delimiters

## Improvements

 - PR #436 Improvements for type_dispatcher and wrapper structs
 - PR #429 Add CHANGELOG.md (this file)
 - PR #266 use faster CUDA-accelerated DataFrame column/Series concatenation.
 - PR #379 new C++ `type_dispatcher` reduces code complexity in supporting many data types.
 - PR #349 Improve performance for creating columns from memoryview objects
 - PR #445 Update reductions to use type_dispatcher. Adds integer types support to sum_of_squares.
 - PR #448 Improve installation instructions in README.md
 - PR #456 Change default CMake build to Release, and added option for disabling compilation of tests

## Bug Fixes

 - PR #444 Fix csv_test CUDA too many resources requested fail.
 - PR #396 added missing output buffer in validity tests for groupbys.
 - PR #408 Dockerfile updates for source reorganization
 - PR #437 Add cffi to Dockerfile conda env, fixes "cannot import name 'librmm'"
 - PR #417 Fix `map_test` failure with CUDA 10
 - PR #414 Fix CMake installation include file paths
 - PR #418 Properly cast string dtypes to programmatic dtypes when instantiating columns
 - PR #427 Fix and tests for Concatenation illegal memory access with nulls


# cuDF 0.3.0 (23 Nov 2018)

## New Features

 - PR #336 CSV Reader string support

## Improvements

 - PR #354 source code refactored for better organization. CMake build system overhaul. Beginning of transition to Cython bindings.
 - PR #290 Add support for typecasting to/from datetime dtype
 - PR #323 Add handling pyarrow boolean arrays in input/out, add tests
 - PR #325 GDF_VALIDITY_UNSUPPORTED now returned for algorithms that don't support non-empty valid bitmasks
 - PR #381 Faster InputTooLarge Join test completes in ms rather than minutes.
 - PR #373 .gitignore improvements
 - PR #367 Doc cleanup & examples for DataFrame methods
 - PR #333 Add Rapids Memory Manager documentation
 - PR #321 Rapids Memory Manager adds file/line location logging and convenience macros
 - PR #334 Implement DataFrame `__copy__` and `__deepcopy__`
 - PR #271 Add NVTX ranges to pygdf
 - PR #311 Document system requirements for conda install

## Bug Fixes

 - PR #337 Retain index on `scale()` function
 - PR #344 Fix test failure due to PyArrow 0.11 Boolean handling
 - PR #364 Remove noexcept from managed_allocator;  CMakeLists fix for NVstrings
 - PR #357 Fix bug that made all series be considered booleans for indexing
 - PR #351 replace conda env configuration for developers
 - PRs #346 #360 Fix CSV reading of negative numbers
 - PR #342 Fix CMake to use conda-installed nvstrings
 - PR #341 Preserve categorical dtype after groupby aggregations
 - PR #315 ReadTheDocs build update to fix missing libcuda.so
 - PR #320 FIX out-of-bounds access error in reductions.cu
 - PR #319 Fix out-of-bounds memory access in libcudf count_valid_bits
 - PR #303 Fix printing empty dataframe


# cuDF 0.2.0 and cuDF 0.1.0

These were initial releases of cuDF based on previously separate pyGDF and libGDF libraries.<|MERGE_RESOLUTION|>--- conflicted
+++ resolved
@@ -16,13 +16,10 @@
 - PR #2212 Java support for ORC reader
 - PR #2304 gdf_group_by_without_aggregations returns gdf_column
 - PR #2105 Add google benchmark for hash-based join
-<<<<<<< HEAD
-- PR #2221 MultiIndex Full Indexing - Support iloc and wildcards for loc
-=======
 - PR #2293 Improve `compute_join_output_size` performance
 - PR #2316 Unique, nunique, and value_counts for datetime columns
 - PR #2049 Implemented merge functionality
->>>>>>> 71c8e0c6
+- PR #2221 MultiIndex Full Indexing - Support iloc and wildcards for loc
 
 ## Improvements
 
