# cuDF 0.12.0 (Date TBD)

## New Features

- PR #3224 Define and implement new join APIs.
- PR #3284 Add gpu-accelerated parquet writer
- PR #3336 Add `from_dlpack` and `to_dlpack`
- PR #3555 Add column names support to libcudf++ io readers and writers
- PR #3610 Add memory_usage to DataFrame and Series APIs
- PR #3627 Adding cudf::sort and cudf::sort_by_key

## Improvements

- PR #3370 Port NVStrings strip functions
- PR #3453 Port NVStrings IPv4 convert functions to cudf strings column
- PR #3441 Port NVStrings url encode/decode to cudf strings column
- PR #3364 Port NVStrings split functions
- PR #3502 ORC reader: add option to read DECIMALs as INT64
- PR #3461 Add a new overload to allocate_like() that takes explicit type and size params.
- PR #3590 Specialize hash functions for floating point
- PR #3569 Use `np.asarray` in `StringColumn.deserialize`
- PR #3553 Support Python NoneType in numeric binops
- PR #3567 Include `strides` in `__cuda_array_interface__`
- PR #3608 Update OPS codeowner group name
- PR #3431 Port NVStrings translate to cudf strings column
- PR #3587 Merge CHECK_STREAM & CUDA_CHECK_LAST to CHECK_CUDA
- PR #3655 Use move with make_pair to avoid copy construction
- PR #3402 Define and implement new quantiles APIs
- PR #3612 Add ability to customize the JIT kernel cache path
- PR #3641 Remove duplicate definitions of CUDA_DEVICE_CALLABLE
- PR #3640 Enable memory_usage in dask_cudf (also adds pd.Index from_pandas)
- PR #3654 Update Jitify submodule ref to include gcc-8 fix
- PR #3639 Define and implement `nans_to_nulls`

## Bug Fixes

- PR #3550 Update Java package to 0.12
- PR #3549 Fix index name issue with iloc with RangeIndex
- PR #3562 Fix 4GB limit for gzipped-compressed csv files
- PR #2981 enable build.sh to build all targets without installation
- PR #3563 Use `__cuda_array_interface__` for serialization
- PR #3564 Fix cuda memory access error in gather_bitmask_kernel
- PR #3548 Replaced CUDA_RT_CALL with CUDA_TRY
- PR #3622 Fix new warnings and errors when building with gcc-8
- PR #3588 Remove avro reader column order reversal
- PR #3629 Fix hash map test failure
- PR #3637 Fix sorted set_index operations in dask_cudf
- PR #3663 Fix libcudf++ ORC reader microseconds and milliseconds conversion
- PR #3668 Fixing CHECK_CUDA debug build issue
<<<<<<< HEAD
- PR #3687 Fixed bug while passing input GPU memory pointer in `nvtext.scatter_count()`
=======
- PR #3684 Fix ends_with logic for matching string case
>>>>>>> 8769efe6


# cuDF 0.11.0 (11 Dec 2019)

## New Features

- PR #2905 Added `Series.median()` and null support for `Series.quantile()`
- PR #2930 JSON Reader: Support ARROW_RANDOM_FILE input
- PR #2956 Add `cudf::stack` and `cudf::tile`
- PR #2980 Added nvtext is_vowel/is_consonant functions
- PR #2987 Add `inplace` arg to `DataFrame.reset_index` and `Series`
- PR #3011 Added libcudf++ transition guide
- PR #3129 Add strings column factory from `std::vector`s
- PR #3054 Add parquet reader support for decimal data types
- PR #3022 adds DataFrame.astype for cuDF dataframes
- PR #2962 Add isnull(), notnull() and related functions
- PR #3025 Move search files to legacy
- PR #3068 Add `scalar` class
- PR #3094 Adding `any` and `all` support from libcudf
- PR #3130 Define and implement new `column_wrapper`
- PR #3143 Define and implement new copying APIs `slice` and `split`
- PR #3161 Move merge files to legacy
- PR #3079 Added support to write ORC files given a local path
- PR #3192 Add dtype param to cast `DataFrame` on init
- PR #3213 Port cuIO to libcudf++
- PR #3222 Add nvtext character tokenizer
- PR #3223 Java expose underlying buffers
- PR #3300 Add `DataFrame.insert`
- PR #3263 Define and implement new `valid_if`
- PR #3278 Add `to_host` utility to copy `column_view` to host
- PR #3087 Add new cudf::experimental bool8 wrapper
- PR #3219 Construct column from column_view
- PR #3250 Define and implement new merge APIs
- PR #3144 Define and implement new hashing APIs `hash` and `hash_partition`
- PR #3229 Define and implement new search APIs
- PR #3308 java add API for memory usage callbacks
- PR #2691 Row-wise reduction and scan operations via CuPy
- PR #3291 Add normalize_nans_and_zeros
- PR #3187 Define and implement new replace APIs
- PR #3356 Add vertical concatenation for table/columns
- PR #3344 java split API
- PR #2791 Add `groupby.std()`
- PR #3368 Enable dropna argument in dask_cudf groupby
- PR #3298 add null replacement iterator for column_device_view
- PR #3297 Define and implement new groupby API.
- PR #3396 Update device_atomics with new bool8 and timestamp specializations
- PR #3411 Java host memory management API
- PR #3393 Implement df.cov and enable covariance/correlation in dask_cudf
- PR #3401 Add dask_cudf ORC writer (to_orc)
- PR #3331 Add copy_if_else
- PR #3427 Define and Implement new multi-search API
- PR #3442 Add Bool-index + Multi column + DataFrame support for set-item
- PR #3172 Define and implement new fill/repeat/copy_range APIs
- PR #3497 Add DataFrame.drop(..., inplace=False) argument
- PR #3469 Add string functionality for replace API
- PR #3527 Add string functionality for merge API
- PR #3557 Add contiguous_split() function. 
- PR #3507 Define and implement new binary operation APIs

## Improvements

- PR #2904 Move gpu decompressors to cudf::io namespace
- PR #2977 Moved old C++ test utilities to legacy directory.
- PR #2965 Fix slow orc reader perf with large uncompressed blocks
- PR #2995 Move JIT type utilities to legacy directory
- PR #2927 Add ``Table`` and ``TableView`` extension classes that wrap legacy cudf::table
- PR #3005 Renames `cudf::exp` namespace to `cudf::experimental`
- PR #3008 Make safe versions of `is_null` and `is_valid` in `column_device_view`
- PR #3026 Move fill and repeat files to legacy
- PR #3027 Move copying.hpp and related source to legacy folder
- PR #3014 Snappy decompression optimizations
- PR #3032 Use `asarray` to coerce indices to a NumPy array
- PR #2996 IO Readers: Replace `cuio::device_buffer` with `rmm::device_buffer`
- PR #3051 Specialized hash function for strings column
- PR #3065 Select and Concat for cudf::experimental::table
- PR #3080 Move `valid_if.cuh` to `legacy/`
- PR #3052 Moved replace.hpp functionality to legacy
- PR #3091 Move join files to legacy
- PR #3092 Implicitly init RMM if Java allocates before init
- PR #3029 Update gdf_ numeric types with stdint and move to cudf namespace
- PR #3052 Moved replace.hpp functionality to legacy
- PR #2955 Add cmake option to only build for present GPU architecture
- PR #3070 Move functions.h and related source to legacy
- PR #2951 Allow set_index to handle a list of column names
- PR #3093 Move groupby files to legacy
- PR #2988 Removing GIS functionality (now part of cuSpatial library)
- PR #3067 Java method to return size of device memory buffer
- PR #3083 Improved some binary operation tests to include null testing.
- PR #3084 Update to arrow-cpp and pyarrow 0.15.0
- PR #3071 Move cuIO to legacy
- PR #3126 Round 2 of snappy decompression optimizations
- PR #3046 Define and implement new copying APIs `empty_like` and `allocate_like`
- PR #3128 Support MultiIndex in DataFrame.join
- PR #2971 Added initial gather and scatter methods for strings_column_view
- PR #3133 Port NVStrings to cudf column: count_characters and count_bytes
- PR #2991 Added strings column functions concatenate and join_strings
- PR #3028 Define and implement new `gather` APIs.
- PR #3135 Add nvtx utilities to cudf::nvtx namespace
- PR #3021 Java host side concat of serialized buffers
- PR #3138 Move unary files to legacy
- PR #3170 Port NVStrings substring functions to cudf strings column
- PR #3159 Port NVStrings is-chars-types function to cudf strings column
- PR #3154 Make `table_view_base.column()` const and add `mutable_table_view.column()`
- PR #3175 Set cmake cuda version variables
- PR #3171 Move deprecated error macros to legacy
- PR #3191 Port NVStrings integer convert ops to cudf column
- PR #3189 Port NVStrings find ops to cudf column
- PR #3352 Port NVStrings convert float functions to cudf strings column
- PR #3193 Add cuPy as a formal dependency
- PR #3195 Support for zero columned `table_view`
- PR #3165 Java device memory size for string category
- PR #3205 Move transform files to legacy
- PR #3202 Rename and move error.hpp to public headers
- PR #2878 Use upstream merge code in dask_cudf
- PR #3217 Port NVStrings upper and lower case conversion functions
- PR #3350 Port NVStrings booleans convert functions
- PR #3231 Add `column::release()` to give up ownership of contents.
- PR #3157 Use enum class rather than enum for mask_allocation_policy
- PR #3232 Port NVStrings datetime conversion to cudf strings column
- PR #3136 Define and implement new transpose API
- PR #3237 Define and implement new transform APIs
- PR #3245 Move binaryop files to legacy
- PR #3241 Move stream_compaction files to legacy
- PR #3166 Move reductions to legacy
- PR #3261 Small cleanup: remove `== true`
- PR #3271 Update rmm API based on `rmm.reinitialize(...)` change
- PR #3266 Remove optional checks for CuPy
- PR #3268 Adding null ordering per column feature when sorting
- PR #3239 Adding floating point specialization to comparators for NaNs
- PR #3270 Move predicates files to legacy
- PR #3281 Add to_host specialization for strings in column test utilities
- PR #3282 Add `num_bitmask_words`
- PR #3252 Add new factory methods to include passing an existing null mask
- PR #3288 Make `bit.cuh` utilities usable from host code.
- PR #3287 Move rolling windows files to legacy
- PR #3182 Define and implement new unary APIs `is_null` and `is_not_null`
- PR #3314 Drop `cython` from run requirements
- PR #3301 Add tests for empty column wrapper.
- PR #3294 Update to arrow-cpp and pyarrow 0.15.1
- PR #3310 Add `row_hasher` and `element_hasher` utilities
- PR #3272 Support non-default streams when creating/destroying hash maps
- PR #3286 Clean up the starter code on README
- PR #3332 Port NVStrings replace to cudf strings column
- PR #3354 Define and implement new `scatter` APIs
- PR #3322 Port NVStrings pad operations to cudf strings column
- PR #3345 Add cache member for number of characters in string_view class
- PR #3299 Define and implement new `is_sorted` APIs
- PR #3328 Partition by stripes in dask_cudf ORC reader
- PR #3243 Use upstream join code in dask_cudf
- PR #3371 Add `select` method to `table_view`
- PR #3309 Add java and JNI bindings for search bounds
- PR #3305 Define and implement new rolling window APIs
- PR #3380 Concatenate columns of strings
- PR #3382 Add fill function for strings column
- PR #3391 Move device_atomics_tests.cu files to legacy
- PR #3303 Define and implement new stream compaction APIs `copy_if`, `drop_nulls`,
           `apply_boolean_mask`, `drop_duplicate` and `unique_count`.
- PR #3387 Strings column gather function
- PR #3440 Strings column scatter function
- PR #3389 Move quantiles.hpp + group_quantiles.hpp files to legacy
- PR #3397 Port unary cast to libcudf++
- PR #3398 Move reshape.hpp files to legacy
- PR #3423 Port NVStrings htoi to cudf strings column
- PR #3425 Strings column copy_if_else implementation
- PR #3422 Move utilities to legacy
- PR #3201 Define and implement new datetime_ops APIs
- PR #3421 Port NVStrings find_multiple to cudf strings column
- PR #3448 Port scatter_to_tables to libcudf++
- PR #3458 Update strings sections in the transition guide
- PR #3462 Add `make_empty_column` and update `empty_like`.
- PR #3465 Port `aggregation` traits and utilities.
- PR #3214 Define and implement new unary operations APIs
- PR #3475 Add `bitmask_to_host` column utility
- PR #3487 Add is_boolean trait and random timestamp generator for testing
- PR #3492 Small cleanup (remove std::abs) and comment
- PR #3407 Allow multiple row-groups per task in dask_cudf read_parquet
- PR #3512 Remove unused CUDA conda labels
- PR #3500 cudf::fill()/cudf::repeat() support for strings columns.
- PR #3438 Update scalar and scalar_device_view to better support strings
- PR #3414 Add copy_range function for strings column

## Bug Fixes

- PR #2895 Fixed dask_cudf group_split behavior to handle upstream rearrange_by_divisions
- PR #3048 Support for zero columned tables
- PR #3030 Fix snappy decoding regression in PR #3014
- PR #3041 Fixed exp to experimental namespace name change issue
- PR #3056 Add additional cmake hint for finding local build of RMM files
- PR #3060 Move copying.hpp includes to legacy
- PR #3139 Fixed java RMM auto initalization
- PR #3141 Java fix for relocated IO headers
- PR #3149 Rename column_wrapper.cuh to column_wrapper.hpp
- PR #3168 Fix mutable_column_device_view head const_cast
- PR #3199 Update JNI includes for legacy moves
- PR #3204 ORC writer: Fix ByteRLE encoding of NULLs
- PR #2994 Fix split_out-support but with hash_object_dispatch
- PR #3212 Fix string to date casting when format is not specified
- PR #3218 Fixes `row_lexicographic_comparator` issue with handling two tables
- PR #3228 Default initialize RMM when Java native dependencies are loaded
- PR #3012 replacing instances of `to_gpu_array` with `mem`
- PR #3236 Fix Numba 0.46+/CuPy 6.3 interface compatibility
- PR #3276 Update JNI includes for legacy moves
- PR #3256 Fix orc writer crash with multiple string columns
- PR #3211 Fix breaking change caused by rapidsai/rmm#167
- PR #3265 Fix dangling pointer in `is_sorted`
- PR #3267 ORC writer: fix incorrect ByteRLE encoding of long literal runs
- PR #3277 Fix invalid reference to deleted temporary in `is_sorted`.
- PR #3274 ORC writer: fix integer RLEv2 mode2 unsigned base value encoding
- PR #3279 Fix shutdown hang issues with pinned memory pool init executor
- PR #3280 Invalid children check in mutable_column_device_view
- PR #3289 fix java memory usage API for empty columns
- PR #3293 Fix loading of csv files zipped on MacOS (disabled zip min version check)
- PR #3295 Fix storing storing invalid RMM exec policies.
- PR #3307 Add pd.RangeIndex to from_pandas to fix dask_cudf meta_nonempty bug
- PR #3313 Fix public headers including non-public headers
- PR #3318 Revert arrow to 0.15.0 temporarily to unblock downstream projects CI
- PR #3317 Fix index-argument bug in dask_cudf parquet reader
- PR #3323 Fix `insert` non-assert test case
- PR #3341 Fix `Series` constructor converting NoneType to "None"
- PR #3326 Fix and test for detail::gather map iterator type inference
- PR #3334 Remove zero-size exception check from make_strings_column factories
- PR #3333 Fix compilation issues with `constexpr` functions not marked `__device__`
- PR #3340 Make all benchmarks use cudf base fixture to initialize RMM pool
- PR #3337 Fix Java to pad validity buffers to 64-byte boundary
- PR #3362 Fix `find_and_replace` upcasting series for python scalars and lists
- PR #3357 Disabling `column_view` iterators for non fixed-width types
- PR #3383 Fix : properly compute null counts for rolling_window.
- PR #3386 Removing external includes from `column_view.hpp`
- PR #3369 Add write_partition to dask_cudf to fix to_parquet bug
- PR #3388 Support getitem with bools when DataFrame has a MultiIndex
- PR #3408 Fix String and Column (De-)Serialization
- PR #3372 Fix dask-distributed scatter_by_map bug
- PR #3419 Fix a bug in parse_into_parts (incomplete input causing walking past the end of string).
- PR #3413 Fix dask_cudf read_csv file-list bug
- PR #3416 Fix memory leak in ColumnVector when pulling strings off the GPU
- PR #3424 Fix benchmark build by adding libcudacxx to benchmark's CMakeLists.txt
- PR #3435 Fix diff and shift for empty series
- PR #3439 Fix index-name bug in StringColumn concat
- PR #3445 Fix ORC Writer default stripe size
- PR #3459 Fix printing of invalid entries
- PR #3466 Fix gather null mask allocation for invalid index
- PR #3468 Fix memory leak issue in `drop_duplicates`
- PR #3474 Fix small doc error in capitalize Docs
- PR #3491 Fix more doc errors in NVStrings
- PR #3478 Fix as_index deep copy via Index.rename inplace arg
- PR #3476 Fix ORC reader timezone conversion
- PR #3188 Repr slices up large DataFrames
- PR #3519 Fix strings column concatenate handling zero-sized columns
- PR #3530 Fix copy_if_else test case fail issue
- PR #3523 Fix lgenfe issue with debug build
- PR #3532 Fix potential use-after-free in cudf parquet reader
- PR #3540 Fix unary_op null_mask bug and add missing test cases
- PR #3559 Use HighLevelGraph api in DataFrame constructor (Fix upstream compatibility)
- PR #3572 Fix CI Issue with hypothesis tests that are flaky


# cuDF 0.10.0 (16 Oct 2019)

## New Features

- PR #2423 Added `groupby.quantile()`
- PR #2522 Add Java bindings for NVStrings backed upper and lower case mutators
- PR #2605 Added Sort based groupby in libcudf
- PR #2607 Add Java bindings for parsing JSON
- PR #2629 Add dropna= parameter to groupby
- PR #2585 ORC & Parquet Readers: Remove millisecond timestamp restriction
- PR #2507 Add GPU-accelerated ORC Writer
- PR #2559 Add Series.tolist()
- PR #2653 Add Java bindings for rolling window operations
- PR #2480 Merge `custreamz` codebase into `cudf` repo
- PR #2674 Add __contains__ for Index/Series/Column
- PR #2635 Add support to read from remote and cloud sources like s3, gcs, hdfs
- PR #2722 Add Java bindings for NVTX ranges
- PR #2702 Add make_bool to dataset generation functions
- PR #2394 Move `rapidsai/custrings` into `cudf`
- PR #2734 Final sync of custrings source into cudf
- PR #2724 Add libcudf support for __contains__
- PR #2777 Add python bindings for porter stemmer measure functionality
- PR #2781 Add issorted to is_monotonic
- PR #2685 Add cudf::scatter_to_tables and cython binding
- PR #2743 Add Java bindings for NVStrings timestamp2long as part of String ColumnVector casting
- PR #2785 Add nvstrings Python docs
- PR #2786 Add benchmarks option to root build.sh
- PR #2802 Add `cudf::repeat()` and `cudf.Series.repeat()`
- PR #2773 Add Fisher's unbiased kurtosis and skew for Series/DataFrame
- PR #2748 Parquet Reader: Add option to specify loading of PANDAS index
- PR #2807 Add scatter_by_map to DataFrame python API
- PR #2836 Add nvstrings.code_points method
- PR #2844 Add Series/DataFrame notnull
- PR #2858 Add GTest type list utilities
- PR #2870 Add support for grouping by Series of arbitrary length
- PR #2719 Series covariance and Pearson correlation
- PR #2207 Beginning of libcudf overhaul: introduce new column and table types
- PR #2869 Add `cudf.CategoricalDtype`
- PR #2838 CSV Reader: Support ARROW_RANDOM_FILE input
- PR #2655 CuPy-based Series and Dataframe .values property
- PR #2803 Added `edit_distance_matrix()` function to calculate pairwise edit distance for each string on a given nvstrings object.
- PR #2811 Start of cudf strings column work based on 2207
- PR #2872 Add Java pinned memory pool allocator
- PR #2969 Add findAndReplaceAll to ColumnVector
- PR #2814 Add Datetimeindex.weekday
- PR #2999 Add timestamp conversion support for string categories
- PR #2918 Add cudf::column timestamp wrapper types

## Improvements

- PR #2578 Update legacy_groupby to use libcudf group_by_without_aggregation
- PR #2581 Removed `managed` allocator from hash map classes.
- PR #2571 Remove unnecessary managed memory from gdf_column_concat
- PR #2648 Cython/Python reorg
- PR #2588 Update Series.append documentation
- PR #2632 Replace dask-cudf set_index code with upstream
- PR #2682 Add cudf.set_allocator() function for easier allocator init
- PR #2642 Improve null printing and testing
- PR #2747 Add missing Cython headers / cudftestutil lib to conda package for cuspatial build
- PR #2706 Compute CSV format in device code to speedup performance
- PR #2673 Add support for np.longlong type
- PR #2703 move dask serialization dispatch into cudf
- PR #2728 Add YYMMDD to version tag for nightly conda packages
- PR #2729 Handle file-handle input in to_csv
- PR #2741 CSV Reader: Move kernel functions into its own file
- PR #2766 Improve nvstrings python cmake flexibility
- PR #2756 Add out_time_unit option to csv reader, support timestamp resolutions
- PR #2771 Stopgap alias for to_gpu_matrix()
- PR #2783 Support mapping input columns to function arguments in apply kernels
- PR #2645 libcudf unique_count for Series.nunique
- PR #2817 Dask-cudf: `read_parquet` support for remote filesystems
- PR #2823 improve java data movement debugging
- PR #2806 CSV Reader: Clean-up row offset operations
- PR #2640 Add dask wait/persist exmaple to 10 minute guide
- PR #2828 Optimizations of kernel launch configuration for `DataFrame.apply_rows` and `DataFrame.apply_chunks`
- PR #2831 Add `column` argument to `DataFrame.drop`
- PR #2775 Various optimizations to improve __getitem__ and __setitem__ performance
- PR #2810 cudf::allocate_like can optionally always allocate a mask.
- PR #2833 Parquet reader: align page data allocation sizes to 4-bytes to satisfy cuda-memcheck
- PR #2832 Using the new Python bindings for UCX
- PR #2856 Update group_split_cudf to use scatter_by_map
- PR #2890 Optionally keep serialized table data on the host.
- PR #2778 Doc: Updated and fixed some docstrings that were formatted incorrectly.
- PR #2830 Use YYMMDD tag in custreamz nightly build
- PR #2875 Java: Remove synchronized from register methods in MemoryCleaner
- PR #2887 Minor snappy decompression optimization
- PR #2899 Use new RMM API based on Cython
- PR #2788 Guide to Python UDFs
- PR #2919 Change java API to use operators in groupby namespace
- PR #2909 CSV Reader: Avoid row offsets host vector default init
- PR #2834 DataFrame supports setting columns via attribute syntax `df.x = col`
- PR #3147 DataFrame can be initialized from rows via list of tuples
- PR #3539 Restrict CuPy to 6

## Bug Fixes

- PR #2584 ORC Reader: fix parsing of `DECIMAL` index positions
- PR #2619 Fix groupby serialization/deserialization
- PR #2614 Update Java version to match
- PR #2601 Fixes nlargest(1) issue in Series and Dataframe
- PR #2610 Fix a bug in index serialization (properly pass DeviceNDArray)
- PR #2621 Fixes the floordiv issue of not promoting float type when rhs is 0
- PR #2611 Types Test: fix static casting from negative int to string
- PR #2618 IO Readers: Fix datasource memory map failure for multiple reads
- PR #2628 groupby_without_aggregation non-nullable input table produces non-nullable output
- PR #2615 fix string category partitioning in java API
- PR #2641 fix string category and timeunit concat in the java API
- PR #2649 Fix groupby issue resulting from column_empty bug
- PR #2658 Fix astype() for null categorical columns
- PR #2660 fix column string category and timeunit concat in the java API
- PR #2664 ORC reader: fix `skip_rows` larger than first stripe
- PR #2654 Allow Java gdfOrderBy to work with string categories
- PR #2669 AVRO reader: fix non-deterministic output
- PR #2668 Update Java bindings to specify timestamp units for ORC and Parquet readers
- PR #2679 AVRO reader: fix cuda errors when decoding compressed streams
- PR #2692 Add concatenation for data-frame with different headers (empty and non-empty)
- PR #2651 Remove nvidia driver installation from ci/cpu/build.sh
- PR #2697 Ensure csv reader sets datetime column time units
- PR #2698 Return RangeIndex from contiguous slice of RangeIndex
- PR #2672 Fix null and integer handling in round
- PR #2704 Parquet Reader: Fix crash when loading string column with nulls
- PR #2725 Fix Jitify issue with running on Turing using CUDA version < 10
- PR #2731 Fix building of benchmarks
- PR #2738 Fix java to find new NVStrings locations
- PR #2736 Pin Jitify branch to v0.10 version
- PR #2742 IO Readers: Fix possible silent failures when creating `NvStrings` instance
- PR #2753 Fix java quantile API calls
- PR #2762 Fix validity processing for time in java
- PR #2796 Fix handling string slicing and other nvstrings delegated methods with dask
- PR #2769 Fix link to API docs in README.md
- PR #2772 Handle multiindex pandas Series #2772
- PR #2749 Fix apply_rows/apply_chunks pessimistic null mask to use in_cols null masks only
- PR #2752 CSV Reader: Fix exception when there's no rows to process
- PR #2716 Added Exception for `StringMethods` in string methods
- PR #2787 Fix Broadcasting `None` to `cudf-series`
- PR #2794 Fix async race in NVCategory::get_value and get_value_bounds
- PR #2795 Fix java build/cast error
- PR #2496 Fix improper merge of two dataframes when names differ
- PR #2824 Fix issue with incorrect result when Numeric Series replace is called several times
- PR #2751 Replace value with null
- PR #2765 Fix Java inequality comparisons for string category
- PR #2818 Fix java join API to use new C++ join API
- PR #2841 Fix nvstrings.slice and slice_from for range (0,0)
- PR #2837 Fix join benchmark
- PR #2809 Add hash_df and group_split dispatch functions for dask
- PR #2843 Parquet reader: fix skip_rows when not aligned with page or row_group boundaries
- PR #2851 Deleted existing dask-cudf/record.txt
- PR #2854 Fix column creation from ephemeral objects exposing __cuda_array_interface__
- PR #2860 Fix boolean indexing when the result is a single row
- PR #2859 Fix tail method issue for string columns
- PR #2852 Fixed `cumsum()` and `cumprod()` on boolean series.
- PR #2865 DaskIO: Fix `read_csv` and `read_orc` when input is list of files
- PR #2750 Fixed casting values to cudf::bool8 so non-zero values always cast to true
- PR #2873 Fixed dask_cudf read_partition bug by generating ParquetDatasetPiece
- PR #2850 Fixes dask_cudf.read_parquet on partitioned datasets
- PR #2896 Properly handle `axis` string keywords in `concat`
- PR #2926 Update rounding algorithm to avoid using fmod
- PR #2968 Fix Java dependency loading when using NVTX
- PR #2963 Fix ORC writer uncompressed block indexing
- PR #2928 CSV Reader: Fix using `byte_range` for large datasets
- PR #2983 Fix sm_70+ race condition in gpu_unsnap
- PR #2964 ORC Writer: Segfault when writing mixed numeric and string columns
- PR #3007 Java: Remove unit test that frees RMM invalid pointer
- PR #3009 Fix orc reader RLEv2 patch position regression from PR #2507
- PR #3002 Fix CUDA invalid configuration errors reported after loading an ORC file without data
- PR #3035 Update update-version.sh for new docs locations
- PR #3038 Fix uninitialized stream parameter in device_table deleter
- PR #3064 Fixes groupby performance issue
- PR #3061 Add rmmInitialize to nvstrings gtests
- PR #3058 Fix UDF doc markdown formatting
- PR #3059 Add nvstrings python build instructions to contributing.md


# cuDF 0.9.0 (21 Aug 2019)

## New Features

- PR #1993 Add CUDA-accelerated series aggregations: mean, var, std
- PR #2111 IO Readers: Support memory buffer, file-like object, and URL inputs
- PR #2012 Add `reindex()` to DataFrame and Series
- PR #2097 Add GPU-accelerated AVRO reader
- PR #2098 Support binary ops on DFs and Series with mismatched indices
- PR #2160 Merge `dask-cudf` codebase into `cudf` repo
- PR #2149 CSV Reader: Add `hex` dtype for explicit hexadecimal parsing
- PR #2156 Add `upper_bound()` and `lower_bound()` for libcudf tables and `searchsorted()` for cuDF Series
- PR #2158 CSV Reader: Support single, non-list/dict argument for `dtype`
- PR #2177 CSV Reader: Add `parse_dates` parameter for explicit date inference
- PR #1744 cudf::apply_boolean_mask and cudf::drop_nulls support for cudf::table inputs (multi-column)
- PR #2196 Add `DataFrame.dropna()`
- PR #2197 CSV Writer: add `chunksize` parameter for `to_csv`
- PR #2215 `type_dispatcher` benchmark
- PR #2179 Add Java quantiles
- PR #2157 Add __array_function__ to DataFrame and Series
- PR #2212 Java support for ORC reader
- PR #2224 Add DataFrame isna, isnull, notna functions
- PR #2236 Add Series.drop_duplicates
- PR #2105 Add hash-based join benchmark
- PR #2316 Add unique, nunique, and value_counts for datetime columns
- PR #2337 Add Java support for slicing a ColumnVector
- PR #2049 Add cudf::merge (sorted merge)
- PR #2368 Full cudf+dask Parquet Support
- PR #2380 New cudf::is_sorted checks whether cudf::table is sorted
- PR #2356 Java column vector standard deviation support
- PR #2221 MultiIndex full indexing - Support iloc and wildcards for loc
- PR #2429 Java support for getting length of strings in a ColumnVector
- PR #2415 Add `value_counts` for series of any type
- PR #2446 Add __array_function__ for index
- PR #2437 ORC reader: Add 'use_np_dtypes' option
- PR #2382 Add CategoricalAccessor add, remove, rename, and ordering methods
- PR #2464 Native implement `__cuda_array_interface__` for Series/Index/Column objects
- PR #2425 Rolling window now accepts array-based user-defined functions
- PR #2442 Add __setitem__
- PR #2449 Java support for getting byte count of strings in a ColumnVector
- PR #2492 Add groupby.size() method
- PR #2358 Add cudf::nans_to_nulls: convert floating point column into bitmask
- PR #2489 Add drop argument to set_index
- PR #2491 Add Java bindings for ORC reader 'use_np_dtypes' option
- PR #2213 Support s/ms/us/ns DatetimeColumn time unit resolutions
- PR #2536 Add _constructor properties to Series and DataFrame

## Improvements

- PR #2103 Move old `column` and `bitmask` files into `legacy/` directory
- PR #2109 added name to Python column classes
- PR #1947 Cleanup serialization code
- PR #2125 More aggregate in java API
- PR #2127 Add in java Scalar tests
- PR #2088 Refactor of Python groupby code
- PR #2130 Java serialization and deserialization of tables.
- PR #2131 Chunk rows logic added to csv_writer
- PR #2129 Add functions in the Java API to support nullable column filtering
- PR #2165 made changes to get_dummies api for it to be available in MethodCache
- PR #2171 Add CodeCov integration, fix doc version, make --skip-tests work when invoking with source
- PR #2184 handle remote orc files for dask-cudf
- PR #2186 Add `getitem` and `getattr` style access to Rolling objects
- PR #2168 Use cudf.Column for CategoricalColumn's categories instead of a tuple
- PR #2193 DOC: cudf::type_dispatcher documentation for specializing dispatched functors
- PR #2199 Better java support for appending strings
- PR #2176 Added column dtype support for datetime, int8, int16 to csv_writer
- PR #2209 Matching `get_dummies` & `select_dtypes` behavior to pandas
- PR #2217 Updated Java bindings to use the new groupby API
- PR #2214 DOC: Update doc instructions to build/install `cudf` and `dask-cudf`
- PR #2220 Update Java bindings for reduction rename
- PR #2232 Move CodeCov upload from build script to Jenkins
- PR #2225 refactor to use libcudf for gathering columns in dataframes
- PR #2293 Improve join performance (faster compute_join_output_size)
- PR #2300 Create separate dask codeowners for dask-cudf codebase
- PR #2304 gdf_group_by_without_aggregations returns gdf_column
- PR #2309 Java readers: remove redundant copy of result pointers
- PR #2307 Add `black` and `isort` to style checker script
- PR #2345 Restore removal of old groupby implementation
- PR #2342 Improve `astype()` to operate all ways
- PR #2329 using libcudf cudf::copy for column deep copy
- PR #2344 DOC: docs on code formatting for contributors
- PR #2376 Add inoperative axis= and win_type= arguments to Rolling()
- PR #2378 remove dask for (de-)serialization of cudf objects
- PR #2353 Bump Arrow and Dask versions
- PR #2377 Replace `standard_python_slice` with just `slice.indices()`
- PR #2373 cudf.DataFrame enchancements & Series.values support
- PR #2392 Remove dlpack submodule; make cuDF's Cython API externally accessible
- PR #2430 Updated Java bindings to use the new unary API
- PR #2406 Moved all existing `table` related files to a `legacy/` directory
- PR #2350 Performance related changes to get_dummies
- PR #2420 Remove `cudautils.astype` and replace with `typecast.apply_cast`
- PR #2456 Small improvement to typecast utility
- PR #2458 Fix handling of thirdparty packages in `isort` config
- PR #2459 IO Readers: Consolidate all readers to use `datasource` class
- PR #2475 Exposed type_dispatcher.hpp, nvcategory_util.hpp and wrapper_types.hpp in the include folder
- PR #2484 Enabled building libcudf as a static library
- PR #2453 Streamline CUDA_REL environment variable
- PR #2483 Bundle Boost filesystem dependency in the Java jar
- PR #2486 Java API hash functions
- PR #2481 Adds the ignore_null_keys option to the java api
- PR #2490 Java api: support multiple aggregates for the same column
- PR #2510 Java api: uses table based apply_boolean_mask
- PR #2432 Use pandas formatting for console, html, and latex output
- PR #2573 Bump numba version to 0.45.1
- PR #2606 Fix references to notebooks-contrib

## Bug Fixes

- PR #2086 Fixed quantile api behavior mismatch in series & dataframe
- PR #2128 Add offset param to host buffer readers in java API.
- PR #2145 Work around binops validity checks for java
- PR #2146 Work around unary_math validity checks for java
- PR #2151 Fixes bug in cudf::copy_range where null_count was invalid
- PR #2139 matching to pandas describe behavior & fixing nan values issue
- PR #2161 Implicitly convert unsigned to signed integer types in binops
- PR #2154 CSV Reader: Fix bools misdetected as strings dtype
- PR #2178 Fix bug in rolling bindings where a view of an ephemeral column was being taken
- PR #2180 Fix issue with isort reordering `importorskip` below imports depending on them
- PR #2187 fix to honor dtype when numpy arrays are passed to columnops.as_column
- PR #2190 Fix issue in astype conversion of string column to 'str'
- PR #2208 Fix issue with calling `head()` on one row dataframe
- PR #2229 Propagate exceptions from Cython cdef functions
- PR #2234 Fix issue with local build script not properly building
- PR #2223 Fix CUDA invalid configuration errors reported after loading small compressed ORC files
- PR #2162 Setting is_unique and is_monotonic-related attributes
- PR #2244 Fix ORC RLEv2 delta mode decoding with nonzero residual delta width
- PR #2297 Work around `var/std` unsupported only at debug build
- PR #2302 Fixed java serialization corner case
- PR #2355 Handle float16 in binary operations
- PR #2311 Fix copy behaviour for GenericIndex
- PR #2349 Fix issues with String filter in java API
- PR #2323 Fix groupby on categoricals
- PR #2328 Ensure order is preserved in CategoricalAccessor._set_categories
- PR #2202 Fix issue with unary ops mishandling empty input
- PR #2326 Fix for bug in DLPack when reading multiple columns
- PR #2324 Fix cudf Docker build
- PR #2325 Fix ORC RLEv2 patched base mode decoding with nonzero patch width
- PR #2235 Fix get_dummies to be compatible with dask
- PR #2332 Zero initialize gdf_dtype_extra_info
- PR #2355 Handle float16 in binary operations
- PR #2360 Fix missing dtype handling in cudf.Series & columnops.as_column
- PR #2364 Fix quantile api and other trivial issues around it
- PR #2361 Fixed issue with `codes` of CategoricalIndex
- PR #2357 Fixed inconsistent type of index created with from_pandas vs direct construction
- PR #2389 Fixed Rolling __getattr__ and __getitem__ for offset based windows
- PR #2402 Fixed bug in valid mask computation in cudf::copy_if (apply_boolean_mask)
- PR #2401 Fix to a scalar datetime(of type Days) issue
- PR #2386 Correctly allocate output valids in groupby
- PR #2411 Fixed failures on binary op on single element string column
- PR #2422 Fix Pandas logical binary operation incompatibilites
- PR #2447 Fix CodeCov posting build statuses temporarily
- PR #2450 Fix erroneous null handling in `cudf.DataFrame`'s `apply_rows`
- PR #2470 Fix issues with empty strings and string categories (Java)
- PR #2471 Fix String Column Validity.
- PR #2481 Fix java validity buffer serialization
- PR #2485 Updated bytes calculation to use size_t to avoid overflow in column concat
- PR #2461 Fix groupby multiple aggregations same column
- PR #2514 Fix cudf::drop_nulls threshold handling in Cython
- PR #2516 Fix utilities include paths and meta.yaml header paths
- PR #2517 Fix device memory leak in to_dlpack tensor deleter
- PR #2431 Fix local build generated file ownerships
- PR #2511 Added import of orc, refactored exception handlers to not squash fatal exceptions
- PR #2527 Fix index and column input handling in dask_cudf read_parquet
- PR #2466 Fix `dataframe.query` returning null rows erroneously
- PR #2548 Orc reader: fix non-deterministic data decoding at chunk boundaries
- PR #2557 fix cudautils import in string.py
- PR #2521 Fix casting datetimes from/to the same resolution
- PR #2545 Fix MultiIndexes with datetime levels
- PR #2560 Remove duplicate `dlpack` definition in conda recipe
- PR #2567 Fix ColumnVector.fromScalar issues while dealing with null scalars
- PR #2565 Orc reader: fix incorrect data decoding of int64 data types
- PR #2577 Fix search benchmark compilation error by adding necessary header
- PR #2604 Fix a bug in copying.pyx:_normalize_types that upcasted int32 to int64


# cuDF 0.8.0 (27 June 2019)

## New Features

- PR #1524 Add GPU-accelerated JSON Lines parser with limited feature set
- PR #1569 Add support for Json objects to the JSON Lines reader
- PR #1622 Add Series.loc
- PR #1654 Add cudf::apply_boolean_mask: faster replacement for gdf_apply_stencil
- PR #1487 cython gather/scatter
- PR #1310 Implemented the slice/split functionality.
- PR #1630 Add Python layer to the GPU-accelerated JSON reader
- PR #1745 Add rounding of numeric columns via Numba
- PR #1772 JSON reader: add support for BytesIO and StringIO input
- PR #1527 Support GDF_BOOL8 in readers and writers
- PR #1819 Logical operators (AND, OR, NOT) for libcudf and cuDF
- PR #1813 ORC Reader: Add support for stripe selection
- PR #1828 JSON Reader: add suport for bool8 columns
- PR #1833 Add column iterator with/without nulls
- PR #1665 Add the point-in-polygon GIS function
- PR #1863 Series and Dataframe methods for all and any
- PR #1908 cudf::copy_range and cudf::fill for copying/assigning an index or range to a constant
- PR #1921 Add additional formats for typecasting to/from strings
- PR #1807 Add Series.dropna()
- PR #1987 Allow user defined functions in the form of ptx code to be passed to binops
- PR #1948 Add operator functions like `Series.add()` to DataFrame and Series
- PR #1954 Add skip test argument to GPU build script
- PR #2018 Add bindings for new groupby C++ API
- PR #1984 Add rolling window operations Series.rolling() and DataFrame.rolling()
- PR #1542 Python method and bindings for to_csv
- PR #1995 Add Java API
- PR #1998 Add google benchmark to cudf
- PR #1845 Add cudf::drop_duplicates, DataFrame.drop_duplicates
- PR #1652 Added `Series.where()` feature
- PR #2074 Java Aggregates, logical ops, and better RMM support
- PR #2140 Add a `cudf::transform` function
- PR #2068 Concatenation of different typed columns

## Improvements

- PR #1538 Replacing LesserRTTI with inequality_comparator
- PR #1703 C++: Added non-aggregating `insert` to `concurrent_unordered_map` with specializations to store pairs with a single atomicCAS when possible.
- PR #1422 C++: Added a RAII wrapper for CUDA streams
- PR #1701 Added `unique` method for stringColumns
- PR #1713 Add documentation for Dask-XGBoost
- PR #1666 CSV Reader: Improve performance for files with large number of columns
- PR #1725 Enable the ability to use a single column groupby as its own index
- PR #1759 Add an example showing simultaneous rolling averages to `apply_grouped` documentation
- PR #1746 C++: Remove unused code: `windowed_ops.cu`, `sorting.cu`, `hash_ops.cu`
- PR #1748 C++: Add `bool` nullability flag to `device_table` row operators
- PR #1764 Improve Numerical column: `mean_var` and `mean`
- PR #1767 Speed up Python unit tests
- PR #1770 Added build.sh script, updated CI scripts and documentation
- PR #1739 ORC Reader: Add more pytest coverage
- PR #1696 Added null support in `Series.replace()`.
- PR #1390 Added some basic utility functions for `gdf_column`'s
- PR #1791 Added general column comparison code for testing
- PR #1795 Add printing of git submodule info to `print_env.sh`
- PR #1796 Removing old sort based group by code and gdf_filter
- PR #1811 Added funtions for copying/allocating `cudf::table`s
- PR #1838 Improve columnops.column_empty so that it returns typed columns instead of a generic Column
- PR #1890 Add utils.get_dummies- a pandas-like wrapper around one_hot-encoding
- PR #1823 CSV Reader: default the column type to string for empty dataframes
- PR #1827 Create bindings for scalar-vector binops, and update one_hot_encoding to use them
- PR #1817 Operators now support different sized dataframes as long as they don't share different sized columns
- PR #1855 Transition replace_nulls to new C++ API and update corresponding Cython/Python code
- PR #1858 Add `std::initializer_list` constructor to `column_wrapper`
- PR #1846 C++ type-erased gdf_equal_columns test util; fix gdf_equal_columns logic error
- PR #1390 Added some basic utility functions for `gdf_column`s
- PR #1391 Tidy up bit-resolution-operation and bitmask class code
- PR #1882 Add iloc functionality to MultiIndex dataframes
- PR #1884 Rolling windows: general enhancements and better coverage for unit tests
- PR #1886 support GDF_STRING_CATEGORY columns in apply_boolean_mask, drop_nulls and other libcudf functions
- PR #1896 Improve performance of groupby with levels specified in dask-cudf
- PR #1915 Improve iloc performance for non-contiguous row selection
- PR #1859 Convert read_json into a C++ API
- PR #1919 Rename libcudf namespace gdf to namespace cudf
- PR #1850 Support left_on and right_on for DataFrame merge operator
- PR #1930 Specialize constructor for `cudf::bool8` to cast argument to `bool`
- PR #1938 Add default constructor for `column_wrapper`
- PR #1930 Specialize constructor for `cudf::bool8` to cast argument to `bool`
- PR #1952 consolidate libcudf public API headers in include/cudf
- PR #1949 Improved selection with boolmask using libcudf `apply_boolean_mask`
- PR #1956 Add support for nulls in `query()`
- PR #1973 Update `std::tuple` to `std::pair` in top-most libcudf APIs and C++ transition guide
- PR #1981 Convert read_csv into a C++ API
- PR #1868 ORC Reader: Support row index for speed up on small/medium datasets
- PR #1964 Added support for list-like types in Series.str.cat
- PR #2005 Use HTML5 details tag in bug report issue template
- PR #2003 Removed few redundant unit-tests from test_string.py::test_string_cat
- PR #1944 Groupby design improvements
- PR #2017 Convert `read_orc()` into a C++ API
- PR #2011 Convert `read_parquet()` into a C++ API
- PR #1756 Add documentation "10 Minutes to cuDF and dask_cuDF"
- PR #2034 Adding support for string columns concatenation using "add" binary operator
- PR #2042 Replace old "10 Minutes" guide with new guide for docs build process
- PR #2036 Make library of common test utils to speed up tests compilation
- PR #2022 Facilitating get_dummies to be a high level api too
- PR #2050 Namespace IO readers and add back free-form `read_xxx` functions
- PR #2104 Add a functional ``sort=`` keyword argument to groupby
- PR #2108 Add `find_and_replace` for StringColumn for replacing single values
- PR #1803 cuDF/CuPy interoperability documentation

## Bug Fixes

- PR #1465 Fix for test_orc.py and test_sparse_df.py test failures
- PR #1583 Fix underlying issue in `as_index()` that was causing `Series.quantile()` to fail
- PR #1680 Add errors= keyword to drop() to fix cudf-dask bug
- PR #1651 Fix `query` function on empty dataframe
- PR #1616 Fix CategoricalColumn to access categories by index instead of iteration
- PR #1660 Fix bug in `loc` when indexing with a column name (a string)
- PR #1683 ORC reader: fix timestamp conversion to UTC
- PR #1613 Improve CategoricalColumn.fillna(-1) performance
- PR #1642 Fix failure of CSV_TEST gdf_csv_test.SkiprowsNrows on multiuser systems
- PR #1709 Fix handling of `datetime64[ms]` in `dataframe.select_dtypes`
- PR #1704 CSV Reader: Add support for the plus sign in number fields
- PR #1687 CSV reader: return an empty dataframe for zero size input
- PR #1757 Concatenating columns with null columns
- PR #1755 Add col_level keyword argument to melt
- PR #1758 Fix df.set_index() when setting index from an empty column
- PR #1749 ORC reader: fix long strings of NULL values resulting in incorrect data
- PR #1742 Parquet Reader: Fix index column name to match PANDAS compat
- PR #1782 Update libcudf doc version
- PR #1783 Update conda dependencies
- PR #1786 Maintain the original series name in series.unique output
- PR #1760 CSV Reader: fix segfault when dtype list only includes columns from usecols list
- PR #1831 build.sh: Assuming python is in PATH instead of using PYTHON env var
- PR #1839 Raise an error instead of segfaulting when transposing a DataFrame with StringColumns
- PR #1840 Retain index correctly during merge left_on right_on
- PR #1825 cuDF: Multiaggregation Groupby Failures
- PR #1789 CSV Reader: Fix missing support for specifying `int8` and `int16` dtypes
- PR #1857 Cython Bindings: Handle `bool` columns while calling `column_view_from_NDArrays`
- PR #1849 Allow DataFrame support methods to pass arguments to the methods
- PR #1847 Fixed #1375 by moving the nvstring check into the wrapper function
- PR #1864 Fixing cudf reduction for POWER platform
- PR #1869 Parquet reader: fix Dask timestamps not matching with Pandas (convert to milliseconds)
- PR #1876 add dtype=bool for `any`, `all` to treat integer column correctly
- PR #1875 CSV reader: take NaN values into account in dtype detection
- PR #1873 Add column dtype checking for the all/any methods
- PR #1902 Bug with string iteration in _apply_basic_agg
- PR #1887 Fix for initialization issue in pq_read_arg,orc_read_arg
- PR #1867 JSON reader: add support for null/empty fields, including the 'null' literal
- PR #1891 Fix bug #1750 in string column comparison
- PR #1909 Support of `to_pandas()` of boolean series with null values
- PR #1923 Use prefix removal when two aggs are called on a SeriesGroupBy
- PR #1914 Zero initialize gdf_column local variables
- PR #1959 Add support for comparing boolean Series to scalar
- PR #1966 Ignore index fix in series append
- PR #1967 Compute index __sizeof__ only once for DataFrame __sizeof__
- PR #1977 Support CUDA installation in default system directories
- PR #1982 Fixes incorrect index name after join operation
- PR #1985 Implement `GDF_PYMOD`, a special modulo that follows python's sign rules
- PR #1991 Parquet reader: fix decoding of NULLs
- PR #1990 Fixes a rendering bug in the `apply_grouped` documentation
- PR #1978 Fix for values being filled in an empty dataframe
- PR #2001 Correctly create MultiColumn from Pandas MultiColumn
- PR #2006 Handle empty dataframe groupby construction for dask
- PR #1965 Parquet Reader: Fix duplicate index column when it's already in `use_cols`
- PR #2033 Add pip to conda environment files to fix warning
- PR #2028 CSV Reader: Fix reading of uncompressed files without a recognized file extension
- PR #2073 Fix an issue when gathering columns with NVCategory and nulls
- PR #2053 cudf::apply_boolean_mask return empty column for empty boolean mask
- PR #2066 exclude `IteratorTest.mean_var_output` test from debug build
- PR #2069 Fix JNI code to use read_csv and read_parquet APIs
- PR #2071 Fix bug with unfound transitive dependencies for GTests in Ubuntu 18.04
- PR #2089 Configure Sphinx to render params correctly
- PR #2091 Fix another bug with unfound transitive dependencies for `cudftestutils` in Ubuntu 18.04
- PR #2115 Just apply `--disable-new-dtags` instead of trying to define all the transitive dependencies
- PR #2106 Fix errors in JitCache tests caused by sharing of device memory between processes
- PR #2120 Fix errors in JitCache tests caused by running multiple threads on the same data
- PR #2102 Fix memory leak in groupby
- PR #2113 fixed typo in to_csv code example


# cudf 0.7.2 (16 May 2019)

## New Features

- PR #1735 Added overload for atomicAdd on int64. Streamlined implementation of custom atomic overloads.
- PR #1741 Add MultiIndex concatenation

## Bug Fixes

- PR #1718 Fix issue with SeriesGroupBy MultiIndex in dask-cudf
- PR #1734 Python: fix performance regression for groupby count() aggregations
- PR #1768 Cython: fix handling read only schema buffers in gpuarrow reader


# cudf 0.7.1 (11 May 2019)

## New Features

- PR #1702 Lazy load MultiIndex to return groupby performance to near optimal.

## Bug Fixes

- PR #1708 Fix handling of `datetime64[ms]` in `dataframe.select_dtypes`


# cuDF 0.7.0 (10 May 2019)

## New Features

- PR #982 Implement gdf_group_by_without_aggregations and gdf_unique_indices functions
- PR #1142 Add `GDF_BOOL` column type
- PR #1194 Implement overloads for CUDA atomic operations
- PR #1292 Implemented Bitwise binary ops AND, OR, XOR (&, |, ^)
- PR #1235 Add GPU-accelerated Parquet Reader
- PR #1335 Added local_dict arg in `DataFrame.query()`.
- PR #1282 Add Series and DataFrame.describe()
- PR #1356 Rolling windows
- PR #1381 Add DataFrame._get_numeric_data
- PR #1388 Add CODEOWNERS file to auto-request reviews based on where changes are made
- PR #1396 Add DataFrame.drop method
- PR #1413 Add DataFrame.melt method
- PR #1412 Add DataFrame.pop()
- PR #1419 Initial CSV writer function
- PR #1441 Add Series level cumulative ops (cumsum, cummin, cummax, cumprod)
- PR #1420 Add script to build and test on a local gpuCI image
- PR #1440 Add DatetimeColumn.min(), DatetimeColumn.max()
- PR #1455 Add Series.Shift via Numba kernel
- PR #1441 Add Series level cumulative ops (cumsum, cummin, cummax, cumprod)
- PR #1461 Add Python coverage test to gpu build
- PR #1445 Parquet Reader: Add selective reading of rows and row group
- PR #1532 Parquet Reader: Add support for INT96 timestamps
- PR #1516 Add Series and DataFrame.ndim
- PR #1556 Add libcudf C++ transition guide
- PR #1466 Add GPU-accelerated ORC Reader
- PR #1565 Add build script for nightly doc builds
- PR #1508 Add Series isna, isnull, and notna
- PR #1456 Add Series.diff() via Numba kernel
- PR #1588 Add Index `astype` typecasting
- PR #1301 MultiIndex support
- PR #1599 Level keyword supported in groupby
- PR #929 Add support operations to dataframe
- PR #1609 Groupby accept list of Series
- PR #1658 Support `group_keys=True` keyword in groupby method

## Improvements

- PR #1531 Refactor closures as private functions in gpuarrow
- PR #1404 Parquet reader page data decoding speedup
- PR #1076 Use `type_dispatcher` in join, quantiles, filter, segmented sort, radix sort and hash_groupby
- PR #1202 Simplify README.md
- PR #1149 CSV Reader: Change convertStrToValue() functions to `__device__` only
- PR #1238 Improve performance of the CUDA trie used in the CSV reader
- PR #1245 Use file cache for JIT kernels
- PR #1278 Update CONTRIBUTING for new conda environment yml naming conventions
- PR #1163 Refactored UnaryOps. Reduced API to two functions: `gdf_unary_math` and `gdf_cast`. Added `abs`, `-`, and `~` ops. Changed bindings to Cython
- PR #1284 Update docs version
- PR #1287 add exclude argument to cudf.select_dtype function
- PR #1286 Refactor some of the CSV Reader kernels into generic utility functions
- PR #1291 fillna in `Series.to_gpu_array()` and `Series.to_array()` can accept the scalar too now.
- PR #1005 generic `reduction` and `scan` support
- PR #1349 Replace modernGPU sort join with thrust.
- PR #1363 Add a dataframe.mean(...) that raises NotImplementedError to satisfy `dask.dataframe.utils.is_dataframe_like`
- PR #1319 CSV Reader: Use column wrapper for gdf_column output alloc/dealloc
- PR #1376 Change series quantile default to linear
- PR #1399 Replace CFFI bindings for NVTX functions with Cython bindings
- PR #1389 Refactored `set_null_count()`
- PR #1386 Added macros `GDF_TRY()`, `CUDF_TRY()` and `ASSERT_CUDF_SUCCEEDED()`
- PR #1435 Rework CMake and conda recipes to depend on installed libraries
- PR #1391 Tidy up bit-resolution-operation and bitmask class code
- PR #1439 Add cmake variable to enable compiling CUDA code with -lineinfo
- PR #1462 Add ability to read parquet files from arrow::io::RandomAccessFile
- PR #1453 Convert CSV Reader CFFI to Cython
- PR #1479 Convert Parquet Reader CFFI to Cython
- PR #1397 Add a utility function for producing an overflow-safe kernel launch grid configuration
- PR #1382 Add GPU parsing of nested brackets to cuIO parsing utilities
- PR #1481 Add cudf::table constructor to allocate a set of `gdf_column`s
- PR #1484 Convert GroupBy CFFI to Cython
- PR #1463 Allow and default melt keyword argument var_name to be None
- PR #1486 Parquet Reader: Use device_buffer rather than device_ptr
- PR #1525 Add cudatoolkit conda dependency
- PR #1520 Renamed `src/dataframe` to `src/table` and moved `table.hpp`. Made `types.hpp` to be type declarations only.
- PR #1492 Convert transpose CFFI to Cython
- PR #1495 Convert binary and unary ops CFFI to Cython
- PR #1503 Convert sorting and hashing ops CFFI to Cython
- PR #1522 Use latest release version in update-version CI script
- PR #1533 Remove stale join CFFI, fix memory leaks in join Cython
- PR #1521 Added `row_bitmask` to compute bitmask for rows of a table. Merged `valids_ops.cu` and `bitmask_ops.cu`
- PR #1553 Overload `hash_row` to avoid using intial hash values. Updated `gdf_hash` to select between overloads
- PR #1585 Updated `cudf::table` to maintain own copy of wrapped `gdf_column*`s
- PR #1559 Add `except +` to all Cython function definitions to catch C++ exceptions properly
- PR #1617 `has_nulls` and `column_dtypes` for `cudf::table`
- PR #1590 Remove CFFI from the build / install process entirely
- PR #1536 Convert gpuarrow CFFI to Cython
- PR #1655 Add `Column._pointer` as a way to access underlying `gdf_column*` of a `Column`
- PR #1655 Update readme conda install instructions for cudf version 0.6 and 0.7


## Bug Fixes

- PR #1233 Fix dtypes issue while adding the column to `str` dataframe.
- PR #1254 CSV Reader: fix data type detection for floating-point numbers in scientific notation
- PR #1289 Fix looping over each value instead of each category in concatenation
- PR #1293 Fix Inaccurate error message in join.pyx
- PR #1308 Add atomicCAS overload for `int8_t`, `int16_t`
- PR #1317 Fix catch polymorphic exception by reference in ipc.cu
- PR #1325 Fix dtype of null bitmasks to int8
- PR #1326 Update build documentation to use -DCMAKE_CXX11_ABI=ON
- PR #1334 Add "na_position" argument to CategoricalColumn sort_by_values
- PR #1321 Fix out of bounds warning when checking Bzip2 header
- PR #1359 Add atomicAnd/Or/Xor for integers
- PR #1354 Fix `fillna()` behaviour when replacing values with different dtypes
- PR #1347 Fixed core dump issue while passing dict_dtypes without column names in `cudf.read_csv()`
- PR #1379 Fixed build failure caused due to error: 'col_dtype' may be used uninitialized
- PR #1392 Update cudf Dockerfile and package_versions.sh
- PR #1385 Added INT8 type to `_schema_to_dtype` for use in GpuArrowReader
- PR #1393 Fixed a bug in `gdf_count_nonzero_mask()` for the case of 0 bits to count
- PR #1395 Update CONTRIBUTING to use the environment variable CUDF_HOME
- PR #1416 Fix bug at gdf_quantile_exact and gdf_quantile_appox
- PR #1421 Fix remove creation of series multiple times during `add_column()`
- PR #1405 CSV Reader: Fix memory leaks on read_csv() failure
- PR #1328 Fix CategoricalColumn to_arrow() null mask
- PR #1433 Fix NVStrings/categories includes
- PR #1432 Update NVStrings to 0.7.* to coincide with 0.7 development
- PR #1483 Modify CSV reader to avoid cropping blank quoted characters in non-string fields
- PR #1446 Merge 1275 hotfix from master into branch-0.7
- PR #1447 Fix legacy groupby apply docstring
- PR #1451 Fix hash join estimated result size is not correct
- PR #1454 Fix local build script improperly change directory permissions
- PR #1490 Require Dask 1.1.0+ for `is_dataframe_like` test or skip otherwise.
- PR #1491 Use more specific directories & groups in CODEOWNERS
- PR #1497 Fix Thrust issue on CentOS caused by missing default constructor of host_vector elements
- PR #1498 Add missing include guard to device_atomics.cuh and separated DEVICE_ATOMICS_TEST
- PR #1506 Fix csv-write call to updated NVStrings method
- PR #1510 Added nvstrings `fillna()` function
- PR #1507 Parquet Reader: Default string data to GDF_STRING
- PR #1535 Fix doc issue to ensure correct labelling of cudf.series
- PR #1537 Fix `undefined reference` link error in HashPartitionTest
- PR #1548 Fix ci/local/build.sh README from using an incorrect image example
- PR #1551 CSV Reader: Fix integer column name indexing
- PR #1586 Fix broken `scalar_wrapper::operator==`
- PR #1591 ORC/Parquet Reader: Fix missing import for FileNotFoundError exception
- PR #1573 Parquet Reader: Fix crash due to clash with ORC reader datasource
- PR #1607 Revert change of `column.to_dense_buffer` always return by copy for performance concerns
- PR #1618 ORC reader: fix assert & data output when nrows/skiprows isn't aligned to stripe boundaries
- PR #1631 Fix failure of TYPES_TEST on some gcc-7 based systems.
- PR #1641 CSV Reader: Fix skip_blank_lines behavior with Windows line terminators (\r\n)
- PR #1648 ORC reader: fix non-deterministic output when skiprows is non-zero
- PR #1676 Fix groupby `as_index` behaviour with `MultiIndex`
- PR #1659 Fix bug caused by empty groupbys and multiindex slicing throwing exceptions
- PR #1656 Correct Groupby failure in dask when un-aggregable columns are left in dataframe.
- PR #1689 Fix groupby performance regression
- PR #1694 Add Cython as a runtime dependency since it's required in `setup.py`


# cuDF 0.6.1 (25 Mar 2019)

## Bug Fixes

- PR #1275 Fix CentOS exception in DataFrame.hash_partition from using value "returned" by a void function


# cuDF 0.6.0 (22 Mar 2019)

## New Features

- PR #760 Raise `FileNotFoundError` instead of `GDF_FILE_ERROR` in `read_csv` if the file does not exist
- PR #539 Add Python bindings for replace function
- PR #823 Add Doxygen configuration to enable building HTML documentation for libcudf C/C++ API
- PR #807 CSV Reader: Add byte_range parameter to specify the range in the input file to be read
- PR #857 Add Tail method for Series/DataFrame and update Head method to use iloc
- PR #858 Add series feature hashing support
- PR #871 CSV Reader: Add support for NA values, including user specified strings
- PR #893 Adds PyArrow based parquet readers / writers to Python, fix category dtype handling, fix arrow ingest buffer size issues
- PR #867 CSV Reader: Add support for ignoring blank lines and comment lines
- PR #887 Add Series digitize method
- PR #895 Add Series groupby
- PR #898 Add DataFrame.groupby(level=0) support
- PR #920 Add feather, JSON, HDF5 readers / writers from PyArrow / Pandas
- PR #888 CSV Reader: Add prefix parameter for column names, used when parsing without a header
- PR #913 Add DLPack support: convert between cuDF DataFrame and DLTensor
- PR #939 Add ORC reader from PyArrow
- PR #918 Add Series.groupby(level=0) support
- PR #906 Add binary and comparison ops to DataFrame
- PR #958 Support unary and binary ops on indexes
- PR #964 Add `rename` method to `DataFrame`, `Series`, and `Index`
- PR #985 Add `Series.to_frame` method
- PR #985 Add `drop=` keyword to reset_index method
- PR #994 Remove references to pygdf
- PR #990 Add external series groupby support
- PR #988 Add top-level merge function to cuDF
- PR #992 Add comparison binaryops to DateTime columns
- PR #996 Replace relative path imports with absolute paths in tests
- PR #995 CSV Reader: Add index_col parameter to specify the column name or index to be used as row labels
- PR #1004 Add `from_gpu_matrix` method to DataFrame
- PR #997 Add property index setter
- PR #1007 Replace relative path imports with absolute paths in cudf
- PR #1013 select columns with df.columns
- PR #1016 Rename Series.unique_count() to nunique() to match pandas API
- PR #947 Prefixsum to handle nulls and float types
- PR #1029 Remove rest of relative path imports
- PR #1021 Add filtered selection with assignment for Dataframes
- PR #872 Adding NVCategory support to cudf apis
- PR #1052 Add left/right_index and left/right_on keywords to merge
- PR #1091 Add `indicator=` and `suffixes=` keywords to merge
- PR #1107 Add unsupported keywords to Series.fillna
- PR #1032 Add string support to cuDF python
- PR #1136 Removed `gdf_concat`
- PR #1153 Added function for getting the padded allocation size for valid bitmask
- PR #1148 Add cudf.sqrt for dataframes and Series
- PR #1159 Add Python bindings for libcudf dlpack functions
- PR #1155 Add __array_ufunc__ for DataFrame and Series for sqrt
- PR #1168 to_frame for series accepts a name argument


## Improvements

- PR #1218 Add dask-cudf page to API docs
- PR #892 Add support for heterogeneous types in binary ops with JIT
- PR #730 Improve performance of `gdf_table` constructor
- PR #561 Add Doxygen style comments to Join CUDA functions
- PR #813 unified libcudf API functions by replacing gpu_ with gdf_
- PR #822 Add support for `__cuda_array_interface__` for ingest
- PR #756 Consolidate common helper functions from unordered map and multimap
- PR #753 Improve performance of groupby sum and average, especially for cases with few groups.
- PR #836 Add ingest support for arrow chunked arrays in Column, Series, DataFrame creation
- PR #763 Format doxygen comments for csv_read_arg struct
- PR #532 CSV Reader: Use type dispatcher instead of switch block
- PR #694 Unit test utilities improvements
- PR #878 Add better indexing to Groupby
- PR #554 Add `empty` method and `is_monotonic` attribute to `Index`
- PR #1040 Fixed up Doxygen comment tags
- PR #909 CSV Reader: Avoid host->device->host copy for header row data
- PR #916 Improved unit testing and error checking for `gdf_column_concat`
- PR #941 Replace `numpy` call in `Series.hash_encode` with `numba`
- PR #942 Added increment/decrement operators for wrapper types
- PR #943 Updated `count_nonzero_mask` to return `num_rows` when the mask is null
- PR #952 Added trait to map C++ type to `gdf_dtype`
- PR #966 Updated RMM submodule.
- PR #998 Add IO reader/writer modules to API docs, fix for missing cudf.Series docs
- PR #1017 concatenate along columns for Series and DataFrames
- PR #1002 Support indexing a dataframe with another boolean dataframe
- PR #1018 Better concatenation for Series and Dataframes
- PR #1036 Use Numpydoc style docstrings
- PR #1047 Adding gdf_dtype_extra_info to gdf_column_view_augmented
- PR #1054 Added default ctor to SerialTrieNode to overcome Thrust issue in CentOS7 + CUDA10
- PR #1024 CSV Reader: Add support for hexadecimal integers in integral-type columns
- PR #1033 Update `fillna()` to use libcudf function `gdf_replace_nulls`
- PR #1066 Added inplace assignment for columns and select_dtypes for dataframes
- PR #1026 CSV Reader: Change the meaning and type of the quoting parameter to match Pandas
- PR #1100 Adds `CUDF_EXPECTS` error-checking macro
- PR #1092 Fix select_dtype docstring
- PR #1111 Added cudf::table
- PR #1108 Sorting for datetime columns
- PR #1120 Return a `Series` (not a `Column`) from `Series.cat.set_categories()`
- PR #1128 CSV Reader: The last data row does not need to be line terminated
- PR #1183 Bump Arrow version to 0.12.1
- PR #1208 Default to CXX11_ABI=ON
- PR #1252 Fix NVStrings dependencies for cuda 9.2 and 10.0
- PR #2037 Optimize the existing `gather` and `scatter` routines in `libcudf`

## Bug Fixes

- PR #821 Fix flake8 issues revealed by flake8 update
- PR #808 Resolved renamed `d_columns_valids` variable name
- PR #820 CSV Reader: fix the issue where reader adds additional rows when file uses \r\n as a line terminator
- PR #780 CSV Reader: Fix scientific notation parsing and null values for empty quotes
- PR #815 CSV Reader: Fix data parsing when tabs are present in the input CSV file
- PR #850 Fix bug where left joins where the left df has 0 rows causes a crash
- PR #861 Fix memory leak by preserving the boolean mask index
- PR #875 Handle unnamed indexes in to/from arrow functions
- PR #877 Fix ingest of 1 row arrow tables in from arrow function
- PR #876 Added missing `<type_traits>` include
- PR #889 Deleted test_rmm.py which has now moved to RMM repo
- PR #866 Merge v0.5.1 numpy ABI hotfix into 0.6
- PR #917 value_counts return int type on empty columns
- PR #611 Renamed `gdf_reduce_optimal_output_size()` -> `gdf_reduction_get_intermediate_output_size()`
- PR #923 fix index for negative slicing for cudf dataframe and series
- PR #927 CSV Reader: Fix category GDF_CATEGORY hashes not being computed properly
- PR #921 CSV Reader: Fix parsing errors with delim_whitespace, quotations in the header row, unnamed columns
- PR #933 Fix handling objects of all nulls in series creation
- PR #940 CSV Reader: Fix an issue where the last data row is missing when using byte_range
- PR #945 CSV Reader: Fix incorrect datetime64 when milliseconds or space separator are used
- PR #959 Groupby: Problem with column name lookup
- PR #950 Converting dataframe/recarry with non-contiguous arrays
- PR #963 CSV Reader: Fix another issue with missing data rows when using byte_range
- PR #999 Fix 0 sized kernel launches and empty sort_index exception
- PR #993 Fix dtype in selecting 0 rows from objects
- PR #1009 Fix performance regression in `to_pandas` method on DataFrame
- PR #1008 Remove custom dask communication approach
- PR #1001 CSV Reader: Fix a memory access error when reading a large (>2GB) file with date columns
- PR #1019 Binary Ops: Fix error when one input column has null mask but other doesn't
- PR #1014 CSV Reader: Fix false positives in bool value detection
- PR #1034 CSV Reader: Fix parsing floating point precision and leading zero exponents
- PR #1044 CSV Reader: Fix a segfault when byte range aligns with a page
- PR #1058 Added support for `DataFrame.loc[scalar]`
- PR #1060 Fix column creation with all valid nan values
- PR #1073 CSV Reader: Fix an issue where a column name includes the return character
- PR #1090 Updating Doxygen Comments
- PR #1080 Fix dtypes returned from loc / iloc because of lists
- PR #1102 CSV Reader: Minor fixes and memory usage improvements
- PR #1174: Fix release script typo
- PR #1137 Add prebuild script for CI
- PR #1118 Enhanced the `DataFrame.from_records()` feature
- PR #1129 Fix join performance with index parameter from using numpy array
- PR #1145 Issue with .agg call on multi-column dataframes
- PR #908 Some testing code cleanup
- PR #1167 Fix issue with null_count not being set after inplace fillna()
- PR #1184 Fix iloc performance regression
- PR #1185 Support left_on/right_on and also on=str in merge
- PR #1200 Fix allocating bitmasks with numba instead of rmm in allocate_mask function
- PR #1213 Fix bug with csv reader requesting subset of columns using wrong datatype
- PR #1223 gpuCI: Fix label on rapidsai channel on gpu build scripts
- PR #1242 Add explicit Thrust exec policy to fix NVCATEGORY_TEST segfault on some platforms
- PR #1246 Fix categorical tests that failed due to bad implicit type conversion
- PR #1255 Fix overwriting conda package main label uploads
- PR #1259 Add dlpack includes to pip build


# cuDF 0.5.1 (05 Feb 2019)

## Bug Fixes

- PR #842 Avoid using numpy via cimport to prevent ABI issues in Cython compilation


# cuDF 0.5.0 (28 Jan 2019)

## New Features

- PR #722 Add bzip2 decompression support to `read_csv()`
- PR #693 add ZLIB-based GZIP/ZIP support to `read_csv_strings()`
- PR #411 added null support to gdf_order_by (new API) and cudf_table::sort
- PR #525 Added GitHub Issue templates for bugs, documentation, new features, and questions
- PR #501 CSV Reader: Add support for user-specified decimal point and thousands separator to read_csv_strings()
- PR #455 CSV Reader: Add support for user-specified decimal point and thousands separator to read_csv()
- PR #439 add `DataFrame.drop` method similar to pandas
- PR #356 add `DataFrame.transpose` method and `DataFrame.T` property similar to pandas
- PR #505 CSV Reader: Add support for user-specified boolean values
- PR #350 Implemented Series replace function
- PR #490 Added print_env.sh script to gather relevant environment details when reporting cuDF issues
- PR #474 add ZLIB-based GZIP/ZIP support to `read_csv()`
- PR #547 Added melt similar to `pandas.melt()`
- PR #491 Add CI test script to check for updates to CHANGELOG.md in PRs
- PR #550 Add CI test script to check for style issues in PRs
- PR #558 Add CI scripts for cpu-based conda and gpu-based test builds
- PR #524 Add Boolean Indexing
- PR #564 Update python `sort_values` method to use updated libcudf `gdf_order_by` API
- PR #509 CSV Reader: Input CSV file can now be passed in as a text or a binary buffer
- PR #607 Add `__iter__` and iteritems to DataFrame class
- PR #643 added a new api gdf_replace_nulls that allows a user to replace nulls in a column

## Improvements

- PR #426 Removed sort-based groupby and refactored existing groupby APIs. Also improves C++/CUDA compile time.
- PR #461 Add `CUDF_HOME` variable in README.md to replace relative pathing.
- PR #472 RMM: Created centralized rmm::device_vector alias and rmm::exec_policy
- PR #500 Improved the concurrent hash map class to support partitioned (multi-pass) hash table building.
- PR #454 Improve CSV reader docs and examples
- PR #465 Added templated C++ API for RMM to avoid explicit cast to `void**`
- PR #513 `.gitignore` tweaks
- PR #521 Add `assert_eq` function for testing
- PR #502 Simplify Dockerfile for local dev, eliminate old conda/pip envs
- PR #549 Adds `-rdynamic` compiler flag to nvcc for Debug builds
- PR #472 RMM: Created centralized rmm::device_vector alias and rmm::exec_policy
- PR #577 Added external C++ API for scatter/gather functions
- PR #500 Improved the concurrent hash map class to support partitioned (multi-pass) hash table building
- PR #583 Updated `gdf_size_type` to `int`
- PR #500 Improved the concurrent hash map class to support partitioned (multi-pass) hash table building
- PR #617 Added .dockerignore file. Prevents adding stale cmake cache files to the docker container
- PR #658 Reduced `JOIN_TEST` time by isolating overflow test of hash table size computation
- PR #664 Added Debuging instructions to README
- PR #651 Remove noqa marks in `__init__.py` files
- PR #671 CSV Reader: uncompressed buffer input can be parsed without explicitly specifying compression as None
- PR #684 Make RMM a submodule
- PR #718 Ensure sum, product, min, max methods pandas compatibility on empty datasets
- PR #720 Refactored Index classes to make them more Pandas-like, added CategoricalIndex
- PR #749 Improve to_arrow and from_arrow Pandas compatibility
- PR #766 Remove TravisCI references, remove unused variables from CMake, fix ARROW_VERSION in Cmake
- PR #773 Add build-args back to Dockerfile and handle dependencies based on environment yml file
- PR #781 Move thirdparty submodules to root and symlink in /cpp
- PR #843 Fix broken cudf/python API examples, add new methods to the API index

## Bug Fixes

- PR #569 CSV Reader: Fix days being off-by-one when parsing some dates
- PR #531 CSV Reader: Fix incorrect parsing of quoted numbers
- PR #465 Added templated C++ API for RMM to avoid explicit cast to `void**`
- PR #473 Added missing <random> include
- PR #478 CSV Reader: Add api support for auto column detection, header, mangle_dupe_cols, usecols
- PR #495 Updated README to correct where cffi pytest should be executed
- PR #501 Fix the intermittent segfault caused by the `thousands` and `compression` parameters in the csv reader
- PR #502 Simplify Dockerfile for local dev, eliminate old conda/pip envs
- PR #512 fix bug for `on` parameter in `DataFrame.merge` to allow for None or single column name
- PR #511 Updated python/cudf/bindings/join.pyx to fix cudf merge printing out dtypes
- PR #513 `.gitignore` tweaks
- PR #521 Add `assert_eq` function for testing
- PR #537 Fix CMAKE_CUDA_STANDARD_REQURIED typo in CMakeLists.txt
- PR #447 Fix silent failure in initializing DataFrame from generator
- PR #545 Temporarily disable csv reader thousands test to prevent segfault (test re-enabled in PR #501)
- PR #559 Fix Assertion error while using `applymap` to change the output dtype
- PR #575 Update `print_env.sh` script to better handle missing commands
- PR #612 Prevent an exception from occuring with true division on integer series.
- PR #630 Fix deprecation warning for `pd.core.common.is_categorical_dtype`
- PR #622 Fix Series.append() behaviour when appending values with different numeric dtype
- PR #603 Fix error while creating an empty column using None.
- PR #673 Fix array of strings not being caught in from_pandas
- PR #644 Fix return type and column support of dataframe.quantile()
- PR #634 Fix create `DataFrame.from_pandas()` with numeric column names
- PR #654 Add resolution check for GDF_TIMESTAMP in Join
- PR #648 Enforce one-to-one copy required when using `numba>=0.42.0`
- PR #645 Fix cmake build type handling not setting debug options when CMAKE_BUILD_TYPE=="Debug"
- PR #669 Fix GIL deadlock when launching multiple python threads that make Cython calls
- PR #665 Reworked the hash map to add a way to report the destination partition for a key
- PR #670 CMAKE: Fix env include path taking precedence over libcudf source headers
- PR #674 Check for gdf supported column types
- PR #677 Fix 'gdf_csv_test_Dates' gtest failure due to missing nrows parameter
- PR #604 Fix the parsing errors while reading a csv file using `sep` instead of `delimiter`.
- PR #686 Fix converting nulls to NaT values when converting Series to Pandas/Numpy
- PR #689 CSV Reader: Fix behavior with skiprows+header to match pandas implementation
- PR #691 Fixes Join on empty input DFs
- PR #706 CSV Reader: Fix broken dtype inference when whitespace is in data
- PR #717 CSV reader: fix behavior when parsing a csv file with no data rows
- PR #724 CSV Reader: fix build issue due to parameter type mismatch in a std::max call
- PR #734 Prevents reading undefined memory in gpu_expand_mask_bits numba kernel
- PR #747 CSV Reader: fix an issue where CUDA allocations fail with some large input files
- PR #750 Fix race condition for handling NVStrings in CMake
- PR #719 Fix merge column ordering
- PR #770 Fix issue where RMM submodule pointed to wrong branch and pin other to correct branches
- PR #778 Fix hard coded ABI off setting
- PR #784 Update RMM submodule commit-ish and pip paths
- PR #794 Update `rmm::exec_policy` usage to fix segmentation faults when used as temprory allocator.
- PR #800 Point git submodules to branches of forks instead of exact commits


# cuDF 0.4.0 (05 Dec 2018)

## New Features

- PR #398 add pandas-compatible `DataFrame.shape()` and `Series.shape()`
- PR #394 New documentation feature "10 Minutes to cuDF"
- PR #361 CSV Reader: Add support for strings with delimiters

## Improvements

 - PR #436 Improvements for type_dispatcher and wrapper structs
 - PR #429 Add CHANGELOG.md (this file)
 - PR #266 use faster CUDA-accelerated DataFrame column/Series concatenation.
 - PR #379 new C++ `type_dispatcher` reduces code complexity in supporting many data types.
 - PR #349 Improve performance for creating columns from memoryview objects
 - PR #445 Update reductions to use type_dispatcher. Adds integer types support to sum_of_squares.
 - PR #448 Improve installation instructions in README.md
 - PR #456 Change default CMake build to Release, and added option for disabling compilation of tests

## Bug Fixes

 - PR #444 Fix csv_test CUDA too many resources requested fail.
 - PR #396 added missing output buffer in validity tests for groupbys.
 - PR #408 Dockerfile updates for source reorganization
 - PR #437 Add cffi to Dockerfile conda env, fixes "cannot import name 'librmm'"
 - PR #417 Fix `map_test` failure with CUDA 10
 - PR #414 Fix CMake installation include file paths
 - PR #418 Properly cast string dtypes to programmatic dtypes when instantiating columns
 - PR #427 Fix and tests for Concatenation illegal memory access with nulls


# cuDF 0.3.0 (23 Nov 2018)

## New Features

 - PR #336 CSV Reader string support

## Improvements

 - PR #354 source code refactored for better organization. CMake build system overhaul. Beginning of transition to Cython bindings.
 - PR #290 Add support for typecasting to/from datetime dtype
 - PR #323 Add handling pyarrow boolean arrays in input/out, add tests
 - PR #325 GDF_VALIDITY_UNSUPPORTED now returned for algorithms that don't support non-empty valid bitmasks
 - PR #381 Faster InputTooLarge Join test completes in ms rather than minutes.
 - PR #373 .gitignore improvements
 - PR #367 Doc cleanup & examples for DataFrame methods
 - PR #333 Add Rapids Memory Manager documentation
 - PR #321 Rapids Memory Manager adds file/line location logging and convenience macros
 - PR #334 Implement DataFrame `__copy__` and `__deepcopy__`
 - PR #271 Add NVTX ranges to pygdf
 - PR #311 Document system requirements for conda install

## Bug Fixes

 - PR #337 Retain index on `scale()` function
 - PR #344 Fix test failure due to PyArrow 0.11 Boolean handling
 - PR #364 Remove noexcept from managed_allocator;  CMakeLists fix for NVstrings
 - PR #357 Fix bug that made all series be considered booleans for indexing
 - PR #351 replace conda env configuration for developers
 - PRs #346 #360 Fix CSV reading of negative numbers
 - PR #342 Fix CMake to use conda-installed nvstrings
 - PR #341 Preserve categorical dtype after groupby aggregations
 - PR #315 ReadTheDocs build update to fix missing libcuda.so
 - PR #320 FIX out-of-bounds access error in reductions.cu
 - PR #319 Fix out-of-bounds memory access in libcudf count_valid_bits
 - PR #303 Fix printing empty dataframe


# cuDF 0.2.0 and cuDF 0.1.0

These were initial releases of cuDF based on previously separate pyGDF and libGDF libraries.<|MERGE_RESOLUTION|>--- conflicted
+++ resolved
@@ -47,11 +47,8 @@
 - PR #3637 Fix sorted set_index operations in dask_cudf
 - PR #3663 Fix libcudf++ ORC reader microseconds and milliseconds conversion
 - PR #3668 Fixing CHECK_CUDA debug build issue
-<<<<<<< HEAD
+- PR #3684 Fix ends_with logic for matching string case
 - PR #3687 Fixed bug while passing input GPU memory pointer in `nvtext.scatter_count()`
-=======
-- PR #3684 Fix ends_with logic for matching string case
->>>>>>> 8769efe6
 
 
 # cuDF 0.11.0 (11 Dec 2019)
