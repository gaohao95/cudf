# cuDF 0.14.0 (Date TBD)

## New Features
- PR #4472 Add new `partition` API to replace `scatter_to_tables`.

- PR #4626 LogBase binops

## Improvements
<<<<<<< HEAD

- PR #4531 Add doc note on conda `channel_priority`
=======
- PR #4471 Consolidate partitioning functionality into a single header.
- PR #4486 Remove explicit template parameter from detail::scatter.
- PR #4531 Add doc note on conda channel_priority
>>>>>>> 234eef09
- PR #4479 Adding cuda 10.2 support via conda environment file addition
- PR #4486 Remove explicit template parameter from detail::scatter.
- PR #4471 Consolidate partitioning functionality into a single header.
- PR #4498 Adds in support for chunked writers to java
- PR #4073 Enable contiguous split java test
- PR #4527 Add JNI and java bindings for `matches_re`
- PR #4599 Add Java and JNI bindings for string replace
<<<<<<< HEAD
- PR #4655 Raise error for list like dtypes in cudf
=======
- PR #4645 Add Alias for `kurtosis` as `kurt`
>>>>>>> 234eef09

## Bug Fixes

- PR #4386 Update Java package to 0.14
<<<<<<< HEAD
- PR #4402 Fix `cudf::strings::join_strings` logic with all-null strings and null narep
=======
- PR #4402 Fix cudf::strings::join_strings logic with all-null strings and null narep
- PR #4610 Fix validity bug in string scalar factory
>>>>>>> 234eef09
- PR #4570 Fixing loc ordering issue in dataframe
- PR #4614 Fix cuda-memcheck errors found in column_tests.cu and copying/utility_tests.cu
- PR #4639 Fix java column of empty strings issue
- PR #4613 Fix issue related to downcasting in `.loc`
- PR #4615 Fix potential OOB write in ORC writer compression stage
- PR #4617 Fix memory leak in aggregation object destructor
- PR #4633 String concatenation fix in `DataFrame.rename`
- PR #4609 Fix to handle `Series.factorize` when index is set


# cuDF 0.13.0 (Date TBD)

## New Features

- PR #4360 Added Java bindings for bitwise shift operators
- PR #3577 Add initial dictionary support to column classes
- PR #3777 Add support for dictionary column in gather
- PR #3693 add string support, skipna to scan operation
- PR #3662 Define and implement `shift`.
- PR #3861 Added Series.sum feature for String
- PR #4069 Added cast of numeric columns from/to String
- PR #3681 Add cudf::experimental::boolean_mask_scatter
- PR #4040 Add support for n-way merge of sorted tables
- PR #4053 Multi-column quantiles.
- PR #4100 Add set_keys function for dictionary columns
- PR #3894 Add remove_keys functions for dictionary columns
- PR #4107 Add groupby nunique aggregation
- PR #4235 Port nvtx.pyx to use non-legacy libcudf APIs
- PR #4153 Support Dask serialization protocol on cuDF objects
- PR #4127 Add python API for n-way sorted merge (merge_sorted)
- PR #4164 Add Buffer "constructor-kwargs" header
- PR #4172 Add groupby nth aggregation
- PR #4159 Add COUNT aggregation that includes null values
- PR #4190 Add libcudf++ transpose Cython implementation
- PR #4063 Define and implement string capitalize and title API
- PR #4217 Add libcudf++ quantiles Cython implementation
- PR #4216 Add cudf.Scalar Python type
- PR #3782 Add `fixed_point` class to support DecimalType
- PR #4272 Add stable sorted order
- PR #4129 Add libcudf++ interleave_columns and tile Cython implementation
- PR #4262 Port unaryops.pyx to use libcudf++ APIs
- PR #4276 Port avro.pyx to libcudf++
- PR #4259 Ability to create Java host buffers from memory-mapped files
- PR #4240 Add groupby::groups()
- PR #4304 Add new NVTX infrastructure and add ranges to all top-level compute APIs.
- PR #4319 Add repartition_by_hash API to dask_cudf
- PR #4315 ShiftLeft, ShiftRight, ShiftRightUnsigned binops
- PR #4321 Expose Python Semi and Anti Joins
- PR #4291 Add Java callback support for RMM events
- PR #4298 Port orc.pyx to libcudf++
- PR #4344 Port concat.pyx to libcudf++
- PR #4329 Add support for dictionary columns in scatter
- PR #4352 Add factory function make_column_from_scalar
- PR #4381 Add Java support for copying buffers with asynchronous streams
- PR #4288 Add libcudf++ shift Cython implementation
- PR #4338 Add cudf::sequence() for generating an incrementing list of numeric values
- PR #4456 Add argmin/max and string min/max to sort groupby
- PR #4564 Added Java bindings for clamp operator.
- PR #4602 Add Cython bindings for functions in `datetime.hpp`

## Improvements

- PR #4140 Add cudf series examples and corr() method for dataframe in dataframe.py
- PR #4187 exposed getNativeView method in Java bindings
- PR #3525 build.sh option to disable nvtx
- PR #3748 Optimize hash_partition using shared memory
- PR #3808 Optimize hash_partition using shared memory and cub block scan
- PR #3698 Add count_(un)set_bits functions taking multiple ranges and updated slice to compute null counts at once.
- PR #3909 Move java backend to libcudf++
- PR #3971 Adding `as_table` to convert Column to Table in python
- PR #3910 Adding sinh, cosh, tanh, asinh, acosh, atanh cube root and rint unary support.
- PR #3972 Add Java bindings for left_semi_join and left_anti_join
- PR #3975 Simplify and generalize data handling in `Buffer`
- PR #3985 Update RMM include files and remove extraneously included header files.
- PR #3601 Port UDF functionality for rolling windows to libcudf++
- PR #3911 Adding null boolean handling for copy_if_else
- PR #4003 Drop old `to_device` utility wrapper function
- PR #4002 Adding to_frame and fix for categorical column issue
- PR #4009 build script update to enable cudf build without installing
- PR #3897 Port cuIO JSON reader to cudf::column types
- PR #4008 Eliminate extra copy in column constructor
- PR #4013 Add cython definition for io readers cudf/io/io_types.hpp
- PR #4028 Port json.pyx to use new libcudf APIs
- PR #4014 ORC/Parquet: add count parameter to stripe/rowgroup-based reader API
- PR #3880 Add aggregation infrastructure support for cudf::reduce
- PR #4059 Add aggregation infrastructure support for cudf::scan 
- PR #4021 Change quantiles signature for clarity.
- PR #4057 Handle offsets in cython Column class
- PR #4045 Reorganize `libxx` directory
- PR #4029 Port stream_compaction.pyx to use libcudf++ APIs
- PR #4031 Docs build scripts and instructions update
- PR #4062 Improve how java classifiers are produced
- PR #4038 JNI and Java support for is_nan and is_not_nan
- PR #3786 Adding string support to rolling_windows
- PR #4067 Removed unused `CATEGORY` type ID.
- PR #3891 Port NVStrings (r)split_record to contiguous_(r)split_record
- PR #4070 Port NVText normalize_spaces to use libcudf strings column
- PR #4072 Allow round_robin_partition to single partition
- PR #4064 Add cudaGetDeviceCount to JNI layer
- PR #4075 Port nvtext ngrams-tokenize to libcudf++
- PR #4087 Add support for writing large Parquet files in a chunked manner.
- PR #3716 Update cudf.to_parquet to use new GPU accelerated Parquet writer
- PR #4083 Use two partitions in test_groupby_multiindex_reset_index
- PR #4071 Add Java bindings for round robin partition
- PR #4079 Simply use `mask.size` to create the array view
- PR #4092 Keep mask on GPU for bit unpacking
- PR #4081 Copy from `Buffer`'s pointer directly to host
- PR #4105 Change threshold of using optimized hash partition code
- PR #4101 Redux serialize `Buffer` directly with `__cuda_array_interface__`
- PR #4098 Remove legacy calls from libcudf strings column code
- PR #4044 Port join.pyx to use libcudf++ APIs
- PR #4111 Use `Buffer`'s to serialize `StringColumn`
- PR #4567 Optimize `__reduce__` in `StringColumn`
- PR #4590 Register a few more types for Dask serialization
- PR #4113 Get `len` of `StringColumn`s without `nvstrings`
- PR #4147 Remove workaround for UNKNOWN_NULL_COUNT in contiguous_split.
- PR #4130 Renames in-place `cudf::experimental::fill` to `cudf::experimental::fill_in_place`
- PR #4136 Add `Index.names` property
- PR #4139 Port rolling.pyx to new libcudf APIs
- PR #4143 Renames in-place `cudf::experimental::copy_range` to `cudf::experimental::copy_range_in_place`
- PR #4144 Release GIL when calling libcudf++ functions
- PR #4082 Rework MultiColumns in cuDF
- PR #4149 Use "type-serialized" for pickled types like Dask
- PR #4174 Port hash groupby to libcudf++
- PR #4171 Split java host and device vectors to make a vector truly immutable
- PR #4167 Port `search` to libcudf++ (support multi-column searchsorted)
- PR #4163 Assert Dask CUDA serializers have `Buffer` frames
- PR #4165 List serializable classes once
- PR #4168 IO readers: do not create null mask for non-nullable columns
- PR #4177 Use `uint8` type for host array copy of `Buffer`
- PR #4183 Update Google Test Execution
- PR #4182 Rename cuDF serialize functions to be more generic
- PR #4176 Add option to parallelize setup.py's cythonize
- PR #4191 Porting sort.pyx to use new libcudf APIs
- PR #4196 reduce CHANGELOG.md merge conflicts
- PR #4197 Added notebook testing to gpuCI gpu build
- PR #4220 Port strings wrap functionality.
- PR #4204 Port nvtext create-ngrams function
- PR #4219 Port dlpack.pyx to use new libcudf APIs
- PR #4225 Remove stale notebooks
- PR #4233 Porting replace.pyx to use new libcudf APIs
- PR #4223 Fix a few of the Cython warnings
- PR #4224 Optimize concatenate for many columns
- PR #4234 Add BUILD_LEGACY_TESTS cmake option
- PR #4231 Support for custom cuIO data_sink classes.
- PR #4251 Add class to docs in `dask-cudf` `derived_from`
- PR #4261 libxx Cython reorganization
- PR #4274 Support negative position values in slice_strings
- PR #4282 Porting nvstrings conversion functions from new libcudf++ to Python/Cython
- PR #4290 Port Parquet to use new libcudf APIs
- PR #4299 Convert cudf::shift to column-based api
- PR #4301 Add support for writing large ORC files in a chunked manner
- PR #4306 Use libcudf++ `unary.pyx` cast instead of legacy cast
- PR #4295 Port reduce.pyx to libcudf++ API
- PR #4305 Move gpuarrow.pyx and related libarrow_cuda files into `_libxx`
- PR #4244 Port nvstrings Substring Gather/Scatter functions to cuDF Python/Cython
- PR #4280 Port nvstrings Numeric Handling functions to cuDF Python/Cython
- PR #4278 Port filling.pyx to libcudf++ API
- PR #4328 Add memory threshold callbacks for Java RMM event handler
- PR #4336 Move a bunch of internal nvstrings code to use native StringColumns
- PR #4166 Port `is_sorted.pyx` to use libcudf++ APIs
- PR #4351 Remove a bunch of internal usage of Numba; set rmm as cupy allocator
- PR #4333 nvstrings case/capitalization cython bindings
- PR #4345 Removed an undesirable backwards include from /include to /src in cuIO writers.hpp
- PR #4367 Port copying.pyx to use new libcudf
- PR #4362 Move pq_chunked_state struct into it's own header to match how orc writer is doing it.
- PR #4339 Port libcudf strings `wrap` api to cython/python
- PR #4236 Update dask_cudf.io.to_parquet to use cudf to_parquet
- PR #4311 Port nvstrings String Manipulations functions to cuDF Python/Cython
- PR #4373 Port nvstrings Regular Expressions functions to cuDF Python/Cython
- PR #4308 Replace dask_cudf sort_values and improve set_index
- PR #4407 Enable `.str.slice` & `.str.get` and `.str.zfill` unit-tests
- PR #4412 Require Dask + Distributed 2.12.0+
- PR #4377 Support loading avro files that contain nested arrays
- PR #4436 Enable `.str.cat` and fix `.str.split` on python side
- PR #4405 Port nvstrings (Sub)string Comparisons functions to cuDF Python/Cython
- PR #4316 Add Java and JNI bindings for substring expression
- PR #4314 Add Java and JNI bindings for string contains
- PR #4461 Port nvstrings Miscellaneous functions to cuDF Python/Cython
- PR #4495 Port nvtext to cuDF Python/Cython
- PR #4503 Port binaryop.pyx to libcudf++ API
- PR #4499 Adding changes to handle include `keep_index` and `RangeIndex`
- PR #4533 Import `tlz` for optional `cytoolz` support
- PR #4493 Skip legacy testing in CI
- PR #4346 Port groupby Cython/Python to use libcudf++ API
- PR #4524 Updating `__setitem__` for DataFrame to use scalar scatter
- PR #4611 Fix to use direct slicing in iloc for multiindex than using gather under `_get_row_major`
- PR #4534 Disable deprecation warnings as errors.
- PR #4542 Remove RMM init/finalize in cudf test fixture.
- PR #4506 Check for multi-dimensional data in column/Series creation
- PR #4549 Add option to disable deprecation warnings.
- PR #4516 Add negative value support for `.str.get`
- PR #4563 Remove copying to host for metadata generation in `generate_pandas_metadata`
- PR #4554 Removed raw RMM allocation from `column_device_view`
- PR #4619 Remove usage of `nvstrings` in `data_array_view`

## Bug Fixes

- PR #3888 Drop `ptr=None` from `DeviceBuffer` call
- PR #3976 Fix string serialization and memory_usage method to be consistent
- PR #3902 Fix conversion of large size GPU array to dataframe
- PR #3953 Fix overflow in column_buffer when computing the device buffer size
- PR #3959 Add missing hash-dispatch function for cudf.Series
- PR #3970 Fix for Series Pickle
- PR #3964 Restore legacy NVStrings and NVCategory dependencies in Java jar
- PR #3982 Fix java unary op enum and add missing ops
- PR #3999 Fix issue serializing empty string columns (java)
- PR #3979 Add `name` to Series serialize and deserialize
- PR #4005 Fix null mask allocation bug in gather_bitmask
- PR #4000 Fix dask_cudf sort_values performance for single partitions
- PR #4007 Fix for copy_bitmask issue with uninitialized device_buffer
- PR #4037 Fix JNI quantile compile issue
- PR #4054 Fixed JNI to deal with reduction API changes
- PR #4052 Fix for round-robin when num_partitions divides nrows.
- PR #4061 Add NDEBUG guard on `constexpr_assert`.
- PR #4049 Fix `cudf::split` issue returning one less than expected column vectors
- PR #4065 Parquet writer: fix for out-of-range dictionary indices
- PR #4066 Fixed mismatch with dtype enums
- PR #4078 Fix joins for when column_in_common input parameter is empty
- PR #4080 Fix multi-index dask test with sort issue
- PR #4084 Update Java for removal of CATEGORY type
- PR #4086 ORC reader: fix potentially incorrect timestamp decoding in the last rowgroup
- PR #4089 Fix dask groupby mutliindex test case issues in join
- PR #4097 Fix strings concatenate logic with column offsets
- PR #4076 All null string entries should have null data buffer
- PR #4109 Use rmm::device_vector instead of thrust::device_vector
- PR #4113 Use `.nvstrings` in `StringColumn.sum(...)`
- PR #4116 Fix a bug in contiguous_split() where tables with mixed column types could corrupt string output
- PR #4125 Fix type enum to account for added Dictionary type in `types.hpp`
- PR #4132 Fix `hash_partition` null mask allocation
- PR #4137 Update Java for mutating fill and rolling window changes
- PR #4184 Add missing except+ to Cython bindings
- PR #4141 Fix NVStrings test_convert failure in 10.2 build
- PR #4156 Make fill/copy_range no-op on empty columns
- PR #4158 Fix merge issue with empty table return if one of the two tables are empty
- PR #4162 Properly handle no index metadata generation for to_parquet
- PR #4175 Fix `__sizeof__` calculation in `StringColumn`
- PR #4155 Update groupby group_offsets size and fix unnecessary device dispatch.
- PR #4186 Fix from_timestamps 12-hour specifiers support
- PR #4198 Fix constructing `RangeIndex` from `range`
- PR #4192 Parquet writer: fix OOB read when computing string hash
- PR #4201 Fix java window tests
- PR #4199 Fix potential race condition in memcpy_block
- PR #4221 Fix series dict alignment to not drop index name
- PR #4218 Fix `get_aggregation` definition with `except *`
- PR #4215 Fix performance regression in strings::detail::concatenate
- PR #4214 Alter ValueError exception for GPU accelerated Parquet writer to properly report `categorical` columns are not supported.
- PR #4232 Fix handling empty tuples of children in string columns
- PR #4222 Fix no-return compile error in binop-null-test
- PR #4242 Fix for rolling tests CI failure
- PR #4245 Fix race condition in parquet reader
- PR #4253 Fix dictionary decode and set_keys with column offset
- PR #4258 Fix dask-cudf losing index name in `reset_index`
- PR #4268 Fix java build for hash aggregate
- PR #4275 Fix bug in searching nullable values in non-nullable search space in `upper_bound`
- PR #4273 Fix losing `StringIndex` name in dask `_meta_nonempty`
- PR #4279 Fix converting `np.float64` to Scalar
- PR #4285 Add init files for cython pkgs and fix `setup.py`
- PR #4287 Parquet reader: fix empty string potentially read as null
- PR #4310 Fix empty values case in groupby
- PR #4297 Fix specification of package_data in setup.py
- PR #4302 Fix `_is_local_filesystem` check
- PR #4303 Parquet reader: fix empty columns missing from table
- PR #4317 Fix fill() when using string_scalar with an empty string
- PR #4324 Fix slice_strings for out-of-range start position value
- PR #4115 Serialize an empty column table with non zero rows
- PR #4327 Preemptive dispatch fix for changes in dask#5973
- PR #4379 Correct regex reclass count variable to number of pairs instead of the number of literals
- PR #4364 Fix libcudf zfill strings to ignore '+/-' chars
- PR #4358 Fix strings::concat where narep is an empty string
- PR #4369 Fix race condition in gpuinflate
- PR #4390 Disable ScatterValid and ScatterNull legacy tests
- PR #4399 Make scalar destructor virtual.
- PR #4398 Fixes the failure in groupby in MIN/MAX on strings when some groups are empty
- PR #4406 Fix sorted merge issue with null values and ascending=False
- PR #4445 Fix string issue for parquet reader and support `keep_index` for `scatter_to_tables`
- PR #4423 Tighten up Dask serialization checks
- PR #4537 Use `elif` in Dask deserialize check
- PR #4438 Fix repl-template error for replace_with_backrefs
- PR #4434 Fix join_strings logic with all-null strings and non-null narep
- PR #4465 Fix use_pandas_index having no effect in libcudf++ parquet reader
- PR #4464 Update Cmake to always link in libnvToolsExt
- PR #4467 Fix dropna issue for a DataFrame having np.nan
- PR #4480 Fix string_scalar.value to return an empty string_view for empty string-scalar
- PR #4474 Fix to not materialize RangeIndex in copy_categories
- PR #4496 Skip tests which require 2+ GPUs
- PR #4494 Update Java memory event handler for new RMM resource API
- PR #4505 Fix 0 length buffers during serialization
- PR #4482 Fix `.str.rsplit`, `.str.split`, `.str.find`, `.str.rfind`, `.str.index`, `.str.rindex` and enable related tests
- PR #4513 Backport scalar virtual destructor fix
- PR #4519 Remove `n` validation for `nlargest` & `nsmallest` and add negative support for `n`
- PR #4596 Fix `_popn` issue with performance
- PR #4526 Fix index slicing issue for index incase of an empty dataframe
- PR #4538 Fix cudf::strings::slice_strings(step=-1) for empty strings
- PR #4557 Disable compile-errors on deprecation warnings, for JNI
- PR #4576 Fix typo in `serialize.py`
- PR #4571 Load JNI native dependencies for Scalar class
- PR #4598 Fix to handle `pd.DataFrame` in `DataFrame.__init__`
- PR #4594 Fix exec dangling pointer issue in legacy groupby
- PR #4591 Fix issue when reading consecutive rowgroups
- PR #4600 Fix missing include in benchmark_fixture.hpp
- PR #4588 Fix ordering issue in `MultiIndex`
- PR #4632 Fix handling of empty inputs to concatenate
- PR #4630 Remove dangling reference to RMM exec policy in drop duplicates tests.
- PR #4625 Fix hash-based repartition bug in dask_cudf


# cuDF 0.12.0 (04 Feb 2020)

## New Features

- PR #3759 Updated 10 Minutes with clarification on how `dask_cudf` uses `cudf` API
- PR #3224 Define and implement new join APIs.
- PR #3284 Add gpu-accelerated parquet writer
- PR #3254 Python redesign for libcudf++
- PR #3336 Add `from_dlpack` and `to_dlpack`
- PR #3555 Add column names support to libcudf++ io readers and writers
- PR #3527 Add string functionality for merge API
- PR #3610 Add memory_usage to DataFrame and Series APIs
- PR #3557 Add contiguous_split() function.
- PR #3619 Support CuPy 7
- PR #3604 Add nvtext ngrams-tokenize function
- PR #3403 Define and implement new stack + tile APIs
- PR #3627 Adding cudf::sort and cudf::sort_by_key
- PR #3597 Implement new sort based groupby
- PR #3776 Add column equivalence comparator (using epsilon for float equality)
- PR #3667 Define and implement round-robin partition API.
- PR #3690 Add bools_to_mask
- PR #3761 Introduce a Frame class and make Index, DataFrame and Series subclasses
- PR #3538 Define and implement left semi join and left anti join
- PR #3683 Added support for multiple delimiters in `nvtext.token_count()`
- PR #3792 Adding is_nan and is_notnan
- PR #3594 Adding clamp support to libcudf++

## Improvements

- PR #3124 Add support for grand-children in cudf column classes
- PR #3292 Port NVStrings regex contains function
- PR #3409 Port NVStrings regex replace function
- PR #3417 Port NVStrings regex findall function
- PR #3351 Add warning when filepath resolves to multiple files in cudf readers
- PR #3370 Port NVStrings strip functions
- PR #3453 Port NVStrings IPv4 convert functions to cudf strings column
- PR #3441 Port NVStrings url encode/decode to cudf strings column
- PR #3364 Port NVStrings split functions
- PR #3463 Port NVStrings partition/rpartition to cudf strings column
- PR #3502 ORC reader: add option to read DECIMALs as INT64
- PR #3461 Add a new overload to allocate_like() that takes explicit type and size params.
- PR #3590 Specialize hash functions for floating point
- PR #3569 Use `np.asarray` in `StringColumn.deserialize`
- PR #3553 Support Python NoneType in numeric binops
- PR #3511 Support DataFrame / Series mixed arithmetic
- PR #3567 Include `strides` in `__cuda_array_interface__`
- PR #3608 Update OPS codeowner group name
- PR #3431 Port NVStrings translate to cudf strings column
- PR #3507 Define and implement new binary operation APIs
- PR #3620 Add stream parameter to unary ops detail API
- PR #3593 Adding begin/end for mutable_column_device_view
- PR #3587 Merge CHECK_STREAM & CUDA_CHECK_LAST to CHECK_CUDA
- PR #3733 Rework `hash_partition` API
- PR #3655 Use move with make_pair to avoid copy construction
- PR #3402 Define and implement new quantiles APIs
- PR #3612 Add ability to customize the JIT kernel cache path
- PR #3647 Remove PatchedNumbaDeviceArray with CuPy 6.6.0
- PR #3641 Remove duplicate definitions of CUDA_DEVICE_CALLABLE
- PR #3640 Enable memory_usage in dask_cudf (also adds pd.Index from_pandas)
- PR #3654 Update Jitify submodule ref to include gcc-8 fix
- PR #3639 Define and implement `nans_to_nulls`
- PR #3561 Rework contains implementation in search
- PR #3616 Add aggregation infrastructure for argmax/argmin.
- PR #3673 Parquet reader: improve rounding of timestamp conversion to seconds
- PR #3699 Stringify libcudacxx headers for binary op JIT
- PR #3697 Improve column insert performance for wide frames
- PR #3653 Make `gather_bitmask_kernel` more reusable.
- PR #3710 Remove multiple CMake configuration steps from root build script
- PR #3657 Define and implement compiled binops for string column comparisons
- PR #3520 Change read_parquet defaults and add warnings
- PR #3780 Java APIs for selecting a GPU
- PR #3796 Improve on round-robin with the case when number partitions greater than number of rows.
- PR #3805 Avoid CuPy 7.1.0 for now
- PR #3758 detail::scatter variant with map iterator support
- PR #3882 Fail loudly when creating a StringColumn from nvstrings with > MAX_VAL(int32) bytes
- PR #3823 Add header file for detail search functions
- PR #2438 Build GBench Benchmarks in CI
- PR #3713 Adding aggregation support to rolling_window
- PR #3875 Add abstract sink for IO writers, used by ORC and Parquet writers for now
- PR #3916 Refactor gather bindings

## Bug Fixes

- PR #3618 Update 10 minutes to cudf and cupy to hide warning that were being shown in the docs
- PR #3550 Update Java package to 0.12
- PR #3549 Fix index name issue with iloc with RangeIndex
- PR #3562 Fix 4GB limit for gzipped-compressed csv files
- PR #2981 enable build.sh to build all targets without installation
- PR #3563 Use `__cuda_array_interface__` for serialization
- PR #3564 Fix cuda memory access error in gather_bitmask_kernel
- PR #3548 Replaced CUDA_RT_CALL with CUDA_TRY
- PR #3486 Pandas > 0.25 compatability
- PR #3622 Fix new warnings and errors when building with gcc-8
- PR #3588 Remove avro reader column order reversal
- PR #3629 Fix hash map test failure
- PR #3637 Fix sorted set_index operations in dask_cudf
- PR #3663 Fix libcudf++ ORC reader microseconds and milliseconds conversion
- PR #3668 Fixing CHECK_CUDA debug build issue
- PR #3684 Fix ends_with logic for matching string case
- PR #3691 Fix create_offsets to handle offset correctly
- PR #3687 Fixed bug while passing input GPU memory pointer in `nvtext.scatter_count()`
- PR #3701 Fix hash_partition hashing all columns instead of columns_to_hash
- PR #3694 Allow for null columns parameter in `csv_writer`
- PR #3706 Removed extra type-dispatcher call from merge
- PR #3704 Changed the default delimiter to `whitespace` for nvtext methods.
- PR #3741 Construct DataFrame from dict-of-Series with alignment
- PR #3724 Update rmm version to match release
- PR #3743 Fix for `None` data in `__array_interface__`
- PR #3731 Fix performance of zero sized dataframe slice
- PR #3709 Fix inner_join incorrect result issue
- PR #3734 Update numba to 0.46 in conda files
- PR #3738 Update libxx cython types.hpp path
- PR #3672 Fix to_host issue with column_view having offset
- PR #3730 CSV reader: Set invalid float values to NaN/null
- PR #3670 Floor when casting between timestamps of different precisions
- PR #3728 Fix apply_boolean_mask issue with non-null string column
- PR #3769 Don't look for a `name` attribute in column
- PR #3783 Bind cuDF operators to Dask Dataframe
- PR #3775 Fix segfault when reading compressed CSV files larger than 4GB
- PR #3799 Align indices of Series inputs when adding as columns to DataFrame
- PR #3803 Keep name when unpickling Index objects
- PR #3804 Fix cuda crash in AVRO reader
- PR #3766 Remove references to cudf::type_id::CATEGORY from IO code
- PR #3817 Don't always deepcopy an index
- PR #3821 Fix OOB read in gpuinflate prefetcher
- PR #3829 Parquet writer: fix empty dataframe causing cuda launch errors
- PR #3835 Fix memory leak in Cython when dealing with nulls in string columns
- PR #3866 Remove unnecessary if check in NVStrings.create_offsets
- PR #3858 Fixes the broken debug build after #3728
- PR #3850 Fix merge typecast scope issue and resulting memory leak
- PR #3855 Fix MultiColumn recreation with reset_index
- PR #3869 Fixed size calculation in NVStrings::byte_count()
- PR #3868 Fix apply_grouped moving average example
- PR #3900 Properly link `NVStrings` and `NVCategory` into tests
- PR #3868 Fix apply_grouped moving average example
- PR #3871 Fix `split_out` error
- PR #3886 Fix string column materialization from column view
- PR #3893 Parquet reader: fix segfault reading empty parquet file
- PR #3931 Dask-cudf groupby `.agg` multicolumn handling fix
- PR #4017 Fix memory leaks in `GDF_STRING` cython handling and `nans_to_nulls` cython


# cuDF 0.11.0 (11 Dec 2019)

## New Features

- PR #2905 Added `Series.median()` and null support for `Series.quantile()`
- PR #2930 JSON Reader: Support ARROW_RANDOM_FILE input
- PR #2956 Add `cudf::stack` and `cudf::tile`
- PR #2980 Added nvtext is_vowel/is_consonant functions
- PR #2987 Add `inplace` arg to `DataFrame.reset_index` and `Series`
- PR #3011 Added libcudf++ transition guide
- PR #3129 Add strings column factory from `std::vector`s
- PR #3054 Add parquet reader support for decimal data types
- PR #3022 adds DataFrame.astype for cuDF dataframes
- PR #2962 Add isnull(), notnull() and related functions
- PR #3025 Move search files to legacy
- PR #3068 Add `scalar` class
- PR #3094 Adding `any` and `all` support from libcudf
- PR #3130 Define and implement new `column_wrapper`
- PR #3143 Define and implement new copying APIs `slice` and `split`
- PR #3161 Move merge files to legacy
- PR #3079 Added support to write ORC files given a local path
- PR #3192 Add dtype param to cast `DataFrame` on init
- PR #3213 Port cuIO to libcudf++
- PR #3222 Add nvtext character tokenizer
- PR #3223 Java expose underlying buffers
- PR #3300 Add `DataFrame.insert`
- PR #3263 Define and implement new `valid_if`
- PR #3278 Add `to_host` utility to copy `column_view` to host
- PR #3087 Add new cudf::experimental bool8 wrapper
- PR #3219 Construct column from column_view
- PR #3250 Define and implement new merge APIs
- PR #3144 Define and implement new hashing APIs `hash` and `hash_partition`
- PR #3229 Define and implement new search APIs
- PR #3308 java add API for memory usage callbacks
- PR #2691 Row-wise reduction and scan operations via CuPy
- PR #3291 Add normalize_nans_and_zeros
- PR #3187 Define and implement new replace APIs
- PR #3356 Add vertical concatenation for table/columns
- PR #3344 java split API
- PR #2791 Add `groupby.std()`
- PR #3368 Enable dropna argument in dask_cudf groupby
- PR #3298 add null replacement iterator for column_device_view
- PR #3297 Define and implement new groupby API.
- PR #3396 Update device_atomics with new bool8 and timestamp specializations
- PR #3411 Java host memory management API
- PR #3393 Implement df.cov and enable covariance/correlation in dask_cudf
- PR #3401 Add dask_cudf ORC writer (to_orc)
- PR #3331 Add copy_if_else
- PR #3427 Define and Implement new multi-search API
- PR #3442 Add Bool-index + Multi column + DataFrame support for set-item
- PR #3172 Define and implement new fill/repeat/copy_range APIs
- PR #3490 Add pair iterators for columns
- PR #3497 Add DataFrame.drop(..., inplace=False) argument
- PR #3469 Add string functionality for replace API
- PR #3273 Define and implement new reduction APIs

## Improvements

- PR #2904 Move gpu decompressors to cudf::io namespace
- PR #2977 Moved old C++ test utilities to legacy directory.
- PR #2965 Fix slow orc reader perf with large uncompressed blocks
- PR #2995 Move JIT type utilities to legacy directory
- PR #2927 Add ``Table`` and ``TableView`` extension classes that wrap legacy cudf::table
- PR #3005 Renames `cudf::exp` namespace to `cudf::experimental`
- PR #3008 Make safe versions of `is_null` and `is_valid` in `column_device_view`
- PR #3026 Move fill and repeat files to legacy
- PR #3027 Move copying.hpp and related source to legacy folder
- PR #3014 Snappy decompression optimizations
- PR #3032 Use `asarray` to coerce indices to a NumPy array
- PR #2996 IO Readers: Replace `cuio::device_buffer` with `rmm::device_buffer`
- PR #3051 Specialized hash function for strings column
- PR #3065 Select and Concat for cudf::experimental::table
- PR #3080 Move `valid_if.cuh` to `legacy/`
- PR #3052 Moved replace.hpp functionality to legacy
- PR #3091 Move join files to legacy
- PR #3092 Implicitly init RMM if Java allocates before init
- PR #3029 Update gdf_ numeric types with stdint and move to cudf namespace
- PR #3052 Moved replace.hpp functionality to legacy
- PR #2955 Add cmake option to only build for present GPU architecture
- PR #3070 Move functions.h and related source to legacy
- PR #2951 Allow set_index to handle a list of column names
- PR #3093 Move groupby files to legacy
- PR #2988 Removing GIS functionality (now part of cuSpatial library)
- PR #3067 Java method to return size of device memory buffer
- PR #3083 Improved some binary operation tests to include null testing.
- PR #3084 Update to arrow-cpp and pyarrow 0.15.0
- PR #3071 Move cuIO to legacy
- PR #3126 Round 2 of snappy decompression optimizations
- PR #3046 Define and implement new copying APIs `empty_like` and `allocate_like`
- PR #3128 Support MultiIndex in DataFrame.join
- PR #2971 Added initial gather and scatter methods for strings_column_view
- PR #3133 Port NVStrings to cudf column: count_characters and count_bytes
- PR #2991 Added strings column functions concatenate and join_strings
- PR #3028 Define and implement new `gather` APIs.
- PR #3135 Add nvtx utilities to cudf::nvtx namespace
- PR #3021 Java host side concat of serialized buffers
- PR #3138 Move unary files to legacy
- PR #3170 Port NVStrings substring functions to cudf strings column
- PR #3159 Port NVStrings is-chars-types function to cudf strings column
- PR #3154 Make `table_view_base.column()` const and add `mutable_table_view.column()`
- PR #3175 Set cmake cuda version variables
- PR #3171 Move deprecated error macros to legacy
- PR #3191 Port NVStrings integer convert ops to cudf column
- PR #3189 Port NVStrings find ops to cudf column
- PR #3352 Port NVStrings convert float functions to cudf strings column
- PR #3193 Add cuPy as a formal dependency
- PR #3195 Support for zero columned `table_view`
- PR #3165 Java device memory size for string category
- PR #3205 Move transform files to legacy
- PR #3202 Rename and move error.hpp to public headers
- PR #2878 Use upstream merge code in dask_cudf
- PR #3217 Port NVStrings upper and lower case conversion functions
- PR #3350 Port NVStrings booleans convert functions
- PR #3231 Add `column::release()` to give up ownership of contents.
- PR #3157 Use enum class rather than enum for mask_allocation_policy
- PR #3232 Port NVStrings datetime conversion to cudf strings column
- PR #3136 Define and implement new transpose API
- PR #3237 Define and implement new transform APIs
- PR #3245 Move binaryop files to legacy
- PR #3241 Move stream_compaction files to legacy
- PR #3166 Move reductions to legacy
- PR #3261 Small cleanup: remove `== true`
- PR #3271 Update rmm API based on `rmm.reinitialize(...)` change
- PR #3266 Remove optional checks for CuPy
- PR #3268 Adding null ordering per column feature when sorting
- PR #3239 Adding floating point specialization to comparators for NaNs
- PR #3270 Move predicates files to legacy
- PR #3281 Add to_host specialization for strings in column test utilities
- PR #3282 Add `num_bitmask_words`
- PR #3252 Add new factory methods to include passing an existing null mask
- PR #3288 Make `bit.cuh` utilities usable from host code.
- PR #3287 Move rolling windows files to legacy
- PR #3182 Define and implement new unary APIs `is_null` and `is_not_null`
- PR #3314 Drop `cython` from run requirements
- PR #3301 Add tests for empty column wrapper.
- PR #3294 Update to arrow-cpp and pyarrow 0.15.1
- PR #3310 Add `row_hasher` and `element_hasher` utilities
- PR #3272 Support non-default streams when creating/destroying hash maps
- PR #3286 Clean up the starter code on README
- PR #3332 Port NVStrings replace to cudf strings column
- PR #3354 Define and implement new `scatter` APIs
- PR #3322 Port NVStrings pad operations to cudf strings column
- PR #3345 Add cache member for number of characters in string_view class
- PR #3299 Define and implement new `is_sorted` APIs
- PR #3328 Partition by stripes in dask_cudf ORC reader
- PR #3243 Use upstream join code in dask_cudf
- PR #3371 Add `select` method to `table_view`
- PR #3309 Add java and JNI bindings for search bounds
- PR #3305 Define and implement new rolling window APIs
- PR #3380 Concatenate columns of strings
- PR #3382 Add fill function for strings column
- PR #3391 Move device_atomics_tests.cu files to legacy
- PR #3303 Define and implement new stream compaction APIs `copy_if`, `drop_nulls`,
           `apply_boolean_mask`, `drop_duplicate` and `unique_count`.
- PR #3387 Strings column gather function
- PR #3440 Strings column scatter function
- PR #3389 Move quantiles.hpp + group_quantiles.hpp files to legacy
- PR #3397 Port unary cast to libcudf++
- PR #3398 Move reshape.hpp files to legacy
- PR #3395 Port NVStrings regex extract to cudf strings column
- PR #3423 Port NVStrings htoi to cudf strings column
- PR #3425 Strings column copy_if_else implementation
- PR #3422 Move utilities to legacy
- PR #3201 Define and implement new datetime_ops APIs
- PR #3421 Port NVStrings find_multiple to cudf strings column
- PR #3448 Port scatter_to_tables to libcudf++
- PR #3458 Update strings sections in the transition guide
- PR #3462 Add `make_empty_column` and update `empty_like`.
- PR #3465 Port `aggregation` traits and utilities.
- PR #3214 Define and implement new unary operations APIs
- PR #3475 Add `bitmask_to_host` column utility
- PR #3487 Add is_boolean trait and random timestamp generator for testing
- PR #3492 Small cleanup (remove std::abs) and comment
- PR #3407 Allow multiple row-groups per task in dask_cudf read_parquet
- PR #3512 Remove unused CUDA conda labels
- PR #3500 cudf::fill()/cudf::repeat() support for strings columns.
- PR #3438 Update scalar and scalar_device_view to better support strings
- PR #3414 Add copy_range function for strings column
- PR #3685 Add string support to contiguous_split.
- PR #3471 Add scalar/column, column/scalar and scalar/scalar overloads to copy_if_else.
- PR #3451 Add support for implicit typecasting of join columns

## Bug Fixes

- PR #2895 Fixed dask_cudf group_split behavior to handle upstream rearrange_by_divisions
- PR #3048 Support for zero columned tables
- PR #3030 Fix snappy decoding regression in PR #3014
- PR #3041 Fixed exp to experimental namespace name change issue
- PR #3056 Add additional cmake hint for finding local build of RMM files
- PR #3060 Move copying.hpp includes to legacy
- PR #3139 Fixed java RMM auto initalization
- PR #3141 Java fix for relocated IO headers
- PR #3149 Rename column_wrapper.cuh to column_wrapper.hpp
- PR #3168 Fix mutable_column_device_view head const_cast
- PR #3199 Update JNI includes for legacy moves
- PR #3204 ORC writer: Fix ByteRLE encoding of NULLs
- PR #2994 Fix split_out-support but with hash_object_dispatch
- PR #3212 Fix string to date casting when format is not specified
- PR #3218 Fixes `row_lexicographic_comparator` issue with handling two tables
- PR #3228 Default initialize RMM when Java native dependencies are loaded
- PR #3012 replacing instances of `to_gpu_array` with `mem`
- PR #3236 Fix Numba 0.46+/CuPy 6.3 interface compatibility
- PR #3276 Update JNI includes for legacy moves
- PR #3256 Fix orc writer crash with multiple string columns
- PR #3211 Fix breaking change caused by rapidsai/rmm#167
- PR #3265 Fix dangling pointer in `is_sorted`
- PR #3267 ORC writer: fix incorrect ByteRLE encoding of long literal runs
- PR #3277 Fix invalid reference to deleted temporary in `is_sorted`.
- PR #3274 ORC writer: fix integer RLEv2 mode2 unsigned base value encoding
- PR #3279 Fix shutdown hang issues with pinned memory pool init executor
- PR #3280 Invalid children check in mutable_column_device_view
- PR #3289 fix java memory usage API for empty columns
- PR #3293 Fix loading of csv files zipped on MacOS (disabled zip min version check)
- PR #3295 Fix storing storing invalid RMM exec policies.
- PR #3307 Add pd.RangeIndex to from_pandas to fix dask_cudf meta_nonempty bug
- PR #3313 Fix public headers including non-public headers
- PR #3318 Revert arrow to 0.15.0 temporarily to unblock downstream projects CI
- PR #3317 Fix index-argument bug in dask_cudf parquet reader
- PR #3323 Fix `insert` non-assert test case
- PR #3341 Fix `Series` constructor converting NoneType to "None"
- PR #3326 Fix and test for detail::gather map iterator type inference
- PR #3334 Remove zero-size exception check from make_strings_column factories
- PR #3333 Fix compilation issues with `constexpr` functions not marked `__device__`
- PR #3340 Make all benchmarks use cudf base fixture to initialize RMM pool
- PR #3337 Fix Java to pad validity buffers to 64-byte boundary
- PR #3362 Fix `find_and_replace` upcasting series for python scalars and lists
- PR #3357 Disabling `column_view` iterators for non fixed-width types
- PR #3383 Fix : properly compute null counts for rolling_window.
- PR #3386 Removing external includes from `column_view.hpp`
- PR #3369 Add write_partition to dask_cudf to fix to_parquet bug
- PR #3388 Support getitem with bools when DataFrame has a MultiIndex
- PR #3408 Fix String and Column (De-)Serialization
- PR #3372 Fix dask-distributed scatter_by_map bug
- PR #3419 Fix a bug in parse_into_parts (incomplete input causing walking past the end of string).
- PR #3413 Fix dask_cudf read_csv file-list bug
- PR #3416 Fix memory leak in ColumnVector when pulling strings off the GPU
- PR #3424 Fix benchmark build by adding libcudacxx to benchmark's CMakeLists.txt
- PR #3435 Fix diff and shift for empty series
- PR #3439 Fix index-name bug in StringColumn concat
- PR #3445 Fix ORC Writer default stripe size
- PR #3459 Fix printing of invalid entries
- PR #3466 Fix gather null mask allocation for invalid index
- PR #3468 Fix memory leak issue in `drop_duplicates`
- PR #3474 Fix small doc error in capitalize Docs
- PR #3491 Fix more doc errors in NVStrings
- PR #3478 Fix as_index deep copy via Index.rename inplace arg
- PR #3476 Fix ORC reader timezone conversion
- PR #3188 Repr slices up large DataFrames
- PR #3519 Fix strings column concatenate handling zero-sized columns
- PR #3530 Fix copy_if_else test case fail issue
- PR #3523 Fix lgenfe issue with debug build
- PR #3532 Fix potential use-after-free in cudf parquet reader
- PR #3540 Fix unary_op null_mask bug and add missing test cases
- PR #3559 Use HighLevelGraph api in DataFrame constructor (Fix upstream compatibility)
- PR #3572 Fix CI Issue with hypothesis tests that are flaky


# cuDF 0.10.0 (16 Oct 2019)

## New Features

- PR #2423 Added `groupby.quantile()`
- PR #2522 Add Java bindings for NVStrings backed upper and lower case mutators
- PR #2605 Added Sort based groupby in libcudf
- PR #2607 Add Java bindings for parsing JSON
- PR #2629 Add dropna= parameter to groupby
- PR #2585 ORC & Parquet Readers: Remove millisecond timestamp restriction
- PR #2507 Add GPU-accelerated ORC Writer
- PR #2559 Add Series.tolist()
- PR #2653 Add Java bindings for rolling window operations
- PR #2480 Merge `custreamz` codebase into `cudf` repo
- PR #2674 Add __contains__ for Index/Series/Column
- PR #2635 Add support to read from remote and cloud sources like s3, gcs, hdfs
- PR #2722 Add Java bindings for NVTX ranges
- PR #2702 Add make_bool to dataset generation functions
- PR #2394 Move `rapidsai/custrings` into `cudf`
- PR #2734 Final sync of custrings source into cudf
- PR #2724 Add libcudf support for __contains__
- PR #2777 Add python bindings for porter stemmer measure functionality
- PR #2781 Add issorted to is_monotonic
- PR #2685 Add cudf::scatter_to_tables and cython binding
- PR #2743 Add Java bindings for NVStrings timestamp2long as part of String ColumnVector casting
- PR #2785 Add nvstrings Python docs
- PR #2786 Add benchmarks option to root build.sh
- PR #2802 Add `cudf::repeat()` and `cudf.Series.repeat()`
- PR #2773 Add Fisher's unbiased kurtosis and skew for Series/DataFrame
- PR #2748 Parquet Reader: Add option to specify loading of PANDAS index
- PR #2807 Add scatter_by_map to DataFrame python API
- PR #2836 Add nvstrings.code_points method
- PR #2844 Add Series/DataFrame notnull
- PR #2858 Add GTest type list utilities
- PR #2870 Add support for grouping by Series of arbitrary length
- PR #2719 Series covariance and Pearson correlation
- PR #2207 Beginning of libcudf overhaul: introduce new column and table types
- PR #2869 Add `cudf.CategoricalDtype`
- PR #2838 CSV Reader: Support ARROW_RANDOM_FILE input
- PR #2655 CuPy-based Series and Dataframe .values property
- PR #2803 Added `edit_distance_matrix()` function to calculate pairwise edit distance for each string on a given nvstrings object.
- PR #2811 Start of cudf strings column work based on 2207
- PR #2872 Add Java pinned memory pool allocator
- PR #2969 Add findAndReplaceAll to ColumnVector
- PR #2814 Add Datetimeindex.weekday
- PR #2999 Add timestamp conversion support for string categories
- PR #2918 Add cudf::column timestamp wrapper types

## Improvements

- PR #2578 Update legacy_groupby to use libcudf group_by_without_aggregation
- PR #2581 Removed `managed` allocator from hash map classes.
- PR #2571 Remove unnecessary managed memory from gdf_column_concat
- PR #2648 Cython/Python reorg
- PR #2588 Update Series.append documentation
- PR #2632 Replace dask-cudf set_index code with upstream
- PR #2682 Add cudf.set_allocator() function for easier allocator init
- PR #2642 Improve null printing and testing
- PR #2747 Add missing Cython headers / cudftestutil lib to conda package for cuspatial build
- PR #2706 Compute CSV format in device code to speedup performance
- PR #2673 Add support for np.longlong type
- PR #2703 move dask serialization dispatch into cudf
- PR #2728 Add YYMMDD to version tag for nightly conda packages
- PR #2729 Handle file-handle input in to_csv
- PR #2741 CSV Reader: Move kernel functions into its own file
- PR #2766 Improve nvstrings python cmake flexibility
- PR #2756 Add out_time_unit option to csv reader, support timestamp resolutions
- PR #2771 Stopgap alias for to_gpu_matrix()
- PR #2783 Support mapping input columns to function arguments in apply kernels
- PR #2645 libcudf unique_count for Series.nunique
- PR #2817 Dask-cudf: `read_parquet` support for remote filesystems
- PR #2823 improve java data movement debugging
- PR #2806 CSV Reader: Clean-up row offset operations
- PR #2640 Add dask wait/persist exmaple to 10 minute guide
- PR #2828 Optimizations of kernel launch configuration for `DataFrame.apply_rows` and `DataFrame.apply_chunks`
- PR #2831 Add `column` argument to `DataFrame.drop`
- PR #2775 Various optimizations to improve __getitem__ and __setitem__ performance
- PR #2810 cudf::allocate_like can optionally always allocate a mask.
- PR #2833 Parquet reader: align page data allocation sizes to 4-bytes to satisfy cuda-memcheck
- PR #2832 Using the new Python bindings for UCX
- PR #2856 Update group_split_cudf to use scatter_by_map
- PR #2890 Optionally keep serialized table data on the host.
- PR #2778 Doc: Updated and fixed some docstrings that were formatted incorrectly.
- PR #2830 Use YYMMDD tag in custreamz nightly build
- PR #2875 Java: Remove synchronized from register methods in MemoryCleaner
- PR #2887 Minor snappy decompression optimization
- PR #2899 Use new RMM API based on Cython
- PR #2788 Guide to Python UDFs
- PR #2919 Change java API to use operators in groupby namespace
- PR #2909 CSV Reader: Avoid row offsets host vector default init
- PR #2834 DataFrame supports setting columns via attribute syntax `df.x = col`
- PR #3147 DataFrame can be initialized from rows via list of tuples
- PR #3539 Restrict CuPy to 6

## Bug Fixes

- PR #2584 ORC Reader: fix parsing of `DECIMAL` index positions
- PR #2619 Fix groupby serialization/deserialization
- PR #2614 Update Java version to match
- PR #2601 Fixes nlargest(1) issue in Series and Dataframe
- PR #2610 Fix a bug in index serialization (properly pass DeviceNDArray)
- PR #2621 Fixes the floordiv issue of not promoting float type when rhs is 0
- PR #2611 Types Test: fix static casting from negative int to string
- PR #2618 IO Readers: Fix datasource memory map failure for multiple reads
- PR #2628 groupby_without_aggregation non-nullable input table produces non-nullable output
- PR #2615 fix string category partitioning in java API
- PR #2641 fix string category and timeunit concat in the java API
- PR #2649 Fix groupby issue resulting from column_empty bug
- PR #2658 Fix astype() for null categorical columns
- PR #2660 fix column string category and timeunit concat in the java API
- PR #2664 ORC reader: fix `skip_rows` larger than first stripe
- PR #2654 Allow Java gdfOrderBy to work with string categories
- PR #2669 AVRO reader: fix non-deterministic output
- PR #2668 Update Java bindings to specify timestamp units for ORC and Parquet readers
- PR #2679 AVRO reader: fix cuda errors when decoding compressed streams
- PR #2692 Add concatenation for data-frame with different headers (empty and non-empty)
- PR #2651 Remove nvidia driver installation from ci/cpu/build.sh
- PR #2697 Ensure csv reader sets datetime column time units
- PR #2698 Return RangeIndex from contiguous slice of RangeIndex
- PR #2672 Fix null and integer handling in round
- PR #2704 Parquet Reader: Fix crash when loading string column with nulls
- PR #2725 Fix Jitify issue with running on Turing using CUDA version < 10
- PR #2731 Fix building of benchmarks
- PR #2738 Fix java to find new NVStrings locations
- PR #2736 Pin Jitify branch to v0.10 version
- PR #2742 IO Readers: Fix possible silent failures when creating `NvStrings` instance
- PR #2753 Fix java quantile API calls
- PR #2762 Fix validity processing for time in java
- PR #2796 Fix handling string slicing and other nvstrings delegated methods with dask
- PR #2769 Fix link to API docs in README.md
- PR #2772 Handle multiindex pandas Series #2772
- PR #2749 Fix apply_rows/apply_chunks pessimistic null mask to use in_cols null masks only
- PR #2752 CSV Reader: Fix exception when there's no rows to process
- PR #2716 Added Exception for `StringMethods` in string methods
- PR #2787 Fix Broadcasting `None` to `cudf-series`
- PR #2794 Fix async race in NVCategory::get_value and get_value_bounds
- PR #2795 Fix java build/cast error
- PR #2496 Fix improper merge of two dataframes when names differ
- PR #2824 Fix issue with incorrect result when Numeric Series replace is called several times
- PR #2751 Replace value with null
- PR #2765 Fix Java inequality comparisons for string category
- PR #2818 Fix java join API to use new C++ join API
- PR #2841 Fix nvstrings.slice and slice_from for range (0,0)
- PR #2837 Fix join benchmark
- PR #2809 Add hash_df and group_split dispatch functions for dask
- PR #2843 Parquet reader: fix skip_rows when not aligned with page or row_group boundaries
- PR #2851 Deleted existing dask-cudf/record.txt
- PR #2854 Fix column creation from ephemeral objects exposing __cuda_array_interface__
- PR #2860 Fix boolean indexing when the result is a single row
- PR #2859 Fix tail method issue for string columns
- PR #2852 Fixed `cumsum()` and `cumprod()` on boolean series.
- PR #2865 DaskIO: Fix `read_csv` and `read_orc` when input is list of files
- PR #2750 Fixed casting values to cudf::bool8 so non-zero values always cast to true
- PR #2873 Fixed dask_cudf read_partition bug by generating ParquetDatasetPiece
- PR #2850 Fixes dask_cudf.read_parquet on partitioned datasets
- PR #2896 Properly handle `axis` string keywords in `concat`
- PR #2926 Update rounding algorithm to avoid using fmod
- PR #2968 Fix Java dependency loading when using NVTX
- PR #2963 Fix ORC writer uncompressed block indexing
- PR #2928 CSV Reader: Fix using `byte_range` for large datasets
- PR #2983 Fix sm_70+ race condition in gpu_unsnap
- PR #2964 ORC Writer: Segfault when writing mixed numeric and string columns
- PR #3007 Java: Remove unit test that frees RMM invalid pointer
- PR #3009 Fix orc reader RLEv2 patch position regression from PR #2507
- PR #3002 Fix CUDA invalid configuration errors reported after loading an ORC file without data
- PR #3035 Update update-version.sh for new docs locations
- PR #3038 Fix uninitialized stream parameter in device_table deleter
- PR #3064 Fixes groupby performance issue
- PR #3061 Add rmmInitialize to nvstrings gtests
- PR #3058 Fix UDF doc markdown formatting
- PR #3059 Add nvstrings python build instructions to contributing.md


# cuDF 0.9.0 (21 Aug 2019)

## New Features

- PR #1993 Add CUDA-accelerated series aggregations: mean, var, std
- PR #2111 IO Readers: Support memory buffer, file-like object, and URL inputs
- PR #2012 Add `reindex()` to DataFrame and Series
- PR #2097 Add GPU-accelerated AVRO reader
- PR #2098 Support binary ops on DFs and Series with mismatched indices
- PR #2160 Merge `dask-cudf` codebase into `cudf` repo
- PR #2149 CSV Reader: Add `hex` dtype for explicit hexadecimal parsing
- PR #2156 Add `upper_bound()` and `lower_bound()` for libcudf tables and `searchsorted()` for cuDF Series
- PR #2158 CSV Reader: Support single, non-list/dict argument for `dtype`
- PR #2177 CSV Reader: Add `parse_dates` parameter for explicit date inference
- PR #1744 cudf::apply_boolean_mask and cudf::drop_nulls support for cudf::table inputs (multi-column)
- PR #2196 Add `DataFrame.dropna()`
- PR #2197 CSV Writer: add `chunksize` parameter for `to_csv`
- PR #2215 `type_dispatcher` benchmark
- PR #2179 Add Java quantiles
- PR #2157 Add __array_function__ to DataFrame and Series
- PR #2212 Java support for ORC reader
- PR #2224 Add DataFrame isna, isnull, notna functions
- PR #2236 Add Series.drop_duplicates
- PR #2105 Add hash-based join benchmark
- PR #2316 Add unique, nunique, and value_counts for datetime columns
- PR #2337 Add Java support for slicing a ColumnVector
- PR #2049 Add cudf::merge (sorted merge)
- PR #2368 Full cudf+dask Parquet Support
- PR #2380 New cudf::is_sorted checks whether cudf::table is sorted
- PR #2356 Java column vector standard deviation support
- PR #2221 MultiIndex full indexing - Support iloc and wildcards for loc
- PR #2429 Java support for getting length of strings in a ColumnVector
- PR #2415 Add `value_counts` for series of any type
- PR #2446 Add __array_function__ for index
- PR #2437 ORC reader: Add 'use_np_dtypes' option
- PR #2382 Add CategoricalAccessor add, remove, rename, and ordering methods
- PR #2464 Native implement `__cuda_array_interface__` for Series/Index/Column objects
- PR #2425 Rolling window now accepts array-based user-defined functions
- PR #2442 Add __setitem__
- PR #2449 Java support for getting byte count of strings in a ColumnVector
- PR #2492 Add groupby.size() method
- PR #2358 Add cudf::nans_to_nulls: convert floating point column into bitmask
- PR #2489 Add drop argument to set_index
- PR #2491 Add Java bindings for ORC reader 'use_np_dtypes' option
- PR #2213 Support s/ms/us/ns DatetimeColumn time unit resolutions
- PR #2536 Add _constructor properties to Series and DataFrame

## Improvements

- PR #2103 Move old `column` and `bitmask` files into `legacy/` directory
- PR #2109 added name to Python column classes
- PR #1947 Cleanup serialization code
- PR #2125 More aggregate in java API
- PR #2127 Add in java Scalar tests
- PR #2088 Refactor of Python groupby code
- PR #2130 Java serialization and deserialization of tables.
- PR #2131 Chunk rows logic added to csv_writer
- PR #2129 Add functions in the Java API to support nullable column filtering
- PR #2165 made changes to get_dummies api for it to be available in MethodCache
- PR #2171 Add CodeCov integration, fix doc version, make --skip-tests work when invoking with source
- PR #2184 handle remote orc files for dask-cudf
- PR #2186 Add `getitem` and `getattr` style access to Rolling objects
- PR #2168 Use cudf.Column for CategoricalColumn's categories instead of a tuple
- PR #2193 DOC: cudf::type_dispatcher documentation for specializing dispatched functors
- PR #2199 Better java support for appending strings
- PR #2176 Added column dtype support for datetime, int8, int16 to csv_writer
- PR #2209 Matching `get_dummies` & `select_dtypes` behavior to pandas
- PR #2217 Updated Java bindings to use the new groupby API
- PR #2214 DOC: Update doc instructions to build/install `cudf` and `dask-cudf`
- PR #2220 Update Java bindings for reduction rename
- PR #2232 Move CodeCov upload from build script to Jenkins
- PR #2225 refactor to use libcudf for gathering columns in dataframes
- PR #2293 Improve join performance (faster compute_join_output_size)
- PR #2300 Create separate dask codeowners for dask-cudf codebase
- PR #2304 gdf_group_by_without_aggregations returns gdf_column
- PR #2309 Java readers: remove redundant copy of result pointers
- PR #2307 Add `black` and `isort` to style checker script
- PR #2345 Restore removal of old groupby implementation
- PR #2342 Improve `astype()` to operate all ways
- PR #2329 using libcudf cudf::copy for column deep copy
- PR #2344 DOC: docs on code formatting for contributors
- PR #2376 Add inoperative axis= and win_type= arguments to Rolling()
- PR #2378 remove dask for (de-)serialization of cudf objects
- PR #2353 Bump Arrow and Dask versions
- PR #2377 Replace `standard_python_slice` with just `slice.indices()`
- PR #2373 cudf.DataFrame enchancements & Series.values support
- PR #2392 Remove dlpack submodule; make cuDF's Cython API externally accessible
- PR #2430 Updated Java bindings to use the new unary API
- PR #2406 Moved all existing `table` related files to a `legacy/` directory
- PR #2350 Performance related changes to get_dummies
- PR #2420 Remove `cudautils.astype` and replace with `typecast.apply_cast`
- PR #2456 Small improvement to typecast utility
- PR #2458 Fix handling of thirdparty packages in `isort` config
- PR #2459 IO Readers: Consolidate all readers to use `datasource` class
- PR #2475 Exposed type_dispatcher.hpp, nvcategory_util.hpp and wrapper_types.hpp in the include folder
- PR #2484 Enabled building libcudf as a static library
- PR #2453 Streamline CUDA_REL environment variable
- PR #2483 Bundle Boost filesystem dependency in the Java jar
- PR #2486 Java API hash functions
- PR #2481 Adds the ignore_null_keys option to the java api
- PR #2490 Java api: support multiple aggregates for the same column
- PR #2510 Java api: uses table based apply_boolean_mask
- PR #2432 Use pandas formatting for console, html, and latex output
- PR #2573 Bump numba version to 0.45.1
- PR #2606 Fix references to notebooks-contrib

## Bug Fixes

- PR #2086 Fixed quantile api behavior mismatch in series & dataframe
- PR #2128 Add offset param to host buffer readers in java API.
- PR #2145 Work around binops validity checks for java
- PR #2146 Work around unary_math validity checks for java
- PR #2151 Fixes bug in cudf::copy_range where null_count was invalid
- PR #2139 matching to pandas describe behavior & fixing nan values issue
- PR #2161 Implicitly convert unsigned to signed integer types in binops
- PR #2154 CSV Reader: Fix bools misdetected as strings dtype
- PR #2178 Fix bug in rolling bindings where a view of an ephemeral column was being taken
- PR #2180 Fix issue with isort reordering `importorskip` below imports depending on them
- PR #2187 fix to honor dtype when numpy arrays are passed to columnops.as_column
- PR #2190 Fix issue in astype conversion of string column to 'str'
- PR #2208 Fix issue with calling `head()` on one row dataframe
- PR #2229 Propagate exceptions from Cython cdef functions
- PR #2234 Fix issue with local build script not properly building
- PR #2223 Fix CUDA invalid configuration errors reported after loading small compressed ORC files
- PR #2162 Setting is_unique and is_monotonic-related attributes
- PR #2244 Fix ORC RLEv2 delta mode decoding with nonzero residual delta width
- PR #2297 Work around `var/std` unsupported only at debug build
- PR #2302 Fixed java serialization corner case
- PR #2355 Handle float16 in binary operations
- PR #2311 Fix copy behaviour for GenericIndex
- PR #2349 Fix issues with String filter in java API
- PR #2323 Fix groupby on categoricals
- PR #2328 Ensure order is preserved in CategoricalAccessor._set_categories
- PR #2202 Fix issue with unary ops mishandling empty input
- PR #2326 Fix for bug in DLPack when reading multiple columns
- PR #2324 Fix cudf Docker build
- PR #2325 Fix ORC RLEv2 patched base mode decoding with nonzero patch width
- PR #2235 Fix get_dummies to be compatible with dask
- PR #2332 Zero initialize gdf_dtype_extra_info
- PR #2355 Handle float16 in binary operations
- PR #2360 Fix missing dtype handling in cudf.Series & columnops.as_column
- PR #2364 Fix quantile api and other trivial issues around it
- PR #2361 Fixed issue with `codes` of CategoricalIndex
- PR #2357 Fixed inconsistent type of index created with from_pandas vs direct construction
- PR #2389 Fixed Rolling __getattr__ and __getitem__ for offset based windows
- PR #2402 Fixed bug in valid mask computation in cudf::copy_if (apply_boolean_mask)
- PR #2401 Fix to a scalar datetime(of type Days) issue
- PR #2386 Correctly allocate output valids in groupby
- PR #2411 Fixed failures on binary op on single element string column
- PR #2422 Fix Pandas logical binary operation incompatibilites
- PR #2447 Fix CodeCov posting build statuses temporarily
- PR #2450 Fix erroneous null handling in `cudf.DataFrame`'s `apply_rows`
- PR #2470 Fix issues with empty strings and string categories (Java)
- PR #2471 Fix String Column Validity.
- PR #2481 Fix java validity buffer serialization
- PR #2485 Updated bytes calculation to use size_t to avoid overflow in column concat
- PR #2461 Fix groupby multiple aggregations same column
- PR #2514 Fix cudf::drop_nulls threshold handling in Cython
- PR #2516 Fix utilities include paths and meta.yaml header paths
- PR #2517 Fix device memory leak in to_dlpack tensor deleter
- PR #2431 Fix local build generated file ownerships
- PR #2511 Added import of orc, refactored exception handlers to not squash fatal exceptions
- PR #2527 Fix index and column input handling in dask_cudf read_parquet
- PR #2466 Fix `dataframe.query` returning null rows erroneously
- PR #2548 Orc reader: fix non-deterministic data decoding at chunk boundaries
- PR #2557 fix cudautils import in string.py
- PR #2521 Fix casting datetimes from/to the same resolution
- PR #2545 Fix MultiIndexes with datetime levels
- PR #2560 Remove duplicate `dlpack` definition in conda recipe
- PR #2567 Fix ColumnVector.fromScalar issues while dealing with null scalars
- PR #2565 Orc reader: fix incorrect data decoding of int64 data types
- PR #2577 Fix search benchmark compilation error by adding necessary header
- PR #2604 Fix a bug in copying.pyx:_normalize_types that upcasted int32 to int64


# cuDF 0.8.0 (27 June 2019)

## New Features

- PR #1524 Add GPU-accelerated JSON Lines parser with limited feature set
- PR #1569 Add support for Json objects to the JSON Lines reader
- PR #1622 Add Series.loc
- PR #1654 Add cudf::apply_boolean_mask: faster replacement for gdf_apply_stencil
- PR #1487 cython gather/scatter
- PR #1310 Implemented the slice/split functionality.
- PR #1630 Add Python layer to the GPU-accelerated JSON reader
- PR #1745 Add rounding of numeric columns via Numba
- PR #1772 JSON reader: add support for BytesIO and StringIO input
- PR #1527 Support GDF_BOOL8 in readers and writers
- PR #1819 Logical operators (AND, OR, NOT) for libcudf and cuDF
- PR #1813 ORC Reader: Add support for stripe selection
- PR #1828 JSON Reader: add suport for bool8 columns
- PR #1833 Add column iterator with/without nulls
- PR #1665 Add the point-in-polygon GIS function
- PR #1863 Series and Dataframe methods for all and any
- PR #1908 cudf::copy_range and cudf::fill for copying/assigning an index or range to a constant
- PR #1921 Add additional formats for typecasting to/from strings
- PR #1807 Add Series.dropna()
- PR #1987 Allow user defined functions in the form of ptx code to be passed to binops
- PR #1948 Add operator functions like `Series.add()` to DataFrame and Series
- PR #1954 Add skip test argument to GPU build script
- PR #2018 Add bindings for new groupby C++ API
- PR #1984 Add rolling window operations Series.rolling() and DataFrame.rolling()
- PR #1542 Python method and bindings for to_csv
- PR #1995 Add Java API
- PR #1998 Add google benchmark to cudf
- PR #1845 Add cudf::drop_duplicates, DataFrame.drop_duplicates
- PR #1652 Added `Series.where()` feature
- PR #2074 Java Aggregates, logical ops, and better RMM support
- PR #2140 Add a `cudf::transform` function
- PR #2068 Concatenation of different typed columns

## Improvements

- PR #1538 Replacing LesserRTTI with inequality_comparator
- PR #1703 C++: Added non-aggregating `insert` to `concurrent_unordered_map` with specializations to store pairs with a single atomicCAS when possible.
- PR #1422 C++: Added a RAII wrapper for CUDA streams
- PR #1701 Added `unique` method for stringColumns
- PR #1713 Add documentation for Dask-XGBoost
- PR #1666 CSV Reader: Improve performance for files with large number of columns
- PR #1725 Enable the ability to use a single column groupby as its own index
- PR #1759 Add an example showing simultaneous rolling averages to `apply_grouped` documentation
- PR #1746 C++: Remove unused code: `windowed_ops.cu`, `sorting.cu`, `hash_ops.cu`
- PR #1748 C++: Add `bool` nullability flag to `device_table` row operators
- PR #1764 Improve Numerical column: `mean_var` and `mean`
- PR #1767 Speed up Python unit tests
- PR #1770 Added build.sh script, updated CI scripts and documentation
- PR #1739 ORC Reader: Add more pytest coverage
- PR #1696 Added null support in `Series.replace()`.
- PR #1390 Added some basic utility functions for `gdf_column`'s
- PR #1791 Added general column comparison code for testing
- PR #1795 Add printing of git submodule info to `print_env.sh`
- PR #1796 Removing old sort based group by code and gdf_filter
- PR #1811 Added funtions for copying/allocating `cudf::table`s
- PR #1838 Improve columnops.column_empty so that it returns typed columns instead of a generic Column
- PR #1890 Add utils.get_dummies- a pandas-like wrapper around one_hot-encoding
- PR #1823 CSV Reader: default the column type to string for empty dataframes
- PR #1827 Create bindings for scalar-vector binops, and update one_hot_encoding to use them
- PR #1817 Operators now support different sized dataframes as long as they don't share different sized columns
- PR #1855 Transition replace_nulls to new C++ API and update corresponding Cython/Python code
- PR #1858 Add `std::initializer_list` constructor to `column_wrapper`
- PR #1846 C++ type-erased gdf_equal_columns test util; fix gdf_equal_columns logic error
- PR #1390 Added some basic utility functions for `gdf_column`s
- PR #1391 Tidy up bit-resolution-operation and bitmask class code
- PR #1882 Add iloc functionality to MultiIndex dataframes
- PR #1884 Rolling windows: general enhancements and better coverage for unit tests
- PR #1886 support GDF_STRING_CATEGORY columns in apply_boolean_mask, drop_nulls and other libcudf functions
- PR #1896 Improve performance of groupby with levels specified in dask-cudf
- PR #1915 Improve iloc performance for non-contiguous row selection
- PR #1859 Convert read_json into a C++ API
- PR #1919 Rename libcudf namespace gdf to namespace cudf
- PR #1850 Support left_on and right_on for DataFrame merge operator
- PR #1930 Specialize constructor for `cudf::bool8` to cast argument to `bool`
- PR #1938 Add default constructor for `column_wrapper`
- PR #1930 Specialize constructor for `cudf::bool8` to cast argument to `bool`
- PR #1952 consolidate libcudf public API headers in include/cudf
- PR #1949 Improved selection with boolmask using libcudf `apply_boolean_mask`
- PR #1956 Add support for nulls in `query()`
- PR #1973 Update `std::tuple` to `std::pair` in top-most libcudf APIs and C++ transition guide
- PR #1981 Convert read_csv into a C++ API
- PR #1868 ORC Reader: Support row index for speed up on small/medium datasets
- PR #1964 Added support for list-like types in Series.str.cat
- PR #2005 Use HTML5 details tag in bug report issue template
- PR #2003 Removed few redundant unit-tests from test_string.py::test_string_cat
- PR #1944 Groupby design improvements
- PR #2017 Convert `read_orc()` into a C++ API
- PR #2011 Convert `read_parquet()` into a C++ API
- PR #1756 Add documentation "10 Minutes to cuDF and dask_cuDF"
- PR #2034 Adding support for string columns concatenation using "add" binary operator
- PR #2042 Replace old "10 Minutes" guide with new guide for docs build process
- PR #2036 Make library of common test utils to speed up tests compilation
- PR #2022 Facilitating get_dummies to be a high level api too
- PR #2050 Namespace IO readers and add back free-form `read_xxx` functions
- PR #2104 Add a functional ``sort=`` keyword argument to groupby
- PR #2108 Add `find_and_replace` for StringColumn for replacing single values
- PR #1803 cuDF/CuPy interoperability documentation

## Bug Fixes

- PR #1465 Fix for test_orc.py and test_sparse_df.py test failures
- PR #1583 Fix underlying issue in `as_index()` that was causing `Series.quantile()` to fail
- PR #1680 Add errors= keyword to drop() to fix cudf-dask bug
- PR #1651 Fix `query` function on empty dataframe
- PR #1616 Fix CategoricalColumn to access categories by index instead of iteration
- PR #1660 Fix bug in `loc` when indexing with a column name (a string)
- PR #1683 ORC reader: fix timestamp conversion to UTC
- PR #1613 Improve CategoricalColumn.fillna(-1) performance
- PR #1642 Fix failure of CSV_TEST gdf_csv_test.SkiprowsNrows on multiuser systems
- PR #1709 Fix handling of `datetime64[ms]` in `dataframe.select_dtypes`
- PR #1704 CSV Reader: Add support for the plus sign in number fields
- PR #1687 CSV reader: return an empty dataframe for zero size input
- PR #1757 Concatenating columns with null columns
- PR #1755 Add col_level keyword argument to melt
- PR #1758 Fix df.set_index() when setting index from an empty column
- PR #1749 ORC reader: fix long strings of NULL values resulting in incorrect data
- PR #1742 Parquet Reader: Fix index column name to match PANDAS compat
- PR #1782 Update libcudf doc version
- PR #1783 Update conda dependencies
- PR #1786 Maintain the original series name in series.unique output
- PR #1760 CSV Reader: fix segfault when dtype list only includes columns from usecols list
- PR #1831 build.sh: Assuming python is in PATH instead of using PYTHON env var
- PR #1839 Raise an error instead of segfaulting when transposing a DataFrame with StringColumns
- PR #1840 Retain index correctly during merge left_on right_on
- PR #1825 cuDF: Multiaggregation Groupby Failures
- PR #1789 CSV Reader: Fix missing support for specifying `int8` and `int16` dtypes
- PR #1857 Cython Bindings: Handle `bool` columns while calling `column_view_from_NDArrays`
- PR #1849 Allow DataFrame support methods to pass arguments to the methods
- PR #1847 Fixed #1375 by moving the nvstring check into the wrapper function
- PR #1864 Fixing cudf reduction for POWER platform
- PR #1869 Parquet reader: fix Dask timestamps not matching with Pandas (convert to milliseconds)
- PR #1876 add dtype=bool for `any`, `all` to treat integer column correctly
- PR #1875 CSV reader: take NaN values into account in dtype detection
- PR #1873 Add column dtype checking for the all/any methods
- PR #1902 Bug with string iteration in _apply_basic_agg
- PR #1887 Fix for initialization issue in pq_read_arg,orc_read_arg
- PR #1867 JSON reader: add support for null/empty fields, including the 'null' literal
- PR #1891 Fix bug #1750 in string column comparison
- PR #1909 Support of `to_pandas()` of boolean series with null values
- PR #1923 Use prefix removal when two aggs are called on a SeriesGroupBy
- PR #1914 Zero initialize gdf_column local variables
- PR #1959 Add support for comparing boolean Series to scalar
- PR #1966 Ignore index fix in series append
- PR #1967 Compute index __sizeof__ only once for DataFrame __sizeof__
- PR #1977 Support CUDA installation in default system directories
- PR #1982 Fixes incorrect index name after join operation
- PR #1985 Implement `GDF_PYMOD`, a special modulo that follows python's sign rules
- PR #1991 Parquet reader: fix decoding of NULLs
- PR #1990 Fixes a rendering bug in the `apply_grouped` documentation
- PR #1978 Fix for values being filled in an empty dataframe
- PR #2001 Correctly create MultiColumn from Pandas MultiColumn
- PR #2006 Handle empty dataframe groupby construction for dask
- PR #1965 Parquet Reader: Fix duplicate index column when it's already in `use_cols`
- PR #2033 Add pip to conda environment files to fix warning
- PR #2028 CSV Reader: Fix reading of uncompressed files without a recognized file extension
- PR #2073 Fix an issue when gathering columns with NVCategory and nulls
- PR #2053 cudf::apply_boolean_mask return empty column for empty boolean mask
- PR #2066 exclude `IteratorTest.mean_var_output` test from debug build
- PR #2069 Fix JNI code to use read_csv and read_parquet APIs
- PR #2071 Fix bug with unfound transitive dependencies for GTests in Ubuntu 18.04
- PR #2089 Configure Sphinx to render params correctly
- PR #2091 Fix another bug with unfound transitive dependencies for `cudftestutils` in Ubuntu 18.04
- PR #2115 Just apply `--disable-new-dtags` instead of trying to define all the transitive dependencies
- PR #2106 Fix errors in JitCache tests caused by sharing of device memory between processes
- PR #2120 Fix errors in JitCache tests caused by running multiple threads on the same data
- PR #2102 Fix memory leak in groupby
- PR #2113 fixed typo in to_csv code example


# cudf 0.7.2 (16 May 2019)

## New Features

- PR #1735 Added overload for atomicAdd on int64. Streamlined implementation of custom atomic overloads.
- PR #1741 Add MultiIndex concatenation

## Bug Fixes

- PR #1718 Fix issue with SeriesGroupBy MultiIndex in dask-cudf
- PR #1734 Python: fix performance regression for groupby count() aggregations
- PR #1768 Cython: fix handling read only schema buffers in gpuarrow reader


# cudf 0.7.1 (11 May 2019)

## New Features

- PR #1702 Lazy load MultiIndex to return groupby performance to near optimal.

## Bug Fixes

- PR #1708 Fix handling of `datetime64[ms]` in `dataframe.select_dtypes`


# cuDF 0.7.0 (10 May 2019)

## New Features

- PR #982 Implement gdf_group_by_without_aggregations and gdf_unique_indices functions
- PR #1142 Add `GDF_BOOL` column type
- PR #1194 Implement overloads for CUDA atomic operations
- PR #1292 Implemented Bitwise binary ops AND, OR, XOR (&, |, ^)
- PR #1235 Add GPU-accelerated Parquet Reader
- PR #1335 Added local_dict arg in `DataFrame.query()`.
- PR #1282 Add Series and DataFrame.describe()
- PR #1356 Rolling windows
- PR #1381 Add DataFrame._get_numeric_data
- PR #1388 Add CODEOWNERS file to auto-request reviews based on where changes are made
- PR #1396 Add DataFrame.drop method
- PR #1413 Add DataFrame.melt method
- PR #1412 Add DataFrame.pop()
- PR #1419 Initial CSV writer function
- PR #1441 Add Series level cumulative ops (cumsum, cummin, cummax, cumprod)
- PR #1420 Add script to build and test on a local gpuCI image
- PR #1440 Add DatetimeColumn.min(), DatetimeColumn.max()
- PR #1455 Add Series.Shift via Numba kernel
- PR #1441 Add Series level cumulative ops (cumsum, cummin, cummax, cumprod)
- PR #1461 Add Python coverage test to gpu build
- PR #1445 Parquet Reader: Add selective reading of rows and row group
- PR #1532 Parquet Reader: Add support for INT96 timestamps
- PR #1516 Add Series and DataFrame.ndim
- PR #1556 Add libcudf C++ transition guide
- PR #1466 Add GPU-accelerated ORC Reader
- PR #1565 Add build script for nightly doc builds
- PR #1508 Add Series isna, isnull, and notna
- PR #1456 Add Series.diff() via Numba kernel
- PR #1588 Add Index `astype` typecasting
- PR #1301 MultiIndex support
- PR #1599 Level keyword supported in groupby
- PR #929 Add support operations to dataframe
- PR #1609 Groupby accept list of Series
- PR #1658 Support `group_keys=True` keyword in groupby method

## Improvements

- PR #1531 Refactor closures as private functions in gpuarrow
- PR #1404 Parquet reader page data decoding speedup
- PR #1076 Use `type_dispatcher` in join, quantiles, filter, segmented sort, radix sort and hash_groupby
- PR #1202 Simplify README.md
- PR #1149 CSV Reader: Change convertStrToValue() functions to `__device__` only
- PR #1238 Improve performance of the CUDA trie used in the CSV reader
- PR #1245 Use file cache for JIT kernels
- PR #1278 Update CONTRIBUTING for new conda environment yml naming conventions
- PR #1163 Refactored UnaryOps. Reduced API to two functions: `gdf_unary_math` and `gdf_cast`. Added `abs`, `-`, and `~` ops. Changed bindings to Cython
- PR #1284 Update docs version
- PR #1287 add exclude argument to cudf.select_dtype function
- PR #1286 Refactor some of the CSV Reader kernels into generic utility functions
- PR #1291 fillna in `Series.to_gpu_array()` and `Series.to_array()` can accept the scalar too now.
- PR #1005 generic `reduction` and `scan` support
- PR #1349 Replace modernGPU sort join with thrust.
- PR #1363 Add a dataframe.mean(...) that raises NotImplementedError to satisfy `dask.dataframe.utils.is_dataframe_like`
- PR #1319 CSV Reader: Use column wrapper for gdf_column output alloc/dealloc
- PR #1376 Change series quantile default to linear
- PR #1399 Replace CFFI bindings for NVTX functions with Cython bindings
- PR #1389 Refactored `set_null_count()`
- PR #1386 Added macros `GDF_TRY()`, `CUDF_TRY()` and `ASSERT_CUDF_SUCCEEDED()`
- PR #1435 Rework CMake and conda recipes to depend on installed libraries
- PR #1391 Tidy up bit-resolution-operation and bitmask class code
- PR #1439 Add cmake variable to enable compiling CUDA code with -lineinfo
- PR #1462 Add ability to read parquet files from arrow::io::RandomAccessFile
- PR #1453 Convert CSV Reader CFFI to Cython
- PR #1479 Convert Parquet Reader CFFI to Cython
- PR #1397 Add a utility function for producing an overflow-safe kernel launch grid configuration
- PR #1382 Add GPU parsing of nested brackets to cuIO parsing utilities
- PR #1481 Add cudf::table constructor to allocate a set of `gdf_column`s
- PR #1484 Convert GroupBy CFFI to Cython
- PR #1463 Allow and default melt keyword argument var_name to be None
- PR #1486 Parquet Reader: Use device_buffer rather than device_ptr
- PR #1525 Add cudatoolkit conda dependency
- PR #1520 Renamed `src/dataframe` to `src/table` and moved `table.hpp`. Made `types.hpp` to be type declarations only.
- PR #1492 Convert transpose CFFI to Cython
- PR #1495 Convert binary and unary ops CFFI to Cython
- PR #1503 Convert sorting and hashing ops CFFI to Cython
- PR #1522 Use latest release version in update-version CI script
- PR #1533 Remove stale join CFFI, fix memory leaks in join Cython
- PR #1521 Added `row_bitmask` to compute bitmask for rows of a table. Merged `valids_ops.cu` and `bitmask_ops.cu`
- PR #1553 Overload `hash_row` to avoid using intial hash values. Updated `gdf_hash` to select between overloads
- PR #1585 Updated `cudf::table` to maintain own copy of wrapped `gdf_column*`s
- PR #1559 Add `except +` to all Cython function definitions to catch C++ exceptions properly
- PR #1617 `has_nulls` and `column_dtypes` for `cudf::table`
- PR #1590 Remove CFFI from the build / install process entirely
- PR #1536 Convert gpuarrow CFFI to Cython
- PR #1655 Add `Column._pointer` as a way to access underlying `gdf_column*` of a `Column`
- PR #1655 Update readme conda install instructions for cudf version 0.6 and 0.7


## Bug Fixes

- PR #1233 Fix dtypes issue while adding the column to `str` dataframe.
- PR #1254 CSV Reader: fix data type detection for floating-point numbers in scientific notation
- PR #1289 Fix looping over each value instead of each category in concatenation
- PR #1293 Fix Inaccurate error message in join.pyx
- PR #1308 Add atomicCAS overload for `int8_t`, `int16_t`
- PR #1317 Fix catch polymorphic exception by reference in ipc.cu
- PR #1325 Fix dtype of null bitmasks to int8
- PR #1326 Update build documentation to use -DCMAKE_CXX11_ABI=ON
- PR #1334 Add "na_position" argument to CategoricalColumn sort_by_values
- PR #1321 Fix out of bounds warning when checking Bzip2 header
- PR #1359 Add atomicAnd/Or/Xor for integers
- PR #1354 Fix `fillna()` behaviour when replacing values with different dtypes
- PR #1347 Fixed core dump issue while passing dict_dtypes without column names in `cudf.read_csv()`
- PR #1379 Fixed build failure caused due to error: 'col_dtype' may be used uninitialized
- PR #1392 Update cudf Dockerfile and package_versions.sh
- PR #1385 Added INT8 type to `_schema_to_dtype` for use in GpuArrowReader
- PR #1393 Fixed a bug in `gdf_count_nonzero_mask()` for the case of 0 bits to count
- PR #1395 Update CONTRIBUTING to use the environment variable CUDF_HOME
- PR #1416 Fix bug at gdf_quantile_exact and gdf_quantile_appox
- PR #1421 Fix remove creation of series multiple times during `add_column()`
- PR #1405 CSV Reader: Fix memory leaks on read_csv() failure
- PR #1328 Fix CategoricalColumn to_arrow() null mask
- PR #1433 Fix NVStrings/categories includes
- PR #1432 Update NVStrings to 0.7.* to coincide with 0.7 development
- PR #1483 Modify CSV reader to avoid cropping blank quoted characters in non-string fields
- PR #1446 Merge 1275 hotfix from master into branch-0.7
- PR #1447 Fix legacy groupby apply docstring
- PR #1451 Fix hash join estimated result size is not correct
- PR #1454 Fix local build script improperly change directory permissions
- PR #1490 Require Dask 1.1.0+ for `is_dataframe_like` test or skip otherwise.
- PR #1491 Use more specific directories & groups in CODEOWNERS
- PR #1497 Fix Thrust issue on CentOS caused by missing default constructor of host_vector elements
- PR #1498 Add missing include guard to device_atomics.cuh and separated DEVICE_ATOMICS_TEST
- PR #1506 Fix csv-write call to updated NVStrings method
- PR #1510 Added nvstrings `fillna()` function
- PR #1507 Parquet Reader: Default string data to GDF_STRING
- PR #1535 Fix doc issue to ensure correct labelling of cudf.series
- PR #1537 Fix `undefined reference` link error in HashPartitionTest
- PR #1548 Fix ci/local/build.sh README from using an incorrect image example
- PR #1551 CSV Reader: Fix integer column name indexing
- PR #1586 Fix broken `scalar_wrapper::operator==`
- PR #1591 ORC/Parquet Reader: Fix missing import for FileNotFoundError exception
- PR #1573 Parquet Reader: Fix crash due to clash with ORC reader datasource
- PR #1607 Revert change of `column.to_dense_buffer` always return by copy for performance concerns
- PR #1618 ORC reader: fix assert & data output when nrows/skiprows isn't aligned to stripe boundaries
- PR #1631 Fix failure of TYPES_TEST on some gcc-7 based systems.
- PR #1641 CSV Reader: Fix skip_blank_lines behavior with Windows line terminators (\r\n)
- PR #1648 ORC reader: fix non-deterministic output when skiprows is non-zero
- PR #1676 Fix groupby `as_index` behaviour with `MultiIndex`
- PR #1659 Fix bug caused by empty groupbys and multiindex slicing throwing exceptions
- PR #1656 Correct Groupby failure in dask when un-aggregable columns are left in dataframe.
- PR #1689 Fix groupby performance regression
- PR #1694 Add Cython as a runtime dependency since it's required in `setup.py`


# cuDF 0.6.1 (25 Mar 2019)

## Bug Fixes

- PR #1275 Fix CentOS exception in DataFrame.hash_partition from using value "returned" by a void function


# cuDF 0.6.0 (22 Mar 2019)

## New Features

- PR #760 Raise `FileNotFoundError` instead of `GDF_FILE_ERROR` in `read_csv` if the file does not exist
- PR #539 Add Python bindings for replace function
- PR #823 Add Doxygen configuration to enable building HTML documentation for libcudf C/C++ API
- PR #807 CSV Reader: Add byte_range parameter to specify the range in the input file to be read
- PR #857 Add Tail method for Series/DataFrame and update Head method to use iloc
- PR #858 Add series feature hashing support
- PR #871 CSV Reader: Add support for NA values, including user specified strings
- PR #893 Adds PyArrow based parquet readers / writers to Python, fix category dtype handling, fix arrow ingest buffer size issues
- PR #867 CSV Reader: Add support for ignoring blank lines and comment lines
- PR #887 Add Series digitize method
- PR #895 Add Series groupby
- PR #898 Add DataFrame.groupby(level=0) support
- PR #920 Add feather, JSON, HDF5 readers / writers from PyArrow / Pandas
- PR #888 CSV Reader: Add prefix parameter for column names, used when parsing without a header
- PR #913 Add DLPack support: convert between cuDF DataFrame and DLTensor
- PR #939 Add ORC reader from PyArrow
- PR #918 Add Series.groupby(level=0) support
- PR #906 Add binary and comparison ops to DataFrame
- PR #958 Support unary and binary ops on indexes
- PR #964 Add `rename` method to `DataFrame`, `Series`, and `Index`
- PR #985 Add `Series.to_frame` method
- PR #985 Add `drop=` keyword to reset_index method
- PR #994 Remove references to pygdf
- PR #990 Add external series groupby support
- PR #988 Add top-level merge function to cuDF
- PR #992 Add comparison binaryops to DateTime columns
- PR #996 Replace relative path imports with absolute paths in tests
- PR #995 CSV Reader: Add index_col parameter to specify the column name or index to be used as row labels
- PR #1004 Add `from_gpu_matrix` method to DataFrame
- PR #997 Add property index setter
- PR #1007 Replace relative path imports with absolute paths in cudf
- PR #1013 select columns with df.columns
- PR #1016 Rename Series.unique_count() to nunique() to match pandas API
- PR #947 Prefixsum to handle nulls and float types
- PR #1029 Remove rest of relative path imports
- PR #1021 Add filtered selection with assignment for Dataframes
- PR #872 Adding NVCategory support to cudf apis
- PR #1052 Add left/right_index and left/right_on keywords to merge
- PR #1091 Add `indicator=` and `suffixes=` keywords to merge
- PR #1107 Add unsupported keywords to Series.fillna
- PR #1032 Add string support to cuDF python
- PR #1136 Removed `gdf_concat`
- PR #1153 Added function for getting the padded allocation size for valid bitmask
- PR #1148 Add cudf.sqrt for dataframes and Series
- PR #1159 Add Python bindings for libcudf dlpack functions
- PR #1155 Add __array_ufunc__ for DataFrame and Series for sqrt
- PR #1168 to_frame for series accepts a name argument


## Improvements

- PR #1218 Add dask-cudf page to API docs
- PR #892 Add support for heterogeneous types in binary ops with JIT
- PR #730 Improve performance of `gdf_table` constructor
- PR #561 Add Doxygen style comments to Join CUDA functions
- PR #813 unified libcudf API functions by replacing gpu_ with gdf_
- PR #822 Add support for `__cuda_array_interface__` for ingest
- PR #756 Consolidate common helper functions from unordered map and multimap
- PR #753 Improve performance of groupby sum and average, especially for cases with few groups.
- PR #836 Add ingest support for arrow chunked arrays in Column, Series, DataFrame creation
- PR #763 Format doxygen comments for csv_read_arg struct
- PR #532 CSV Reader: Use type dispatcher instead of switch block
- PR #694 Unit test utilities improvements
- PR #878 Add better indexing to Groupby
- PR #554 Add `empty` method and `is_monotonic` attribute to `Index`
- PR #1040 Fixed up Doxygen comment tags
- PR #909 CSV Reader: Avoid host->device->host copy for header row data
- PR #916 Improved unit testing and error checking for `gdf_column_concat`
- PR #941 Replace `numpy` call in `Series.hash_encode` with `numba`
- PR #942 Added increment/decrement operators for wrapper types
- PR #943 Updated `count_nonzero_mask` to return `num_rows` when the mask is null
- PR #952 Added trait to map C++ type to `gdf_dtype`
- PR #966 Updated RMM submodule.
- PR #998 Add IO reader/writer modules to API docs, fix for missing cudf.Series docs
- PR #1017 concatenate along columns for Series and DataFrames
- PR #1002 Support indexing a dataframe with another boolean dataframe
- PR #1018 Better concatenation for Series and Dataframes
- PR #1036 Use Numpydoc style docstrings
- PR #1047 Adding gdf_dtype_extra_info to gdf_column_view_augmented
- PR #1054 Added default ctor to SerialTrieNode to overcome Thrust issue in CentOS7 + CUDA10
- PR #1024 CSV Reader: Add support for hexadecimal integers in integral-type columns
- PR #1033 Update `fillna()` to use libcudf function `gdf_replace_nulls`
- PR #1066 Added inplace assignment for columns and select_dtypes for dataframes
- PR #1026 CSV Reader: Change the meaning and type of the quoting parameter to match Pandas
- PR #1100 Adds `CUDF_EXPECTS` error-checking macro
- PR #1092 Fix select_dtype docstring
- PR #1111 Added cudf::table
- PR #1108 Sorting for datetime columns
- PR #1120 Return a `Series` (not a `Column`) from `Series.cat.set_categories()`
- PR #1128 CSV Reader: The last data row does not need to be line terminated
- PR #1183 Bump Arrow version to 0.12.1
- PR #1208 Default to CXX11_ABI=ON
- PR #1252 Fix NVStrings dependencies for cuda 9.2 and 10.0
- PR #2037 Optimize the existing `gather` and `scatter` routines in `libcudf`

## Bug Fixes

- PR #821 Fix flake8 issues revealed by flake8 update
- PR #808 Resolved renamed `d_columns_valids` variable name
- PR #820 CSV Reader: fix the issue where reader adds additional rows when file uses 
 as a line terminator
- PR #780 CSV Reader: Fix scientific notation parsing and null values for empty quotes
- PR #815 CSV Reader: Fix data parsing when tabs are present in the input CSV file
- PR #850 Fix bug where left joins where the left df has 0 rows causes a crash
- PR #861 Fix memory leak by preserving the boolean mask index
- PR #875 Handle unnamed indexes in to/from arrow functions
- PR #877 Fix ingest of 1 row arrow tables in from arrow function
- PR #876 Added missing `<type_traits>` include
- PR #889 Deleted test_rmm.py which has now moved to RMM repo
- PR #866 Merge v0.5.1 numpy ABI hotfix into 0.6
- PR #917 value_counts return int type on empty columns
- PR #611 Renamed `gdf_reduce_optimal_output_size()` -> `gdf_reduction_get_intermediate_output_size()`
- PR #923 fix index for negative slicing for cudf dataframe and series
- PR #927 CSV Reader: Fix category GDF_CATEGORY hashes not being computed properly
- PR #921 CSV Reader: Fix parsing errors with delim_whitespace, quotations in the header row, unnamed columns
- PR #933 Fix handling objects of all nulls in series creation
- PR #940 CSV Reader: Fix an issue where the last data row is missing when using byte_range
- PR #945 CSV Reader: Fix incorrect datetime64 when milliseconds or space separator are used
- PR #959 Groupby: Problem with column name lookup
- PR #950 Converting dataframe/recarry with non-contiguous arrays
- PR #963 CSV Reader: Fix another issue with missing data rows when using byte_range
- PR #999 Fix 0 sized kernel launches and empty sort_index exception
- PR #993 Fix dtype in selecting 0 rows from objects
- PR #1009 Fix performance regression in `to_pandas` method on DataFrame
- PR #1008 Remove custom dask communication approach
- PR #1001 CSV Reader: Fix a memory access error when reading a large (>2GB) file with date columns
- PR #1019 Binary Ops: Fix error when one input column has null mask but other doesn't
- PR #1014 CSV Reader: Fix false positives in bool value detection
- PR #1034 CSV Reader: Fix parsing floating point precision and leading zero exponents
- PR #1044 CSV Reader: Fix a segfault when byte range aligns with a page
- PR #1058 Added support for `DataFrame.loc[scalar]`
- PR #1060 Fix column creation with all valid nan values
- PR #1073 CSV Reader: Fix an issue where a column name includes the return character
- PR #1090 Updating Doxygen Comments
- PR #1080 Fix dtypes returned from loc / iloc because of lists
- PR #1102 CSV Reader: Minor fixes and memory usage improvements
- PR #1174: Fix release script typo
- PR #1137 Add prebuild script for CI
- PR #1118 Enhanced the `DataFrame.from_records()` feature
- PR #1129 Fix join performance with index parameter from using numpy array
- PR #1145 Issue with .agg call on multi-column dataframes
- PR #908 Some testing code cleanup
- PR #1167 Fix issue with null_count not being set after inplace fillna()
- PR #1184 Fix iloc performance regression
- PR #1185 Support left_on/right_on and also on=str in merge
- PR #1200 Fix allocating bitmasks with numba instead of rmm in allocate_mask function
- PR #1213 Fix bug with csv reader requesting subset of columns using wrong datatype
- PR #1223 gpuCI: Fix label on rapidsai channel on gpu build scripts
- PR #1242 Add explicit Thrust exec policy to fix NVCATEGORY_TEST segfault on some platforms
- PR #1246 Fix categorical tests that failed due to bad implicit type conversion
- PR #1255 Fix overwriting conda package main label uploads
- PR #1259 Add dlpack includes to pip build


# cuDF 0.5.1 (05 Feb 2019)

## Bug Fixes

- PR #842 Avoid using numpy via cimport to prevent ABI issues in Cython compilation


# cuDF 0.5.0 (28 Jan 2019)

## New Features

- PR #722 Add bzip2 decompression support to `read_csv()`
- PR #693 add ZLIB-based GZIP/ZIP support to `read_csv_strings()`
- PR #411 added null support to gdf_order_by (new API) and cudf_table::sort
- PR #525 Added GitHub Issue templates for bugs, documentation, new features, and questions
- PR #501 CSV Reader: Add support for user-specified decimal point and thousands separator to read_csv_strings()
- PR #455 CSV Reader: Add support for user-specified decimal point and thousands separator to read_csv()
- PR #439 add `DataFrame.drop` method similar to pandas
- PR #356 add `DataFrame.transpose` method and `DataFrame.T` property similar to pandas
- PR #505 CSV Reader: Add support for user-specified boolean values
- PR #350 Implemented Series replace function
- PR #490 Added print_env.sh script to gather relevant environment details when reporting cuDF issues
- PR #474 add ZLIB-based GZIP/ZIP support to `read_csv()`
- PR #547 Added melt similar to `pandas.melt()`
- PR #491 Add CI test script to check for updates to CHANGELOG.md in PRs
- PR #550 Add CI test script to check for style issues in PRs
- PR #558 Add CI scripts for cpu-based conda and gpu-based test builds
- PR #524 Add Boolean Indexing
- PR #564 Update python `sort_values` method to use updated libcudf `gdf_order_by` API
- PR #509 CSV Reader: Input CSV file can now be passed in as a text or a binary buffer
- PR #607 Add `__iter__` and iteritems to DataFrame class
- PR #643 added a new api gdf_replace_nulls that allows a user to replace nulls in a column

## Improvements

- PR #426 Removed sort-based groupby and refactored existing groupby APIs. Also improves C++/CUDA compile time.
- PR #461 Add `CUDF_HOME` variable in README.md to replace relative pathing.
- PR #472 RMM: Created centralized rmm::device_vector alias and rmm::exec_policy
- PR #500 Improved the concurrent hash map class to support partitioned (multi-pass) hash table building.
- PR #454 Improve CSV reader docs and examples
- PR #465 Added templated C++ API for RMM to avoid explicit cast to `void**`
- PR #513 `.gitignore` tweaks
- PR #521 Add `assert_eq` function for testing
- PR #502 Simplify Dockerfile for local dev, eliminate old conda/pip envs
- PR #549 Adds `-rdynamic` compiler flag to nvcc for Debug builds
- PR #472 RMM: Created centralized rmm::device_vector alias and rmm::exec_policy
- PR #577 Added external C++ API for scatter/gather functions
- PR #500 Improved the concurrent hash map class to support partitioned (multi-pass) hash table building
- PR #583 Updated `gdf_size_type` to `int`
- PR #500 Improved the concurrent hash map class to support partitioned (multi-pass) hash table building
- PR #617 Added .dockerignore file. Prevents adding stale cmake cache files to the docker container
- PR #658 Reduced `JOIN_TEST` time by isolating overflow test of hash table size computation
- PR #664 Added Debuging instructions to README
- PR #651 Remove noqa marks in `__init__.py` files
- PR #671 CSV Reader: uncompressed buffer input can be parsed without explicitly specifying compression as None
- PR #684 Make RMM a submodule
- PR #718 Ensure sum, product, min, max methods pandas compatibility on empty datasets
- PR #720 Refactored Index classes to make them more Pandas-like, added CategoricalIndex
- PR #749 Improve to_arrow and from_arrow Pandas compatibility
- PR #766 Remove TravisCI references, remove unused variables from CMake, fix ARROW_VERSION in Cmake
- PR #773 Add build-args back to Dockerfile and handle dependencies based on environment yml file
- PR #781 Move thirdparty submodules to root and symlink in /cpp
- PR #843 Fix broken cudf/python API examples, add new methods to the API index

## Bug Fixes

- PR #569 CSV Reader: Fix days being off-by-one when parsing some dates
- PR #531 CSV Reader: Fix incorrect parsing of quoted numbers
- PR #465 Added templated C++ API for RMM to avoid explicit cast to `void**`
- PR #473 Added missing <random> include
- PR #478 CSV Reader: Add api support for auto column detection, header, mangle_dupe_cols, usecols
- PR #495 Updated README to correct where cffi pytest should be executed
- PR #501 Fix the intermittent segfault caused by the `thousands` and `compression` parameters in the csv reader
- PR #502 Simplify Dockerfile for local dev, eliminate old conda/pip envs
- PR #512 fix bug for `on` parameter in `DataFrame.merge` to allow for None or single column name
- PR #511 Updated python/cudf/bindings/join.pyx to fix cudf merge printing out dtypes
- PR #513 `.gitignore` tweaks
- PR #521 Add `assert_eq` function for testing
- PR #537 Fix CMAKE_CUDA_STANDARD_REQURIED typo in CMakeLists.txt
- PR #447 Fix silent failure in initializing DataFrame from generator
- PR #545 Temporarily disable csv reader thousands test to prevent segfault (test re-enabled in PR #501)
- PR #559 Fix Assertion error while using `applymap` to change the output dtype
- PR #575 Update `print_env.sh` script to better handle missing commands
- PR #612 Prevent an exception from occuring with true division on integer series.
- PR #630 Fix deprecation warning for `pd.core.common.is_categorical_dtype`
- PR #622 Fix Series.append() behaviour when appending values with different numeric dtype
- PR #603 Fix error while creating an empty column using None.
- PR #673 Fix array of strings not being caught in from_pandas
- PR #644 Fix return type and column support of dataframe.quantile()
- PR #634 Fix create `DataFrame.from_pandas()` with numeric column names
- PR #654 Add resolution check for GDF_TIMESTAMP in Join
- PR #648 Enforce one-to-one copy required when using `numba>=0.42.0`
- PR #645 Fix cmake build type handling not setting debug options when CMAKE_BUILD_TYPE=="Debug"
- PR #669 Fix GIL deadlock when launching multiple python threads that make Cython calls
- PR #665 Reworked the hash map to add a way to report the destination partition for a key
- PR #670 CMAKE: Fix env include path taking precedence over libcudf source headers
- PR #674 Check for gdf supported column types
- PR #677 Fix 'gdf_csv_test_Dates' gtest failure due to missing nrows parameter
- PR #604 Fix the parsing errors while reading a csv file using `sep` instead of `delimiter`.
- PR #686 Fix converting nulls to NaT values when converting Series to Pandas/Numpy
- PR #689 CSV Reader: Fix behavior with skiprows+header to match pandas implementation
- PR #691 Fixes Join on empty input DFs
- PR #706 CSV Reader: Fix broken dtype inference when whitespace is in data
- PR #717 CSV reader: fix behavior when parsing a csv file with no data rows
- PR #724 CSV Reader: fix build issue due to parameter type mismatch in a std::max call
- PR #734 Prevents reading undefined memory in gpu_expand_mask_bits numba kernel
- PR #747 CSV Reader: fix an issue where CUDA allocations fail with some large input files
- PR #750 Fix race condition for handling NVStrings in CMake
- PR #719 Fix merge column ordering
- PR #770 Fix issue where RMM submodule pointed to wrong branch and pin other to correct branches
- PR #778 Fix hard coded ABI off setting
- PR #784 Update RMM submodule commit-ish and pip paths
- PR #794 Update `rmm::exec_policy` usage to fix segmentation faults when used as temprory allocator.
- PR #800 Point git submodules to branches of forks instead of exact commits


# cuDF 0.4.0 (05 Dec 2018)

## New Features

- PR #398 add pandas-compatible `DataFrame.shape()` and `Series.shape()`
- PR #394 New documentation feature "10 Minutes to cuDF"
- PR #361 CSV Reader: Add support for strings with delimiters

## Improvements

 - PR #436 Improvements for type_dispatcher and wrapper structs
 - PR #429 Add CHANGELOG.md (this file)
 - PR #266 use faster CUDA-accelerated DataFrame column/Series concatenation.
 - PR #379 new C++ `type_dispatcher` reduces code complexity in supporting many data types.
 - PR #349 Improve performance for creating columns from memoryview objects
 - PR #445 Update reductions to use type_dispatcher. Adds integer types support to sum_of_squares.
 - PR #448 Improve installation instructions in README.md
 - PR #456 Change default CMake build to Release, and added option for disabling compilation of tests

## Bug Fixes

 - PR #444 Fix csv_test CUDA too many resources requested fail.
 - PR #396 added missing output buffer in validity tests for groupbys.
 - PR #408 Dockerfile updates for source reorganization
 - PR #437 Add cffi to Dockerfile conda env, fixes "cannot import name 'librmm'"
 - PR #417 Fix `map_test` failure with CUDA 10
 - PR #414 Fix CMake installation include file paths
 - PR #418 Properly cast string dtypes to programmatic dtypes when instantiating columns
 - PR #427 Fix and tests for Concatenation illegal memory access with nulls


# cuDF 0.3.0 (23 Nov 2018)

## New Features

 - PR #336 CSV Reader string support

## Improvements

 - PR #354 source code refactored for better organization. CMake build system overhaul. Beginning of transition to Cython bindings.
 - PR #290 Add support for typecasting to/from datetime dtype
 - PR #323 Add handling pyarrow boolean arrays in input/out, add tests
 - PR #325 GDF_VALIDITY_UNSUPPORTED now returned for algorithms that don't support non-empty valid bitmasks
 - PR #381 Faster InputTooLarge Join test completes in ms rather than minutes.
 - PR #373 .gitignore improvements
 - PR #367 Doc cleanup & examples for DataFrame methods
 - PR #333 Add Rapids Memory Manager documentation
 - PR #321 Rapids Memory Manager adds file/line location logging and convenience macros
 - PR #334 Implement DataFrame `__copy__` and `__deepcopy__`
 - PR #271 Add NVTX ranges to pygdf
 - PR #311 Document system requirements for conda install

## Bug Fixes

 - PR #337 Retain index on `scale()` function
 - PR #344 Fix test failure due to PyArrow 0.11 Boolean handling
 - PR #364 Remove noexcept from managed_allocator;  CMakeLists fix for NVstrings
 - PR #357 Fix bug that made all series be considered booleans for indexing
 - PR #351 replace conda env configuration for developers
 - PRs #346 #360 Fix CSV reading of negative numbers
 - PR #342 Fix CMake to use conda-installed nvstrings
 - PR #341 Preserve categorical dtype after groupby aggregations
 - PR #315 ReadTheDocs build update to fix missing libcuda.so
 - PR #320 FIX out-of-bounds access error in reductions.cu
 - PR #319 Fix out-of-bounds memory access in libcudf count_valid_bits
 - PR #303 Fix printing empty dataframe


# cuDF 0.2.0 and cuDF 0.1.0

These were initial releases of cuDF based on previously separate pyGDF and libGDF libraries.<|MERGE_RESOLUTION|>--- conflicted
+++ resolved
@@ -6,14 +6,11 @@
 - PR #4626 LogBase binops
 
 ## Improvements
-<<<<<<< HEAD
 
 - PR #4531 Add doc note on conda `channel_priority`
-=======
 - PR #4471 Consolidate partitioning functionality into a single header.
 - PR #4486 Remove explicit template parameter from detail::scatter.
 - PR #4531 Add doc note on conda channel_priority
->>>>>>> 234eef09
 - PR #4479 Adding cuda 10.2 support via conda environment file addition
 - PR #4486 Remove explicit template parameter from detail::scatter.
 - PR #4471 Consolidate partitioning functionality into a single header.
@@ -21,21 +18,15 @@
 - PR #4073 Enable contiguous split java test
 - PR #4527 Add JNI and java bindings for `matches_re`
 - PR #4599 Add Java and JNI bindings for string replace
-<<<<<<< HEAD
 - PR #4655 Raise error for list like dtypes in cudf
-=======
 - PR #4645 Add Alias for `kurtosis` as `kurt`
->>>>>>> 234eef09
 
 ## Bug Fixes
 
 - PR #4386 Update Java package to 0.14
-<<<<<<< HEAD
 - PR #4402 Fix `cudf::strings::join_strings` logic with all-null strings and null narep
-=======
 - PR #4402 Fix cudf::strings::join_strings logic with all-null strings and null narep
 - PR #4610 Fix validity bug in string scalar factory
->>>>>>> 234eef09
 - PR #4570 Fixing loc ordering issue in dataframe
 - PR #4614 Fix cuda-memcheck errors found in column_tests.cu and copying/utility_tests.cu
 - PR #4639 Fix java column of empty strings issue
