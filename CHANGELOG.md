--- conflicted
+++ resolved
@@ -43,11 +43,8 @@
 - PR #3588 Remove avro reader column order reversal
 - PR #3629 Fix hash map test failure
 - PR #3637 Fix sorted set_index operations in dask_cudf
-<<<<<<< HEAD
+- PR #3663 Fix libcudf++ ORC reader microseconds and milliseconds conversion
 - PR #3670 Floor when casting between timestamps of different precisions
-=======
-- PR #3663 Fix libcudf++ ORC reader microseconds and milliseconds conversion
->>>>>>> 09add2d9
 
 
 # cuDF 0.11.0 (11 Dec 2019)
