# cuDF 0.13.0 (Date TBD)

## New Features

- PR #3577 Add initial dictionary support to column classes
- PR #3917 Add dictionary add_keys function
- PR #3777 Add support for dictionary column in gather
- PR #3693 add string support, skipna to scan operation
- PR #3662 Define and implement `shift`.
- PR #3842 ORC writer: add support for column statistics
- PR #3861 Added Series.sum feature for String
- PR #4069 Added cast of numeric columns from/to String
- PR #3681 Add cudf::experimental::boolean_mask_scatter
- PR #4040 Add support for n-way merge of sorted tables
- PR #4053 Multi-column quantiles.
- PR #4107 Add groupby nunique aggregation
- PR #4153 Support Dask serialization protocol on cuDF objects

## Improvements

- PR #3525 build.sh option to disable nvtx
- PR #3748 Optimize hash_partition using shared memory
- PR #3808 Optimize hash_partition using shared memory and cub block scan
- PR #3698 Add count_(un)set_bits functions taking multiple ranges and updated slice to compute null counts at once.
- PR #3909 Move java backend to libcudf++
- PR #3971 Adding `as_table` to convert Column to Table in python
- PR #3910 Adding sinh, cosh, tanh, asinh, acosh, atanh cube root and rint unary support.
- PR #3972 Add Java bindings for left_semi_join and left_anti_join
- PR #3975 Simplify and generalize data handling in `Buffer`
- PR #3985 Update RMM include files and remove extraneously included header files.
- PR #3601 Port UDF functionality for rolling windows to libcudf++
- PR #3911 Adding null boolean handling for copy_if_else
- PR #4003 Drop old `to_device` utility wrapper function
- PR #4002 Adding to_frame and fix for categorical column issue
- PR #4009 build script update to enable cudf build without installing
- PR #3897 Port cuIO JSON reader to cudf::column types
- PR #4008 Eliminate extra copy in column constructor
- PR #4013 Add cython definition for io readers cudf/io/io_types.hpp
- PR #4014 ORC/Parquet: add count parameter to stripe/rowgroup-based reader API
- PR #4042 Port cudf/io/functions.hpp to Cython for use in IO bindings
- PR #3880 Add aggregation infrastructure support for reduction
- PR #3880 Add aggregation infrastructure support for cudf::reduce
- PR #4059 Add aggregation infrastructure support for cudf::scan
- PR #4021 Change quantiles signature for clarity.
- PR #4057 Handle offsets in cython Column class
- PR #4045 Reorganize `libxx` directory
- PR #4029 Port stream_compaction.pyx to use libcudf++ APIs
- PR #4031 Docs build scripts and instructions update
- PR #4062 Improve how java classifiers are produced
- PR #4038 JNI and Java support for is_nan and is_not_nan
- PR #3786 Adding string support to rolling_windows
- PR #4067 Removed unused `CATEGORY` type ID.
- PR #3891 Port NVStrings (r)split_record to contiguous_(r)split_record
- PR #4072 Allow round_robin_partition to single partition
- PR #4064 Add cudaGetDeviceCount to JNI layer
- PR #4087 Add support for writing large Parquet files in a chunked manner.
- PR #3716 Update cudf.to_parquet to use new GPU accelerated Parquet writer
- PR #4083 Use two partitions in test_groupby_multiindex_reset_index
- PR #4071 Add Java bindings for round robin partition
- PR #4079 Simply use `mask.size` to create the array view
- PR #4092 Keep mask on GPU for bit unpacking
- PR #4081 Copy from `Buffer`'s pointer directly to host
- PR #4105 Change threshold of using optimized hash partition code
- PR #4101 Redux serialize `Buffer` directly with `__cuda_array_interface__`
- PR #4098 Remove legacy calls from libcudf strings column code
- PR #4111 Use `Buffer`'s to serialize `StringColumn`
- PR #4113 Get `len` of `StringColumn`s without `nvstrings`
- PR #4130 Renames in-place `cudf::experimental::fill` to `cudf::experimental::fill_in_place`
- PR #4143 Renames in-place `cudf::experimental::copy_range` to `cudf::experimental::copy_range_in_place`
- PR #4136 Add `Index.names` property
- PR #4144 Release GIL when calling libcudf++ functions
- PR #4149 Use "type-serialized" for pickled types like Dask
- PR #4163 Assert Dask CUDA serializers have `Buffer` frames

## Bug Fixes

- PR #3888 Drop `ptr=None` from `DeviceBuffer` call
- PR #3976 Fix string serialization and memory_usage method to be consistent
- PR #3902 Fix conversion of large size GPU array to dataframe
- PR #3953 Fix overflow in column_buffer when computing the device buffer size
- PR #3959 Add missing hash-dispatch function for cudf.Series
- PR #3970 Fix for Series Pickle
- PR #3964 Restore legacy NVStrings and NVCategory dependencies in Java jar
- PR #3982 Fix java unary op enum and add missing ops
- PR #3999 Fix issue serializing empty string columns (java)
- PR #3979 Add `name` to Series serialize and deserialize
- PR #4005 Fix null mask allocation bug in gather_bitmask
- PR #4000 Fix dask_cudf sort_values performance for single partitions
- PR #4007 Fix for copy_bitmask issue with uninitialized device_buffer
- PR #4037 Fix JNI quantile compile issue
- PR #4054 Fixed JNI to deal with reduction API changes
- PR #4052 Fix for round-robin when num_partitions divides nrows.
- PR #4061 Add NDEBUG guard on `constexpr_assert`.
- PR #4049 Fix `cudf::split` issue returning one less than expected column vectors
- PR #4065 Parquet writer: fix for out-of-range dictionary indices
- PR #4066 Fixed mismatch with dtype enums
- PR #4078 Fix joins for when column_in_common input parameter is empty
- PR #4080 Fix multi-index dask test with sort issue
- PR #4084 Update Java for removal of CATEGORY type
- PR #4086 ORC reader: fix potentially incorrect timestamp decoding in the last rowgroup
- PR #4089 Fix dask groupby mutliindex test case issues in join
- PR #4097 Fix strings concatenate logic with column offsets
- PR #4076 All null string entries should have null data buffer
- PR #4145 Support empty index case in DataFrame._from_table
- PR #4109 Use rmm::device_vector instead of thrust::device_vector
- PR #4113 Use `.nvstrings` in `StringColumn.sum(...)`
- PR #4116 Fix a bug in contiguous_split() where tables with mixed column types could corrupt string output
- PR #4138 Really fix strings concatenate logic with column offsets
- PR #4119 Fix binary ops slowdown using jitify -remove-unused-globals
- PR #4125 Fix type enum to account for added Dictionary type in `types.hpp`
- PR #4137 Update Java for mutating fill and rolling window changes
- PR #4141 Fix NVStrings test_convert failure in 10.2 build
- PR #4158 Fix merge issue with empty table return if one of the two tables are empty
<<<<<<< HEAD
- PR #4175 Fix `__sizeof__` calculation in `StringColumn`
=======
- PR #4155 Update groupby group_offsets size and fix unnecessary device dispatch.
>>>>>>> eec2ba66


# cuDF 0.12.0 (04 Feb 2020)

## New Features

- PR #3759 Updated 10 Minutes with clarification on how `dask_cudf` uses `cudf` API
- PR #3224 Define and implement new join APIs.
- PR #3284 Add gpu-accelerated parquet writer
- PR #3254 Python redesign for libcudf++
- PR #3336 Add `from_dlpack` and `to_dlpack`
- PR #3555 Add column names support to libcudf++ io readers and writers
- PR #3527 Add string functionality for merge API
- PR #3610 Add memory_usage to DataFrame and Series APIs
- PR #3557 Add contiguous_split() function. 
- PR #3619 Support CuPy 7
- PR #3604 Add nvtext ngrams-tokenize function
- PR #3403 Define and implement new stack + tile APIs
- PR #3627 Adding cudf::sort and cudf::sort_by_key
- PR #3597 Implement new sort based groupby
- PR #3776 Add column equivalence comparator (using epsilon for float equality)
- PR #3667 Define and implement round-robin partition API.
- PR #3690 Add bools_to_mask
- PR #3761 Introduce a Frame class and make Index, DataFrame and Series subclasses
- PR #3538 Define and implement left semi join and left anti join
- PR #3683 Added support for multiple delimiters in `nvtext.token_count()`
- PR #3792 Adding is_nan and is_notnan
- PR #3594 Adding clamp support to libcudf++

## Improvements

- PR #3124 Add support for grand-children in cudf column classes
- PR #3292 Port NVStrings regex contains function
- PR #3409 Port NVStrings regex replace function
- PR #3417 Port NVStrings regex findall function
- PR #3351 Add warning when filepath resolves to multiple files in cudf readers
- PR #3370 Port NVStrings strip functions
- PR #3453 Port NVStrings IPv4 convert functions to cudf strings column
- PR #3441 Port NVStrings url encode/decode to cudf strings column
- PR #3364 Port NVStrings split functions
- PR #3463 Port NVStrings partition/rpartition to cudf strings column
- PR #3502 ORC reader: add option to read DECIMALs as INT64
- PR #3461 Add a new overload to allocate_like() that takes explicit type and size params.
- PR #3590 Specialize hash functions for floating point
- PR #3569 Use `np.asarray` in `StringColumn.deserialize`
- PR #3553 Support Python NoneType in numeric binops
- PR #3511 Support DataFrame / Series mixed arithmetic
- PR #3567 Include `strides` in `__cuda_array_interface__`
- PR #3608 Update OPS codeowner group name
- PR #3431 Port NVStrings translate to cudf strings column
- PR #3507 Define and implement new binary operation APIs
- PR #3620 Add stream parameter to unary ops detail API
- PR #3593 Adding begin/end for mutable_column_device_view
- PR #3587 Merge CHECK_STREAM & CUDA_CHECK_LAST to CHECK_CUDA
- PR #3733 Rework `hash_partition` API
- PR #3655 Use move with make_pair to avoid copy construction
- PR #3402 Define and implement new quantiles APIs
- PR #3612 Add ability to customize the JIT kernel cache path
- PR #3647 Remove PatchedNumbaDeviceArray with CuPy 6.6.0
- PR #3641 Remove duplicate definitions of CUDA_DEVICE_CALLABLE
- PR #3640 Enable memory_usage in dask_cudf (also adds pd.Index from_pandas)
- PR #3654 Update Jitify submodule ref to include gcc-8 fix
- PR #3639 Define and implement `nans_to_nulls`
- PR #3561 Rework contains implementation in search
- PR #3616 Add aggregation infrastructure for argmax/argmin.
- PR #3673 Parquet reader: improve rounding of timestamp conversion to seconds
- PR #3699 Stringify libcudacxx headers for binary op JIT
- PR #3697 Improve column insert performance for wide frames
- PR #3653 Make `gather_bitmask_kernel` more reusable.
- PR #3710 Remove multiple CMake configuration steps from root build script
- PR #3657 Define and implement compiled binops for string column comparisons
- PR #3520 Change read_parquet defaults and add warnings
- PR #3780 Java APIs for selecting a GPU
- PR #3796 Improve on round-robin with the case when number partitions greater than number of rows.
- PR #3805 Avoid CuPy 7.1.0 for now
- PR #3758 detail::scatter variant with map iterator support
- PR #3882 Fail loudly when creating a StringColumn from nvstrings with > MAX_VAL(int32) bytes
- PR #3823 Add header file for detail search functions
- PR #2438 Build GBench Benchmarks in CI
- PR #3713 Adding aggregation support to rolling_window
- PR #3875 Add abstract sink for IO writers, used by ORC and Parquet writers for now
- PR #3916 Refactor gather bindings

## Bug Fixes

- PR #3618 Update 10 minutes to cudf and cupy to hide warning that were being shown in the docs
- PR #3550 Update Java package to 0.12
- PR #3549 Fix index name issue with iloc with RangeIndex
- PR #3562 Fix 4GB limit for gzipped-compressed csv files
- PR #2981 enable build.sh to build all targets without installation
- PR #3563 Use `__cuda_array_interface__` for serialization
- PR #3564 Fix cuda memory access error in gather_bitmask_kernel
- PR #3548 Replaced CUDA_RT_CALL with CUDA_TRY
- PR #3486 Pandas > 0.25 compatability
- PR #3622 Fix new warnings and errors when building with gcc-8
- PR #3588 Remove avro reader column order reversal
- PR #3629 Fix hash map test failure
- PR #3637 Fix sorted set_index operations in dask_cudf
- PR #3663 Fix libcudf++ ORC reader microseconds and milliseconds conversion
- PR #3668 Fixing CHECK_CUDA debug build issue
- PR #3684 Fix ends_with logic for matching string case
- PR #3691 Fix create_offsets to handle offset correctly
- PR #3687 Fixed bug while passing input GPU memory pointer in `nvtext.scatter_count()`
- PR #3701 Fix hash_partition hashing all columns instead of columns_to_hash
- PR #3694 Allow for null columns parameter in `csv_writer`
- PR #3706 Removed extra type-dispatcher call from merge
- PR #3704 Changed the default delimiter to `whitespace` for nvtext methods.
- PR #3741 Construct DataFrame from dict-of-Series with alignment
- PR #3724 Update rmm version to match release
- PR #3743 Fix for `None` data in `__array_interface__`
- PR #3731 Fix performance of zero sized dataframe slice
- PR #3709 Fix inner_join incorrect result issue
- PR #3734 Update numba to 0.46 in conda files
- PR #3738 Update libxx cython types.hpp path
- PR #3672 Fix to_host issue with column_view having offset
- PR #3730 CSV reader: Set invalid float values to NaN/null
- PR #3670 Floor when casting between timestamps of different precisions
- PR #3728 Fix apply_boolean_mask issue with non-null string column
- PR #3769 Don't look for a `name` attribute in column
- PR #3783 Bind cuDF operators to Dask Dataframe
- PR #3775 Fix segfault when reading compressed CSV files larger than 4GB
- PR #3799 Align indices of Series inputs when adding as columns to DataFrame
- PR #3803 Keep name when unpickling Index objects
- PR #3804 Fix cuda crash in AVRO reader
- PR #3766 Remove references to cudf::type_id::CATEGORY from IO code
- PR #3817 Don't always deepcopy an index
- PR #3821 Fix OOB read in gpuinflate prefetcher
- PR #3829 Parquet writer: fix empty dataframe causing cuda launch errors
- PR #3835 Fix memory leak in Cython when dealing with nulls in string columns
- PR #3866 Remove unnecessary if check in NVStrings.create_offsets
- PR #3858 Fixes the broken debug build after #3728
- PR #3850 Fix merge typecast scope issue and resulting memory leak
- PR #3855 Fix MultiColumn recreation with reset_index
- PR #3869 Fixed size calculation in NVStrings::byte_count()
- PR #3868 Fix apply_grouped moving average example
- PR #3900 Properly link `NVStrings` and `NVCategory` into tests
- PR #3868 Fix apply_grouped moving average example
- PR #3871 Fix `split_out` error
- PR #3886 Fix string column materialization from column view
- PR #3893 Parquet reader: fix segfault reading empty parquet file
- PR #3931 Dask-cudf groupby `.agg` multicolumn handling fix
- PR #4017 Fix memory leaks in `GDF_STRING` cython handling and `nans_to_nulls` cython


# cuDF 0.11.0 (11 Dec 2019)

## New Features

- PR #2905 Added `Series.median()` and null support for `Series.quantile()`
- PR #2930 JSON Reader: Support ARROW_RANDOM_FILE input
- PR #2956 Add `cudf::stack` and `cudf::tile`
- PR #2980 Added nvtext is_vowel/is_consonant functions
- PR #2987 Add `inplace` arg to `DataFrame.reset_index` and `Series`
- PR #3011 Added libcudf++ transition guide
- PR #3129 Add strings column factory from `std::vector`s
- PR #3054 Add parquet reader support for decimal data types
- PR #3022 adds DataFrame.astype for cuDF dataframes
- PR #2962 Add isnull(), notnull() and related functions
- PR #3025 Move search files to legacy
- PR #3068 Add `scalar` class
- PR #3094 Adding `any` and `all` support from libcudf
- PR #3130 Define and implement new `column_wrapper`
- PR #3143 Define and implement new copying APIs `slice` and `split`
- PR #3161 Move merge files to legacy
- PR #3079 Added support to write ORC files given a local path
- PR #3192 Add dtype param to cast `DataFrame` on init
- PR #3213 Port cuIO to libcudf++
- PR #3222 Add nvtext character tokenizer
- PR #3223 Java expose underlying buffers
- PR #3300 Add `DataFrame.insert`
- PR #3263 Define and implement new `valid_if`
- PR #3278 Add `to_host` utility to copy `column_view` to host
- PR #3087 Add new cudf::experimental bool8 wrapper
- PR #3219 Construct column from column_view
- PR #3250 Define and implement new merge APIs
- PR #3144 Define and implement new hashing APIs `hash` and `hash_partition`
- PR #3229 Define and implement new search APIs
- PR #3308 java add API for memory usage callbacks
- PR #2691 Row-wise reduction and scan operations via CuPy
- PR #3291 Add normalize_nans_and_zeros
- PR #3187 Define and implement new replace APIs
- PR #3356 Add vertical concatenation for table/columns
- PR #3344 java split API
- PR #2791 Add `groupby.std()`
- PR #3368 Enable dropna argument in dask_cudf groupby
- PR #3298 add null replacement iterator for column_device_view
- PR #3297 Define and implement new groupby API.
- PR #3396 Update device_atomics with new bool8 and timestamp specializations
- PR #3411 Java host memory management API
- PR #3393 Implement df.cov and enable covariance/correlation in dask_cudf
- PR #3401 Add dask_cudf ORC writer (to_orc)
- PR #3331 Add copy_if_else
- PR #3427 Define and Implement new multi-search API
- PR #3442 Add Bool-index + Multi column + DataFrame support for set-item
- PR #3172 Define and implement new fill/repeat/copy_range APIs
- PR #3490 Add pair iterators for columns
- PR #3497 Add DataFrame.drop(..., inplace=False) argument
- PR #3469 Add string functionality for replace API
- PR #3273 Define and implement new reduction APIs

## Improvements

- PR #2904 Move gpu decompressors to cudf::io namespace
- PR #2977 Moved old C++ test utilities to legacy directory.
- PR #2965 Fix slow orc reader perf with large uncompressed blocks
- PR #2995 Move JIT type utilities to legacy directory
- PR #2927 Add ``Table`` and ``TableView`` extension classes that wrap legacy cudf::table
- PR #3005 Renames `cudf::exp` namespace to `cudf::experimental`
- PR #3008 Make safe versions of `is_null` and `is_valid` in `column_device_view`
- PR #3026 Move fill and repeat files to legacy
- PR #3027 Move copying.hpp and related source to legacy folder
- PR #3014 Snappy decompression optimizations
- PR #3032 Use `asarray` to coerce indices to a NumPy array
- PR #2996 IO Readers: Replace `cuio::device_buffer` with `rmm::device_buffer`
- PR #3051 Specialized hash function for strings column
- PR #3065 Select and Concat for cudf::experimental::table
- PR #3080 Move `valid_if.cuh` to `legacy/`
- PR #3052 Moved replace.hpp functionality to legacy
- PR #3091 Move join files to legacy
- PR #3092 Implicitly init RMM if Java allocates before init
- PR #3029 Update gdf_ numeric types with stdint and move to cudf namespace
- PR #3052 Moved replace.hpp functionality to legacy
- PR #2955 Add cmake option to only build for present GPU architecture
- PR #3070 Move functions.h and related source to legacy
- PR #2951 Allow set_index to handle a list of column names
- PR #3093 Move groupby files to legacy
- PR #2988 Removing GIS functionality (now part of cuSpatial library)
- PR #3067 Java method to return size of device memory buffer
- PR #3083 Improved some binary operation tests to include null testing.
- PR #3084 Update to arrow-cpp and pyarrow 0.15.0
- PR #3071 Move cuIO to legacy
- PR #3126 Round 2 of snappy decompression optimizations
- PR #3046 Define and implement new copying APIs `empty_like` and `allocate_like`
- PR #3128 Support MultiIndex in DataFrame.join
- PR #2971 Added initial gather and scatter methods for strings_column_view
- PR #3133 Port NVStrings to cudf column: count_characters and count_bytes
- PR #2991 Added strings column functions concatenate and join_strings
- PR #3028 Define and implement new `gather` APIs.
- PR #3135 Add nvtx utilities to cudf::nvtx namespace
- PR #3021 Java host side concat of serialized buffers
- PR #3138 Move unary files to legacy
- PR #3170 Port NVStrings substring functions to cudf strings column
- PR #3159 Port NVStrings is-chars-types function to cudf strings column
- PR #3154 Make `table_view_base.column()` const and add `mutable_table_view.column()`
- PR #3175 Set cmake cuda version variables
- PR #3171 Move deprecated error macros to legacy
- PR #3191 Port NVStrings integer convert ops to cudf column
- PR #3189 Port NVStrings find ops to cudf column
- PR #3352 Port NVStrings convert float functions to cudf strings column
- PR #3193 Add cuPy as a formal dependency
- PR #3195 Support for zero columned `table_view`
- PR #3165 Java device memory size for string category
- PR #3205 Move transform files to legacy
- PR #3202 Rename and move error.hpp to public headers
- PR #2878 Use upstream merge code in dask_cudf
- PR #3217 Port NVStrings upper and lower case conversion functions
- PR #3350 Port NVStrings booleans convert functions
- PR #3231 Add `column::release()` to give up ownership of contents.
- PR #3157 Use enum class rather than enum for mask_allocation_policy
- PR #3232 Port NVStrings datetime conversion to cudf strings column
- PR #3136 Define and implement new transpose API
- PR #3237 Define and implement new transform APIs
- PR #3245 Move binaryop files to legacy
- PR #3241 Move stream_compaction files to legacy
- PR #3166 Move reductions to legacy
- PR #3261 Small cleanup: remove `== true`
- PR #3271 Update rmm API based on `rmm.reinitialize(...)` change
- PR #3266 Remove optional checks for CuPy
- PR #3268 Adding null ordering per column feature when sorting
- PR #3239 Adding floating point specialization to comparators for NaNs
- PR #3270 Move predicates files to legacy
- PR #3281 Add to_host specialization for strings in column test utilities
- PR #3282 Add `num_bitmask_words`
- PR #3252 Add new factory methods to include passing an existing null mask
- PR #3288 Make `bit.cuh` utilities usable from host code.
- PR #3287 Move rolling windows files to legacy
- PR #3182 Define and implement new unary APIs `is_null` and `is_not_null`
- PR #3314 Drop `cython` from run requirements
- PR #3301 Add tests for empty column wrapper.
- PR #3294 Update to arrow-cpp and pyarrow 0.15.1
- PR #3310 Add `row_hasher` and `element_hasher` utilities
- PR #3272 Support non-default streams when creating/destroying hash maps
- PR #3286 Clean up the starter code on README
- PR #3332 Port NVStrings replace to cudf strings column
- PR #3354 Define and implement new `scatter` APIs
- PR #3322 Port NVStrings pad operations to cudf strings column
- PR #3345 Add cache member for number of characters in string_view class
- PR #3299 Define and implement new `is_sorted` APIs
- PR #3328 Partition by stripes in dask_cudf ORC reader
- PR #3243 Use upstream join code in dask_cudf
- PR #3371 Add `select` method to `table_view`
- PR #3309 Add java and JNI bindings for search bounds
- PR #3305 Define and implement new rolling window APIs
- PR #3380 Concatenate columns of strings
- PR #3382 Add fill function for strings column
- PR #3391 Move device_atomics_tests.cu files to legacy
- PR #3303 Define and implement new stream compaction APIs `copy_if`, `drop_nulls`,
           `apply_boolean_mask`, `drop_duplicate` and `unique_count`.
- PR #3387 Strings column gather function
- PR #3440 Strings column scatter function
- PR #3389 Move quantiles.hpp + group_quantiles.hpp files to legacy
- PR #3397 Port unary cast to libcudf++
- PR #3398 Move reshape.hpp files to legacy
- PR #3395 Port NVStrings regex extract to cudf strings column
- PR #3423 Port NVStrings htoi to cudf strings column
- PR #3425 Strings column copy_if_else implementation
- PR #3422 Move utilities to legacy
- PR #3201 Define and implement new datetime_ops APIs
- PR #3421 Port NVStrings find_multiple to cudf strings column
- PR #3448 Port scatter_to_tables to libcudf++
- PR #3458 Update strings sections in the transition guide
- PR #3462 Add `make_empty_column` and update `empty_like`.
- PR #3465 Port `aggregation` traits and utilities.
- PR #3214 Define and implement new unary operations APIs
- PR #3475 Add `bitmask_to_host` column utility
- PR #3487 Add is_boolean trait and random timestamp generator for testing
- PR #3492 Small cleanup (remove std::abs) and comment
- PR #3407 Allow multiple row-groups per task in dask_cudf read_parquet
- PR #3512 Remove unused CUDA conda labels
- PR #3500 cudf::fill()/cudf::repeat() support for strings columns.
- PR #3438 Update scalar and scalar_device_view to better support strings
- PR #3414 Add copy_range function for strings column
- PR #3685 Add string support to contiguous_split.
- PR #3471 Add scalar/column, column/scalar and scalar/scalar overloads to copy_if_else.
- PR #3451 Add support for implicit typecasting of join columns

## Bug Fixes

- PR #2895 Fixed dask_cudf group_split behavior to handle upstream rearrange_by_divisions
- PR #3048 Support for zero columned tables
- PR #3030 Fix snappy decoding regression in PR #3014
- PR #3041 Fixed exp to experimental namespace name change issue
- PR #3056 Add additional cmake hint for finding local build of RMM files
- PR #3060 Move copying.hpp includes to legacy
- PR #3139 Fixed java RMM auto initalization
- PR #3141 Java fix for relocated IO headers
- PR #3149 Rename column_wrapper.cuh to column_wrapper.hpp
- PR #3168 Fix mutable_column_device_view head const_cast
- PR #3199 Update JNI includes for legacy moves
- PR #3204 ORC writer: Fix ByteRLE encoding of NULLs
- PR #2994 Fix split_out-support but with hash_object_dispatch
- PR #3212 Fix string to date casting when format is not specified
- PR #3218 Fixes `row_lexicographic_comparator` issue with handling two tables
- PR #3228 Default initialize RMM when Java native dependencies are loaded
- PR #3012 replacing instances of `to_gpu_array` with `mem`
- PR #3236 Fix Numba 0.46+/CuPy 6.3 interface compatibility
- PR #3276 Update JNI includes for legacy moves
- PR #3256 Fix orc writer crash with multiple string columns
- PR #3211 Fix breaking change caused by rapidsai/rmm#167
- PR #3265 Fix dangling pointer in `is_sorted`
- PR #3267 ORC writer: fix incorrect ByteRLE encoding of long literal runs
- PR #3277 Fix invalid reference to deleted temporary in `is_sorted`.
- PR #3274 ORC writer: fix integer RLEv2 mode2 unsigned base value encoding
- PR #3279 Fix shutdown hang issues with pinned memory pool init executor
- PR #3280 Invalid children check in mutable_column_device_view
- PR #3289 fix java memory usage API for empty columns
- PR #3293 Fix loading of csv files zipped on MacOS (disabled zip min version check)
- PR #3295 Fix storing storing invalid RMM exec policies.
- PR #3307 Add pd.RangeIndex to from_pandas to fix dask_cudf meta_nonempty bug
- PR #3313 Fix public headers including non-public headers
- PR #3318 Revert arrow to 0.15.0 temporarily to unblock downstream projects CI
- PR #3317 Fix index-argument bug in dask_cudf parquet reader
- PR #3323 Fix `insert` non-assert test case
- PR #3341 Fix `Series` constructor converting NoneType to "None"
- PR #3326 Fix and test for detail::gather map iterator type inference
- PR #3334 Remove zero-size exception check from make_strings_column factories
- PR #3333 Fix compilation issues with `constexpr` functions not marked `__device__`
- PR #3340 Make all benchmarks use cudf base fixture to initialize RMM pool
- PR #3337 Fix Java to pad validity buffers to 64-byte boundary
- PR #3362 Fix `find_and_replace` upcasting series for python scalars and lists
- PR #3357 Disabling `column_view` iterators for non fixed-width types
- PR #3383 Fix : properly compute null counts for rolling_window.
- PR #3386 Removing external includes from `column_view.hpp`
- PR #3369 Add write_partition to dask_cudf to fix to_parquet bug
- PR #3388 Support getitem with bools when DataFrame has a MultiIndex
- PR #3408 Fix String and Column (De-)Serialization
- PR #3372 Fix dask-distributed scatter_by_map bug
- PR #3419 Fix a bug in parse_into_parts (incomplete input causing walking past the end of string).
- PR #3413 Fix dask_cudf read_csv file-list bug
- PR #3416 Fix memory leak in ColumnVector when pulling strings off the GPU
- PR #3424 Fix benchmark build by adding libcudacxx to benchmark's CMakeLists.txt
- PR #3435 Fix diff and shift for empty series
- PR #3439 Fix index-name bug in StringColumn concat
- PR #3445 Fix ORC Writer default stripe size
- PR #3459 Fix printing of invalid entries
- PR #3466 Fix gather null mask allocation for invalid index
- PR #3468 Fix memory leak issue in `drop_duplicates`
- PR #3474 Fix small doc error in capitalize Docs
- PR #3491 Fix more doc errors in NVStrings
- PR #3478 Fix as_index deep copy via Index.rename inplace arg
- PR #3476 Fix ORC reader timezone conversion
- PR #3188 Repr slices up large DataFrames
- PR #3519 Fix strings column concatenate handling zero-sized columns
- PR #3530 Fix copy_if_else test case fail issue
- PR #3523 Fix lgenfe issue with debug build
- PR #3532 Fix potential use-after-free in cudf parquet reader
- PR #3540 Fix unary_op null_mask bug and add missing test cases
- PR #3559 Use HighLevelGraph api in DataFrame constructor (Fix upstream compatibility)
- PR #3572 Fix CI Issue with hypothesis tests that are flaky


# cuDF 0.10.0 (16 Oct 2019)

## New Features

- PR #2423 Added `groupby.quantile()`
- PR #2522 Add Java bindings for NVStrings backed upper and lower case mutators
- PR #2605 Added Sort based groupby in libcudf
- PR #2607 Add Java bindings for parsing JSON
- PR #2629 Add dropna= parameter to groupby
- PR #2585 ORC & Parquet Readers: Remove millisecond timestamp restriction
- PR #2507 Add GPU-accelerated ORC Writer
- PR #2559 Add Series.tolist()
- PR #2653 Add Java bindings for rolling window operations
- PR #2480 Merge `custreamz` codebase into `cudf` repo
- PR #2674 Add __contains__ for Index/Series/Column
- PR #2635 Add support to read from remote and cloud sources like s3, gcs, hdfs
- PR #2722 Add Java bindings for NVTX ranges
- PR #2702 Add make_bool to dataset generation functions
- PR #2394 Move `rapidsai/custrings` into `cudf`
- PR #2734 Final sync of custrings source into cudf
- PR #2724 Add libcudf support for __contains__
- PR #2777 Add python bindings for porter stemmer measure functionality
- PR #2781 Add issorted to is_monotonic
- PR #2685 Add cudf::scatter_to_tables and cython binding
- PR #2743 Add Java bindings for NVStrings timestamp2long as part of String ColumnVector casting
- PR #2785 Add nvstrings Python docs
- PR #2786 Add benchmarks option to root build.sh
- PR #2802 Add `cudf::repeat()` and `cudf.Series.repeat()`
- PR #2773 Add Fisher's unbiased kurtosis and skew for Series/DataFrame
- PR #2748 Parquet Reader: Add option to specify loading of PANDAS index
- PR #2807 Add scatter_by_map to DataFrame python API
- PR #2836 Add nvstrings.code_points method
- PR #2844 Add Series/DataFrame notnull
- PR #2858 Add GTest type list utilities
- PR #2870 Add support for grouping by Series of arbitrary length
- PR #2719 Series covariance and Pearson correlation
- PR #2207 Beginning of libcudf overhaul: introduce new column and table types
- PR #2869 Add `cudf.CategoricalDtype`
- PR #2838 CSV Reader: Support ARROW_RANDOM_FILE input
- PR #2655 CuPy-based Series and Dataframe .values property
- PR #2803 Added `edit_distance_matrix()` function to calculate pairwise edit distance for each string on a given nvstrings object.
- PR #2811 Start of cudf strings column work based on 2207
- PR #2872 Add Java pinned memory pool allocator
- PR #2969 Add findAndReplaceAll to ColumnVector
- PR #2814 Add Datetimeindex.weekday
- PR #2999 Add timestamp conversion support for string categories
- PR #2918 Add cudf::column timestamp wrapper types

## Improvements

- PR #2578 Update legacy_groupby to use libcudf group_by_without_aggregation
- PR #2581 Removed `managed` allocator from hash map classes.
- PR #2571 Remove unnecessary managed memory from gdf_column_concat
- PR #2648 Cython/Python reorg
- PR #2588 Update Series.append documentation
- PR #2632 Replace dask-cudf set_index code with upstream
- PR #2682 Add cudf.set_allocator() function for easier allocator init
- PR #2642 Improve null printing and testing
- PR #2747 Add missing Cython headers / cudftestutil lib to conda package for cuspatial build
- PR #2706 Compute CSV format in device code to speedup performance
- PR #2673 Add support for np.longlong type
- PR #2703 move dask serialization dispatch into cudf
- PR #2728 Add YYMMDD to version tag for nightly conda packages
- PR #2729 Handle file-handle input in to_csv
- PR #2741 CSV Reader: Move kernel functions into its own file
- PR #2766 Improve nvstrings python cmake flexibility
- PR #2756 Add out_time_unit option to csv reader, support timestamp resolutions
- PR #2771 Stopgap alias for to_gpu_matrix()
- PR #2783 Support mapping input columns to function arguments in apply kernels
- PR #2645 libcudf unique_count for Series.nunique
- PR #2817 Dask-cudf: `read_parquet` support for remote filesystems
- PR #2823 improve java data movement debugging
- PR #2806 CSV Reader: Clean-up row offset operations
- PR #2640 Add dask wait/persist exmaple to 10 minute guide
- PR #2828 Optimizations of kernel launch configuration for `DataFrame.apply_rows` and `DataFrame.apply_chunks`
- PR #2831 Add `column` argument to `DataFrame.drop`
- PR #2775 Various optimizations to improve __getitem__ and __setitem__ performance
- PR #2810 cudf::allocate_like can optionally always allocate a mask.
- PR #2833 Parquet reader: align page data allocation sizes to 4-bytes to satisfy cuda-memcheck
- PR #2832 Using the new Python bindings for UCX
- PR #2856 Update group_split_cudf to use scatter_by_map
- PR #2890 Optionally keep serialized table data on the host.
- PR #2778 Doc: Updated and fixed some docstrings that were formatted incorrectly.
- PR #2830 Use YYMMDD tag in custreamz nightly build
- PR #2875 Java: Remove synchronized from register methods in MemoryCleaner
- PR #2887 Minor snappy decompression optimization
- PR #2899 Use new RMM API based on Cython
- PR #2788 Guide to Python UDFs
- PR #2919 Change java API to use operators in groupby namespace
- PR #2909 CSV Reader: Avoid row offsets host vector default init
- PR #2834 DataFrame supports setting columns via attribute syntax `df.x = col`
- PR #3147 DataFrame can be initialized from rows via list of tuples
- PR #3539 Restrict CuPy to 6

## Bug Fixes

- PR #2584 ORC Reader: fix parsing of `DECIMAL` index positions
- PR #2619 Fix groupby serialization/deserialization
- PR #2614 Update Java version to match
- PR #2601 Fixes nlargest(1) issue in Series and Dataframe
- PR #2610 Fix a bug in index serialization (properly pass DeviceNDArray)
- PR #2621 Fixes the floordiv issue of not promoting float type when rhs is 0
- PR #2611 Types Test: fix static casting from negative int to string
- PR #2618 IO Readers: Fix datasource memory map failure for multiple reads
- PR #2628 groupby_without_aggregation non-nullable input table produces non-nullable output
- PR #2615 fix string category partitioning in java API
- PR #2641 fix string category and timeunit concat in the java API
- PR #2649 Fix groupby issue resulting from column_empty bug
- PR #2658 Fix astype() for null categorical columns
- PR #2660 fix column string category and timeunit concat in the java API
- PR #2664 ORC reader: fix `skip_rows` larger than first stripe
- PR #2654 Allow Java gdfOrderBy to work with string categories
- PR #2669 AVRO reader: fix non-deterministic output
- PR #2668 Update Java bindings to specify timestamp units for ORC and Parquet readers
- PR #2679 AVRO reader: fix cuda errors when decoding compressed streams
- PR #2692 Add concatenation for data-frame with different headers (empty and non-empty)
- PR #2651 Remove nvidia driver installation from ci/cpu/build.sh
- PR #2697 Ensure csv reader sets datetime column time units
- PR #2698 Return RangeIndex from contiguous slice of RangeIndex
- PR #2672 Fix null and integer handling in round
- PR #2704 Parquet Reader: Fix crash when loading string column with nulls
- PR #2725 Fix Jitify issue with running on Turing using CUDA version < 10
- PR #2731 Fix building of benchmarks
- PR #2738 Fix java to find new NVStrings locations
- PR #2736 Pin Jitify branch to v0.10 version
- PR #2742 IO Readers: Fix possible silent failures when creating `NvStrings` instance
- PR #2753 Fix java quantile API calls
- PR #2762 Fix validity processing for time in java
- PR #2796 Fix handling string slicing and other nvstrings delegated methods with dask
- PR #2769 Fix link to API docs in README.md
- PR #2772 Handle multiindex pandas Series #2772
- PR #2749 Fix apply_rows/apply_chunks pessimistic null mask to use in_cols null masks only
- PR #2752 CSV Reader: Fix exception when there's no rows to process
- PR #2716 Added Exception for `StringMethods` in string methods
- PR #2787 Fix Broadcasting `None` to `cudf-series`
- PR #2794 Fix async race in NVCategory::get_value and get_value_bounds
- PR #2795 Fix java build/cast error
- PR #2496 Fix improper merge of two dataframes when names differ
- PR #2824 Fix issue with incorrect result when Numeric Series replace is called several times
- PR #2751 Replace value with null
- PR #2765 Fix Java inequality comparisons for string category
- PR #2818 Fix java join API to use new C++ join API
- PR #2841 Fix nvstrings.slice and slice_from for range (0,0)
- PR #2837 Fix join benchmark
- PR #2809 Add hash_df and group_split dispatch functions for dask
- PR #2843 Parquet reader: fix skip_rows when not aligned with page or row_group boundaries
- PR #2851 Deleted existing dask-cudf/record.txt
- PR #2854 Fix column creation from ephemeral objects exposing __cuda_array_interface__
- PR #2860 Fix boolean indexing when the result is a single row
- PR #2859 Fix tail method issue for string columns
- PR #2852 Fixed `cumsum()` and `cumprod()` on boolean series.
- PR #2865 DaskIO: Fix `read_csv` and `read_orc` when input is list of files
- PR #2750 Fixed casting values to cudf::bool8 so non-zero values always cast to true
- PR #2873 Fixed dask_cudf read_partition bug by generating ParquetDatasetPiece
- PR #2850 Fixes dask_cudf.read_parquet on partitioned datasets
- PR #2896 Properly handle `axis` string keywords in `concat`
- PR #2926 Update rounding algorithm to avoid using fmod
- PR #2968 Fix Java dependency loading when using NVTX
- PR #2963 Fix ORC writer uncompressed block indexing
- PR #2928 CSV Reader: Fix using `byte_range` for large datasets
- PR #2983 Fix sm_70+ race condition in gpu_unsnap
- PR #2964 ORC Writer: Segfault when writing mixed numeric and string columns
- PR #3007 Java: Remove unit test that frees RMM invalid pointer
- PR #3009 Fix orc reader RLEv2 patch position regression from PR #2507
- PR #3002 Fix CUDA invalid configuration errors reported after loading an ORC file without data
- PR #3035 Update update-version.sh for new docs locations
- PR #3038 Fix uninitialized stream parameter in device_table deleter
- PR #3064 Fixes groupby performance issue
- PR #3061 Add rmmInitialize to nvstrings gtests
- PR #3058 Fix UDF doc markdown formatting
- PR #3059 Add nvstrings python build instructions to contributing.md


# cuDF 0.9.0 (21 Aug 2019)

## New Features

- PR #1993 Add CUDA-accelerated series aggregations: mean, var, std
- PR #2111 IO Readers: Support memory buffer, file-like object, and URL inputs
- PR #2012 Add `reindex()` to DataFrame and Series
- PR #2097 Add GPU-accelerated AVRO reader
- PR #2098 Support binary ops on DFs and Series with mismatched indices
- PR #2160 Merge `dask-cudf` codebase into `cudf` repo
- PR #2149 CSV Reader: Add `hex` dtype for explicit hexadecimal parsing
- PR #2156 Add `upper_bound()` and `lower_bound()` for libcudf tables and `searchsorted()` for cuDF Series
- PR #2158 CSV Reader: Support single, non-list/dict argument for `dtype`
- PR #2177 CSV Reader: Add `parse_dates` parameter for explicit date inference
- PR #1744 cudf::apply_boolean_mask and cudf::drop_nulls support for cudf::table inputs (multi-column)
- PR #2196 Add `DataFrame.dropna()`
- PR #2197 CSV Writer: add `chunksize` parameter for `to_csv`
- PR #2215 `type_dispatcher` benchmark
- PR #2179 Add Java quantiles
- PR #2157 Add __array_function__ to DataFrame and Series
- PR #2212 Java support for ORC reader
- PR #2224 Add DataFrame isna, isnull, notna functions
- PR #2236 Add Series.drop_duplicates
- PR #2105 Add hash-based join benchmark
- PR #2316 Add unique, nunique, and value_counts for datetime columns
- PR #2337 Add Java support for slicing a ColumnVector
- PR #2049 Add cudf::merge (sorted merge)
- PR #2368 Full cudf+dask Parquet Support
- PR #2380 New cudf::is_sorted checks whether cudf::table is sorted
- PR #2356 Java column vector standard deviation support
- PR #2221 MultiIndex full indexing - Support iloc and wildcards for loc
- PR #2429 Java support for getting length of strings in a ColumnVector
- PR #2415 Add `value_counts` for series of any type
- PR #2446 Add __array_function__ for index
- PR #2437 ORC reader: Add 'use_np_dtypes' option
- PR #2382 Add CategoricalAccessor add, remove, rename, and ordering methods
- PR #2464 Native implement `__cuda_array_interface__` for Series/Index/Column objects
- PR #2425 Rolling window now accepts array-based user-defined functions
- PR #2442 Add __setitem__
- PR #2449 Java support for getting byte count of strings in a ColumnVector
- PR #2492 Add groupby.size() method
- PR #2358 Add cudf::nans_to_nulls: convert floating point column into bitmask
- PR #2489 Add drop argument to set_index
- PR #2491 Add Java bindings for ORC reader 'use_np_dtypes' option
- PR #2213 Support s/ms/us/ns DatetimeColumn time unit resolutions
- PR #2536 Add _constructor properties to Series and DataFrame

## Improvements

- PR #2103 Move old `column` and `bitmask` files into `legacy/` directory
- PR #2109 added name to Python column classes
- PR #1947 Cleanup serialization code
- PR #2125 More aggregate in java API
- PR #2127 Add in java Scalar tests
- PR #2088 Refactor of Python groupby code
- PR #2130 Java serialization and deserialization of tables.
- PR #2131 Chunk rows logic added to csv_writer
- PR #2129 Add functions in the Java API to support nullable column filtering
- PR #2165 made changes to get_dummies api for it to be available in MethodCache
- PR #2171 Add CodeCov integration, fix doc version, make --skip-tests work when invoking with source
- PR #2184 handle remote orc files for dask-cudf
- PR #2186 Add `getitem` and `getattr` style access to Rolling objects
- PR #2168 Use cudf.Column for CategoricalColumn's categories instead of a tuple
- PR #2193 DOC: cudf::type_dispatcher documentation for specializing dispatched functors
- PR #2199 Better java support for appending strings
- PR #2176 Added column dtype support for datetime, int8, int16 to csv_writer
- PR #2209 Matching `get_dummies` & `select_dtypes` behavior to pandas
- PR #2217 Updated Java bindings to use the new groupby API
- PR #2214 DOC: Update doc instructions to build/install `cudf` and `dask-cudf`
- PR #2220 Update Java bindings for reduction rename
- PR #2232 Move CodeCov upload from build script to Jenkins
- PR #2225 refactor to use libcudf for gathering columns in dataframes
- PR #2293 Improve join performance (faster compute_join_output_size)
- PR #2300 Create separate dask codeowners for dask-cudf codebase
- PR #2304 gdf_group_by_without_aggregations returns gdf_column
- PR #2309 Java readers: remove redundant copy of result pointers
- PR #2307 Add `black` and `isort` to style checker script
- PR #2345 Restore removal of old groupby implementation
- PR #2342 Improve `astype()` to operate all ways
- PR #2329 using libcudf cudf::copy for column deep copy
- PR #2344 DOC: docs on code formatting for contributors
- PR #2376 Add inoperative axis= and win_type= arguments to Rolling()
- PR #2378 remove dask for (de-)serialization of cudf objects
- PR #2353 Bump Arrow and Dask versions
- PR #2377 Replace `standard_python_slice` with just `slice.indices()`
- PR #2373 cudf.DataFrame enchancements & Series.values support
- PR #2392 Remove dlpack submodule; make cuDF's Cython API externally accessible
- PR #2430 Updated Java bindings to use the new unary API
- PR #2406 Moved all existing `table` related files to a `legacy/` directory
- PR #2350 Performance related changes to get_dummies
- PR #2420 Remove `cudautils.astype` and replace with `typecast.apply_cast`
- PR #2456 Small improvement to typecast utility
- PR #2458 Fix handling of thirdparty packages in `isort` config
- PR #2459 IO Readers: Consolidate all readers to use `datasource` class
- PR #2475 Exposed type_dispatcher.hpp, nvcategory_util.hpp and wrapper_types.hpp in the include folder
- PR #2484 Enabled building libcudf as a static library
- PR #2453 Streamline CUDA_REL environment variable
- PR #2483 Bundle Boost filesystem dependency in the Java jar
- PR #2486 Java API hash functions
- PR #2481 Adds the ignore_null_keys option to the java api
- PR #2490 Java api: support multiple aggregates for the same column
- PR #2510 Java api: uses table based apply_boolean_mask
- PR #2432 Use pandas formatting for console, html, and latex output
- PR #2573 Bump numba version to 0.45.1
- PR #2606 Fix references to notebooks-contrib

## Bug Fixes

- PR #2086 Fixed quantile api behavior mismatch in series & dataframe
- PR #2128 Add offset param to host buffer readers in java API.
- PR #2145 Work around binops validity checks for java
- PR #2146 Work around unary_math validity checks for java
- PR #2151 Fixes bug in cudf::copy_range where null_count was invalid
- PR #2139 matching to pandas describe behavior & fixing nan values issue
- PR #2161 Implicitly convert unsigned to signed integer types in binops
- PR #2154 CSV Reader: Fix bools misdetected as strings dtype
- PR #2178 Fix bug in rolling bindings where a view of an ephemeral column was being taken
- PR #2180 Fix issue with isort reordering `importorskip` below imports depending on them
- PR #2187 fix to honor dtype when numpy arrays are passed to columnops.as_column
- PR #2190 Fix issue in astype conversion of string column to 'str'
- PR #2208 Fix issue with calling `head()` on one row dataframe
- PR #2229 Propagate exceptions from Cython cdef functions
- PR #2234 Fix issue with local build script not properly building
- PR #2223 Fix CUDA invalid configuration errors reported after loading small compressed ORC files
- PR #2162 Setting is_unique and is_monotonic-related attributes
- PR #2244 Fix ORC RLEv2 delta mode decoding with nonzero residual delta width
- PR #2297 Work around `var/std` unsupported only at debug build
- PR #2302 Fixed java serialization corner case
- PR #2355 Handle float16 in binary operations
- PR #2311 Fix copy behaviour for GenericIndex
- PR #2349 Fix issues with String filter in java API
- PR #2323 Fix groupby on categoricals
- PR #2328 Ensure order is preserved in CategoricalAccessor._set_categories
- PR #2202 Fix issue with unary ops mishandling empty input
- PR #2326 Fix for bug in DLPack when reading multiple columns
- PR #2324 Fix cudf Docker build
- PR #2325 Fix ORC RLEv2 patched base mode decoding with nonzero patch width
- PR #2235 Fix get_dummies to be compatible with dask
- PR #2332 Zero initialize gdf_dtype_extra_info
- PR #2355 Handle float16 in binary operations
- PR #2360 Fix missing dtype handling in cudf.Series & columnops.as_column
- PR #2364 Fix quantile api and other trivial issues around it
- PR #2361 Fixed issue with `codes` of CategoricalIndex
- PR #2357 Fixed inconsistent type of index created with from_pandas vs direct construction
- PR #2389 Fixed Rolling __getattr__ and __getitem__ for offset based windows
- PR #2402 Fixed bug in valid mask computation in cudf::copy_if (apply_boolean_mask)
- PR #2401 Fix to a scalar datetime(of type Days) issue
- PR #2386 Correctly allocate output valids in groupby
- PR #2411 Fixed failures on binary op on single element string column
- PR #2422 Fix Pandas logical binary operation incompatibilites
- PR #2447 Fix CodeCov posting build statuses temporarily
- PR #2450 Fix erroneous null handling in `cudf.DataFrame`'s `apply_rows`
- PR #2470 Fix issues with empty strings and string categories (Java)
- PR #2471 Fix String Column Validity.
- PR #2481 Fix java validity buffer serialization
- PR #2485 Updated bytes calculation to use size_t to avoid overflow in column concat
- PR #2461 Fix groupby multiple aggregations same column
- PR #2514 Fix cudf::drop_nulls threshold handling in Cython
- PR #2516 Fix utilities include paths and meta.yaml header paths
- PR #2517 Fix device memory leak in to_dlpack tensor deleter
- PR #2431 Fix local build generated file ownerships
- PR #2511 Added import of orc, refactored exception handlers to not squash fatal exceptions
- PR #2527 Fix index and column input handling in dask_cudf read_parquet
- PR #2466 Fix `dataframe.query` returning null rows erroneously
- PR #2548 Orc reader: fix non-deterministic data decoding at chunk boundaries
- PR #2557 fix cudautils import in string.py
- PR #2521 Fix casting datetimes from/to the same resolution
- PR #2545 Fix MultiIndexes with datetime levels
- PR #2560 Remove duplicate `dlpack` definition in conda recipe
- PR #2567 Fix ColumnVector.fromScalar issues while dealing with null scalars
- PR #2565 Orc reader: fix incorrect data decoding of int64 data types
- PR #2577 Fix search benchmark compilation error by adding necessary header
- PR #2604 Fix a bug in copying.pyx:_normalize_types that upcasted int32 to int64


# cuDF 0.8.0 (27 June 2019)

## New Features

- PR #1524 Add GPU-accelerated JSON Lines parser with limited feature set
- PR #1569 Add support for Json objects to the JSON Lines reader
- PR #1622 Add Series.loc
- PR #1654 Add cudf::apply_boolean_mask: faster replacement for gdf_apply_stencil
- PR #1487 cython gather/scatter
- PR #1310 Implemented the slice/split functionality.
- PR #1630 Add Python layer to the GPU-accelerated JSON reader
- PR #1745 Add rounding of numeric columns via Numba
- PR #1772 JSON reader: add support for BytesIO and StringIO input
- PR #1527 Support GDF_BOOL8 in readers and writers
- PR #1819 Logical operators (AND, OR, NOT) for libcudf and cuDF
- PR #1813 ORC Reader: Add support for stripe selection
- PR #1828 JSON Reader: add suport for bool8 columns
- PR #1833 Add column iterator with/without nulls
- PR #1665 Add the point-in-polygon GIS function
- PR #1863 Series and Dataframe methods for all and any
- PR #1908 cudf::copy_range and cudf::fill for copying/assigning an index or range to a constant
- PR #1921 Add additional formats for typecasting to/from strings
- PR #1807 Add Series.dropna()
- PR #1987 Allow user defined functions in the form of ptx code to be passed to binops
- PR #1948 Add operator functions like `Series.add()` to DataFrame and Series
- PR #1954 Add skip test argument to GPU build script
- PR #2018 Add bindings for new groupby C++ API
- PR #1984 Add rolling window operations Series.rolling() and DataFrame.rolling()
- PR #1542 Python method and bindings for to_csv
- PR #1995 Add Java API
- PR #1998 Add google benchmark to cudf
- PR #1845 Add cudf::drop_duplicates, DataFrame.drop_duplicates
- PR #1652 Added `Series.where()` feature
- PR #2074 Java Aggregates, logical ops, and better RMM support
- PR #2140 Add a `cudf::transform` function
- PR #2068 Concatenation of different typed columns

## Improvements

- PR #1538 Replacing LesserRTTI with inequality_comparator
- PR #1703 C++: Added non-aggregating `insert` to `concurrent_unordered_map` with specializations to store pairs with a single atomicCAS when possible.
- PR #1422 C++: Added a RAII wrapper for CUDA streams
- PR #1701 Added `unique` method for stringColumns
- PR #1713 Add documentation for Dask-XGBoost
- PR #1666 CSV Reader: Improve performance for files with large number of columns
- PR #1725 Enable the ability to use a single column groupby as its own index
- PR #1759 Add an example showing simultaneous rolling averages to `apply_grouped` documentation
- PR #1746 C++: Remove unused code: `windowed_ops.cu`, `sorting.cu`, `hash_ops.cu`
- PR #1748 C++: Add `bool` nullability flag to `device_table` row operators
- PR #1764 Improve Numerical column: `mean_var` and `mean`
- PR #1767 Speed up Python unit tests
- PR #1770 Added build.sh script, updated CI scripts and documentation
- PR #1739 ORC Reader: Add more pytest coverage
- PR #1696 Added null support in `Series.replace()`.
- PR #1390 Added some basic utility functions for `gdf_column`'s
- PR #1791 Added general column comparison code for testing
- PR #1795 Add printing of git submodule info to `print_env.sh`
- PR #1796 Removing old sort based group by code and gdf_filter
- PR #1811 Added funtions for copying/allocating `cudf::table`s
- PR #1838 Improve columnops.column_empty so that it returns typed columns instead of a generic Column
- PR #1890 Add utils.get_dummies- a pandas-like wrapper around one_hot-encoding
- PR #1823 CSV Reader: default the column type to string for empty dataframes
- PR #1827 Create bindings for scalar-vector binops, and update one_hot_encoding to use them
- PR #1817 Operators now support different sized dataframes as long as they don't share different sized columns
- PR #1855 Transition replace_nulls to new C++ API and update corresponding Cython/Python code
- PR #1858 Add `std::initializer_list` constructor to `column_wrapper`
- PR #1846 C++ type-erased gdf_equal_columns test util; fix gdf_equal_columns logic error
- PR #1390 Added some basic utility functions for `gdf_column`s
- PR #1391 Tidy up bit-resolution-operation and bitmask class code
- PR #1882 Add iloc functionality to MultiIndex dataframes
- PR #1884 Rolling windows: general enhancements and better coverage for unit tests
- PR #1886 support GDF_STRING_CATEGORY columns in apply_boolean_mask, drop_nulls and other libcudf functions
- PR #1896 Improve performance of groupby with levels specified in dask-cudf
- PR #1915 Improve iloc performance for non-contiguous row selection
- PR #1859 Convert read_json into a C++ API
- PR #1919 Rename libcudf namespace gdf to namespace cudf
- PR #1850 Support left_on and right_on for DataFrame merge operator
- PR #1930 Specialize constructor for `cudf::bool8` to cast argument to `bool`
- PR #1938 Add default constructor for `column_wrapper`
- PR #1930 Specialize constructor for `cudf::bool8` to cast argument to `bool`
- PR #1952 consolidate libcudf public API headers in include/cudf
- PR #1949 Improved selection with boolmask using libcudf `apply_boolean_mask`
- PR #1956 Add support for nulls in `query()`
- PR #1973 Update `std::tuple` to `std::pair` in top-most libcudf APIs and C++ transition guide
- PR #1981 Convert read_csv into a C++ API
- PR #1868 ORC Reader: Support row index for speed up on small/medium datasets
- PR #1964 Added support for list-like types in Series.str.cat
- PR #2005 Use HTML5 details tag in bug report issue template
- PR #2003 Removed few redundant unit-tests from test_string.py::test_string_cat
- PR #1944 Groupby design improvements
- PR #2017 Convert `read_orc()` into a C++ API
- PR #2011 Convert `read_parquet()` into a C++ API
- PR #1756 Add documentation "10 Minutes to cuDF and dask_cuDF"
- PR #2034 Adding support for string columns concatenation using "add" binary operator
- PR #2042 Replace old "10 Minutes" guide with new guide for docs build process
- PR #2036 Make library of common test utils to speed up tests compilation
- PR #2022 Facilitating get_dummies to be a high level api too
- PR #2050 Namespace IO readers and add back free-form `read_xxx` functions
- PR #2104 Add a functional ``sort=`` keyword argument to groupby
- PR #2108 Add `find_and_replace` for StringColumn for replacing single values
- PR #1803 cuDF/CuPy interoperability documentation

## Bug Fixes

- PR #1465 Fix for test_orc.py and test_sparse_df.py test failures
- PR #1583 Fix underlying issue in `as_index()` that was causing `Series.quantile()` to fail
- PR #1680 Add errors= keyword to drop() to fix cudf-dask bug
- PR #1651 Fix `query` function on empty dataframe
- PR #1616 Fix CategoricalColumn to access categories by index instead of iteration
- PR #1660 Fix bug in `loc` when indexing with a column name (a string)
- PR #1683 ORC reader: fix timestamp conversion to UTC
- PR #1613 Improve CategoricalColumn.fillna(-1) performance
- PR #1642 Fix failure of CSV_TEST gdf_csv_test.SkiprowsNrows on multiuser systems
- PR #1709 Fix handling of `datetime64[ms]` in `dataframe.select_dtypes`
- PR #1704 CSV Reader: Add support for the plus sign in number fields
- PR #1687 CSV reader: return an empty dataframe for zero size input
- PR #1757 Concatenating columns with null columns
- PR #1755 Add col_level keyword argument to melt
- PR #1758 Fix df.set_index() when setting index from an empty column
- PR #1749 ORC reader: fix long strings of NULL values resulting in incorrect data
- PR #1742 Parquet Reader: Fix index column name to match PANDAS compat
- PR #1782 Update libcudf doc version
- PR #1783 Update conda dependencies
- PR #1786 Maintain the original series name in series.unique output
- PR #1760 CSV Reader: fix segfault when dtype list only includes columns from usecols list
- PR #1831 build.sh: Assuming python is in PATH instead of using PYTHON env var
- PR #1839 Raise an error instead of segfaulting when transposing a DataFrame with StringColumns
- PR #1840 Retain index correctly during merge left_on right_on
- PR #1825 cuDF: Multiaggregation Groupby Failures
- PR #1789 CSV Reader: Fix missing support for specifying `int8` and `int16` dtypes
- PR #1857 Cython Bindings: Handle `bool` columns while calling `column_view_from_NDArrays`
- PR #1849 Allow DataFrame support methods to pass arguments to the methods
- PR #1847 Fixed #1375 by moving the nvstring check into the wrapper function
- PR #1864 Fixing cudf reduction for POWER platform
- PR #1869 Parquet reader: fix Dask timestamps not matching with Pandas (convert to milliseconds)
- PR #1876 add dtype=bool for `any`, `all` to treat integer column correctly
- PR #1875 CSV reader: take NaN values into account in dtype detection
- PR #1873 Add column dtype checking for the all/any methods
- PR #1902 Bug with string iteration in _apply_basic_agg
- PR #1887 Fix for initialization issue in pq_read_arg,orc_read_arg
- PR #1867 JSON reader: add support for null/empty fields, including the 'null' literal
- PR #1891 Fix bug #1750 in string column comparison
- PR #1909 Support of `to_pandas()` of boolean series with null values
- PR #1923 Use prefix removal when two aggs are called on a SeriesGroupBy
- PR #1914 Zero initialize gdf_column local variables
- PR #1959 Add support for comparing boolean Series to scalar
- PR #1966 Ignore index fix in series append
- PR #1967 Compute index __sizeof__ only once for DataFrame __sizeof__
- PR #1977 Support CUDA installation in default system directories
- PR #1982 Fixes incorrect index name after join operation
- PR #1985 Implement `GDF_PYMOD`, a special modulo that follows python's sign rules
- PR #1991 Parquet reader: fix decoding of NULLs
- PR #1990 Fixes a rendering bug in the `apply_grouped` documentation
- PR #1978 Fix for values being filled in an empty dataframe
- PR #2001 Correctly create MultiColumn from Pandas MultiColumn
- PR #2006 Handle empty dataframe groupby construction for dask
- PR #1965 Parquet Reader: Fix duplicate index column when it's already in `use_cols`
- PR #2033 Add pip to conda environment files to fix warning
- PR #2028 CSV Reader: Fix reading of uncompressed files without a recognized file extension
- PR #2073 Fix an issue when gathering columns with NVCategory and nulls
- PR #2053 cudf::apply_boolean_mask return empty column for empty boolean mask
- PR #2066 exclude `IteratorTest.mean_var_output` test from debug build
- PR #2069 Fix JNI code to use read_csv and read_parquet APIs
- PR #2071 Fix bug with unfound transitive dependencies for GTests in Ubuntu 18.04
- PR #2089 Configure Sphinx to render params correctly
- PR #2091 Fix another bug with unfound transitive dependencies for `cudftestutils` in Ubuntu 18.04
- PR #2115 Just apply `--disable-new-dtags` instead of trying to define all the transitive dependencies
- PR #2106 Fix errors in JitCache tests caused by sharing of device memory between processes
- PR #2120 Fix errors in JitCache tests caused by running multiple threads on the same data
- PR #2102 Fix memory leak in groupby
- PR #2113 fixed typo in to_csv code example


# cudf 0.7.2 (16 May 2019)

## New Features

- PR #1735 Added overload for atomicAdd on int64. Streamlined implementation of custom atomic overloads.
- PR #1741 Add MultiIndex concatenation

## Bug Fixes

- PR #1718 Fix issue with SeriesGroupBy MultiIndex in dask-cudf
- PR #1734 Python: fix performance regression for groupby count() aggregations
- PR #1768 Cython: fix handling read only schema buffers in gpuarrow reader


# cudf 0.7.1 (11 May 2019)

## New Features

- PR #1702 Lazy load MultiIndex to return groupby performance to near optimal.

## Bug Fixes

- PR #1708 Fix handling of `datetime64[ms]` in `dataframe.select_dtypes`


# cuDF 0.7.0 (10 May 2019)

## New Features

- PR #982 Implement gdf_group_by_without_aggregations and gdf_unique_indices functions
- PR #1142 Add `GDF_BOOL` column type
- PR #1194 Implement overloads for CUDA atomic operations
- PR #1292 Implemented Bitwise binary ops AND, OR, XOR (&, |, ^)
- PR #1235 Add GPU-accelerated Parquet Reader
- PR #1335 Added local_dict arg in `DataFrame.query()`.
- PR #1282 Add Series and DataFrame.describe()
- PR #1356 Rolling windows
- PR #1381 Add DataFrame._get_numeric_data
- PR #1388 Add CODEOWNERS file to auto-request reviews based on where changes are made
- PR #1396 Add DataFrame.drop method
- PR #1413 Add DataFrame.melt method
- PR #1412 Add DataFrame.pop()
- PR #1419 Initial CSV writer function
- PR #1441 Add Series level cumulative ops (cumsum, cummin, cummax, cumprod)
- PR #1420 Add script to build and test on a local gpuCI image
- PR #1440 Add DatetimeColumn.min(), DatetimeColumn.max()
- PR #1455 Add Series.Shift via Numba kernel
- PR #1441 Add Series level cumulative ops (cumsum, cummin, cummax, cumprod)
- PR #1461 Add Python coverage test to gpu build
- PR #1445 Parquet Reader: Add selective reading of rows and row group
- PR #1532 Parquet Reader: Add support for INT96 timestamps
- PR #1516 Add Series and DataFrame.ndim
- PR #1556 Add libcudf C++ transition guide
- PR #1466 Add GPU-accelerated ORC Reader
- PR #1565 Add build script for nightly doc builds
- PR #1508 Add Series isna, isnull, and notna
- PR #1456 Add Series.diff() via Numba kernel
- PR #1588 Add Index `astype` typecasting
- PR #1301 MultiIndex support
- PR #1599 Level keyword supported in groupby
- PR #929 Add support operations to dataframe
- PR #1609 Groupby accept list of Series
- PR #1658 Support `group_keys=True` keyword in groupby method

## Improvements

- PR #1531 Refactor closures as private functions in gpuarrow
- PR #1404 Parquet reader page data decoding speedup
- PR #1076 Use `type_dispatcher` in join, quantiles, filter, segmented sort, radix sort and hash_groupby
- PR #1202 Simplify README.md
- PR #1149 CSV Reader: Change convertStrToValue() functions to `__device__` only
- PR #1238 Improve performance of the CUDA trie used in the CSV reader
- PR #1245 Use file cache for JIT kernels
- PR #1278 Update CONTRIBUTING for new conda environment yml naming conventions
- PR #1163 Refactored UnaryOps. Reduced API to two functions: `gdf_unary_math` and `gdf_cast`. Added `abs`, `-`, and `~` ops. Changed bindings to Cython
- PR #1284 Update docs version
- PR #1287 add exclude argument to cudf.select_dtype function
- PR #1286 Refactor some of the CSV Reader kernels into generic utility functions
- PR #1291 fillna in `Series.to_gpu_array()` and `Series.to_array()` can accept the scalar too now.
- PR #1005 generic `reduction` and `scan` support
- PR #1349 Replace modernGPU sort join with thrust.
- PR #1363 Add a dataframe.mean(...) that raises NotImplementedError to satisfy `dask.dataframe.utils.is_dataframe_like`
- PR #1319 CSV Reader: Use column wrapper for gdf_column output alloc/dealloc
- PR #1376 Change series quantile default to linear
- PR #1399 Replace CFFI bindings for NVTX functions with Cython bindings
- PR #1389 Refactored `set_null_count()`
- PR #1386 Added macros `GDF_TRY()`, `CUDF_TRY()` and `ASSERT_CUDF_SUCCEEDED()`
- PR #1435 Rework CMake and conda recipes to depend on installed libraries
- PR #1391 Tidy up bit-resolution-operation and bitmask class code
- PR #1439 Add cmake variable to enable compiling CUDA code with -lineinfo
- PR #1462 Add ability to read parquet files from arrow::io::RandomAccessFile
- PR #1453 Convert CSV Reader CFFI to Cython
- PR #1479 Convert Parquet Reader CFFI to Cython
- PR #1397 Add a utility function for producing an overflow-safe kernel launch grid configuration
- PR #1382 Add GPU parsing of nested brackets to cuIO parsing utilities
- PR #1481 Add cudf::table constructor to allocate a set of `gdf_column`s
- PR #1484 Convert GroupBy CFFI to Cython
- PR #1463 Allow and default melt keyword argument var_name to be None
- PR #1486 Parquet Reader: Use device_buffer rather than device_ptr
- PR #1525 Add cudatoolkit conda dependency
- PR #1520 Renamed `src/dataframe` to `src/table` and moved `table.hpp`. Made `types.hpp` to be type declarations only.
- PR #1492 Convert transpose CFFI to Cython
- PR #1495 Convert binary and unary ops CFFI to Cython
- PR #1503 Convert sorting and hashing ops CFFI to Cython
- PR #1522 Use latest release version in update-version CI script
- PR #1533 Remove stale join CFFI, fix memory leaks in join Cython
- PR #1521 Added `row_bitmask` to compute bitmask for rows of a table. Merged `valids_ops.cu` and `bitmask_ops.cu`
- PR #1553 Overload `hash_row` to avoid using intial hash values. Updated `gdf_hash` to select between overloads
- PR #1585 Updated `cudf::table` to maintain own copy of wrapped `gdf_column*`s
- PR #1559 Add `except +` to all Cython function definitions to catch C++ exceptions properly
- PR #1617 `has_nulls` and `column_dtypes` for `cudf::table`
- PR #1590 Remove CFFI from the build / install process entirely
- PR #1536 Convert gpuarrow CFFI to Cython
- PR #1655 Add `Column._pointer` as a way to access underlying `gdf_column*` of a `Column`
- PR #1655 Update readme conda install instructions for cudf version 0.6 and 0.7


## Bug Fixes

- PR #1233 Fix dtypes issue while adding the column to `str` dataframe.
- PR #1254 CSV Reader: fix data type detection for floating-point numbers in scientific notation
- PR #1289 Fix looping over each value instead of each category in concatenation
- PR #1293 Fix Inaccurate error message in join.pyx
- PR #1308 Add atomicCAS overload for `int8_t`, `int16_t`
- PR #1317 Fix catch polymorphic exception by reference in ipc.cu
- PR #1325 Fix dtype of null bitmasks to int8
- PR #1326 Update build documentation to use -DCMAKE_CXX11_ABI=ON
- PR #1334 Add "na_position" argument to CategoricalColumn sort_by_values
- PR #1321 Fix out of bounds warning when checking Bzip2 header
- PR #1359 Add atomicAnd/Or/Xor for integers
- PR #1354 Fix `fillna()` behaviour when replacing values with different dtypes
- PR #1347 Fixed core dump issue while passing dict_dtypes without column names in `cudf.read_csv()`
- PR #1379 Fixed build failure caused due to error: 'col_dtype' may be used uninitialized
- PR #1392 Update cudf Dockerfile and package_versions.sh
- PR #1385 Added INT8 type to `_schema_to_dtype` for use in GpuArrowReader
- PR #1393 Fixed a bug in `gdf_count_nonzero_mask()` for the case of 0 bits to count
- PR #1395 Update CONTRIBUTING to use the environment variable CUDF_HOME
- PR #1416 Fix bug at gdf_quantile_exact and gdf_quantile_appox
- PR #1421 Fix remove creation of series multiple times during `add_column()`
- PR #1405 CSV Reader: Fix memory leaks on read_csv() failure
- PR #1328 Fix CategoricalColumn to_arrow() null mask
- PR #1433 Fix NVStrings/categories includes
- PR #1432 Update NVStrings to 0.7.* to coincide with 0.7 development
- PR #1483 Modify CSV reader to avoid cropping blank quoted characters in non-string fields
- PR #1446 Merge 1275 hotfix from master into branch-0.7
- PR #1447 Fix legacy groupby apply docstring
- PR #1451 Fix hash join estimated result size is not correct
- PR #1454 Fix local build script improperly change directory permissions
- PR #1490 Require Dask 1.1.0+ for `is_dataframe_like` test or skip otherwise.
- PR #1491 Use more specific directories & groups in CODEOWNERS
- PR #1497 Fix Thrust issue on CentOS caused by missing default constructor of host_vector elements
- PR #1498 Add missing include guard to device_atomics.cuh and separated DEVICE_ATOMICS_TEST
- PR #1506 Fix csv-write call to updated NVStrings method
- PR #1510 Added nvstrings `fillna()` function
- PR #1507 Parquet Reader: Default string data to GDF_STRING
- PR #1535 Fix doc issue to ensure correct labelling of cudf.series
- PR #1537 Fix `undefined reference` link error in HashPartitionTest
- PR #1548 Fix ci/local/build.sh README from using an incorrect image example
- PR #1551 CSV Reader: Fix integer column name indexing
- PR #1586 Fix broken `scalar_wrapper::operator==`
- PR #1591 ORC/Parquet Reader: Fix missing import for FileNotFoundError exception
- PR #1573 Parquet Reader: Fix crash due to clash with ORC reader datasource
- PR #1607 Revert change of `column.to_dense_buffer` always return by copy for performance concerns
- PR #1618 ORC reader: fix assert & data output when nrows/skiprows isn't aligned to stripe boundaries
- PR #1631 Fix failure of TYPES_TEST on some gcc-7 based systems.
- PR #1641 CSV Reader: Fix skip_blank_lines behavior with Windows line terminators (\r\n)
- PR #1648 ORC reader: fix non-deterministic output when skiprows is non-zero
- PR #1676 Fix groupby `as_index` behaviour with `MultiIndex`
- PR #1659 Fix bug caused by empty groupbys and multiindex slicing throwing exceptions
- PR #1656 Correct Groupby failure in dask when un-aggregable columns are left in dataframe.
- PR #1689 Fix groupby performance regression
- PR #1694 Add Cython as a runtime dependency since it's required in `setup.py`


# cuDF 0.6.1 (25 Mar 2019)

## Bug Fixes

- PR #1275 Fix CentOS exception in DataFrame.hash_partition from using value "returned" by a void function


# cuDF 0.6.0 (22 Mar 2019)

## New Features

- PR #760 Raise `FileNotFoundError` instead of `GDF_FILE_ERROR` in `read_csv` if the file does not exist
- PR #539 Add Python bindings for replace function
- PR #823 Add Doxygen configuration to enable building HTML documentation for libcudf C/C++ API
- PR #807 CSV Reader: Add byte_range parameter to specify the range in the input file to be read
- PR #857 Add Tail method for Series/DataFrame and update Head method to use iloc
- PR #858 Add series feature hashing support
- PR #871 CSV Reader: Add support for NA values, including user specified strings
- PR #893 Adds PyArrow based parquet readers / writers to Python, fix category dtype handling, fix arrow ingest buffer size issues
- PR #867 CSV Reader: Add support for ignoring blank lines and comment lines
- PR #887 Add Series digitize method
- PR #895 Add Series groupby
- PR #898 Add DataFrame.groupby(level=0) support
- PR #920 Add feather, JSON, HDF5 readers / writers from PyArrow / Pandas
- PR #888 CSV Reader: Add prefix parameter for column names, used when parsing without a header
- PR #913 Add DLPack support: convert between cuDF DataFrame and DLTensor
- PR #939 Add ORC reader from PyArrow
- PR #918 Add Series.groupby(level=0) support
- PR #906 Add binary and comparison ops to DataFrame
- PR #958 Support unary and binary ops on indexes
- PR #964 Add `rename` method to `DataFrame`, `Series`, and `Index`
- PR #985 Add `Series.to_frame` method
- PR #985 Add `drop=` keyword to reset_index method
- PR #994 Remove references to pygdf
- PR #990 Add external series groupby support
- PR #988 Add top-level merge function to cuDF
- PR #992 Add comparison binaryops to DateTime columns
- PR #996 Replace relative path imports with absolute paths in tests
- PR #995 CSV Reader: Add index_col parameter to specify the column name or index to be used as row labels
- PR #1004 Add `from_gpu_matrix` method to DataFrame
- PR #997 Add property index setter
- PR #1007 Replace relative path imports with absolute paths in cudf
- PR #1013 select columns with df.columns
- PR #1016 Rename Series.unique_count() to nunique() to match pandas API
- PR #947 Prefixsum to handle nulls and float types
- PR #1029 Remove rest of relative path imports
- PR #1021 Add filtered selection with assignment for Dataframes
- PR #872 Adding NVCategory support to cudf apis
- PR #1052 Add left/right_index and left/right_on keywords to merge
- PR #1091 Add `indicator=` and `suffixes=` keywords to merge
- PR #1107 Add unsupported keywords to Series.fillna
- PR #1032 Add string support to cuDF python
- PR #1136 Removed `gdf_concat`
- PR #1153 Added function for getting the padded allocation size for valid bitmask
- PR #1148 Add cudf.sqrt for dataframes and Series
- PR #1159 Add Python bindings for libcudf dlpack functions
- PR #1155 Add __array_ufunc__ for DataFrame and Series for sqrt
- PR #1168 to_frame for series accepts a name argument


## Improvements

- PR #1218 Add dask-cudf page to API docs
- PR #892 Add support for heterogeneous types in binary ops with JIT
- PR #730 Improve performance of `gdf_table` constructor
- PR #561 Add Doxygen style comments to Join CUDA functions
- PR #813 unified libcudf API functions by replacing gpu_ with gdf_
- PR #822 Add support for `__cuda_array_interface__` for ingest
- PR #756 Consolidate common helper functions from unordered map and multimap
- PR #753 Improve performance of groupby sum and average, especially for cases with few groups.
- PR #836 Add ingest support for arrow chunked arrays in Column, Series, DataFrame creation
- PR #763 Format doxygen comments for csv_read_arg struct
- PR #532 CSV Reader: Use type dispatcher instead of switch block
- PR #694 Unit test utilities improvements
- PR #878 Add better indexing to Groupby
- PR #554 Add `empty` method and `is_monotonic` attribute to `Index`
- PR #1040 Fixed up Doxygen comment tags
- PR #909 CSV Reader: Avoid host->device->host copy for header row data
- PR #916 Improved unit testing and error checking for `gdf_column_concat`
- PR #941 Replace `numpy` call in `Series.hash_encode` with `numba`
- PR #942 Added increment/decrement operators for wrapper types
- PR #943 Updated `count_nonzero_mask` to return `num_rows` when the mask is null
- PR #952 Added trait to map C++ type to `gdf_dtype`
- PR #966 Updated RMM submodule.
- PR #998 Add IO reader/writer modules to API docs, fix for missing cudf.Series docs
- PR #1017 concatenate along columns for Series and DataFrames
- PR #1002 Support indexing a dataframe with another boolean dataframe
- PR #1018 Better concatenation for Series and Dataframes
- PR #1036 Use Numpydoc style docstrings
- PR #1047 Adding gdf_dtype_extra_info to gdf_column_view_augmented
- PR #1054 Added default ctor to SerialTrieNode to overcome Thrust issue in CentOS7 + CUDA10
- PR #1024 CSV Reader: Add support for hexadecimal integers in integral-type columns
- PR #1033 Update `fillna()` to use libcudf function `gdf_replace_nulls`
- PR #1066 Added inplace assignment for columns and select_dtypes for dataframes
- PR #1026 CSV Reader: Change the meaning and type of the quoting parameter to match Pandas
- PR #1100 Adds `CUDF_EXPECTS` error-checking macro
- PR #1092 Fix select_dtype docstring
- PR #1111 Added cudf::table
- PR #1108 Sorting for datetime columns
- PR #1120 Return a `Series` (not a `Column`) from `Series.cat.set_categories()`
- PR #1128 CSV Reader: The last data row does not need to be line terminated
- PR #1183 Bump Arrow version to 0.12.1
- PR #1208 Default to CXX11_ABI=ON
- PR #1252 Fix NVStrings dependencies for cuda 9.2 and 10.0
- PR #2037 Optimize the existing `gather` and `scatter` routines in `libcudf`

## Bug Fixes

- PR #821 Fix flake8 issues revealed by flake8 update
- PR #808 Resolved renamed `d_columns_valids` variable name
- PR #820 CSV Reader: fix the issue where reader adds additional rows when file uses \r\n as a line terminator
- PR #780 CSV Reader: Fix scientific notation parsing and null values for empty quotes
- PR #815 CSV Reader: Fix data parsing when tabs are present in the input CSV file
- PR #850 Fix bug where left joins where the left df has 0 rows causes a crash
- PR #861 Fix memory leak by preserving the boolean mask index
- PR #875 Handle unnamed indexes in to/from arrow functions
- PR #877 Fix ingest of 1 row arrow tables in from arrow function
- PR #876 Added missing `<type_traits>` include
- PR #889 Deleted test_rmm.py which has now moved to RMM repo
- PR #866 Merge v0.5.1 numpy ABI hotfix into 0.6
- PR #917 value_counts return int type on empty columns
- PR #611 Renamed `gdf_reduce_optimal_output_size()` -> `gdf_reduction_get_intermediate_output_size()`
- PR #923 fix index for negative slicing for cudf dataframe and series
- PR #927 CSV Reader: Fix category GDF_CATEGORY hashes not being computed properly
- PR #921 CSV Reader: Fix parsing errors with delim_whitespace, quotations in the header row, unnamed columns
- PR #933 Fix handling objects of all nulls in series creation
- PR #940 CSV Reader: Fix an issue where the last data row is missing when using byte_range
- PR #945 CSV Reader: Fix incorrect datetime64 when milliseconds or space separator are used
- PR #959 Groupby: Problem with column name lookup
- PR #950 Converting dataframe/recarry with non-contiguous arrays
- PR #963 CSV Reader: Fix another issue with missing data rows when using byte_range
- PR #999 Fix 0 sized kernel launches and empty sort_index exception
- PR #993 Fix dtype in selecting 0 rows from objects
- PR #1009 Fix performance regression in `to_pandas` method on DataFrame
- PR #1008 Remove custom dask communication approach
- PR #1001 CSV Reader: Fix a memory access error when reading a large (>2GB) file with date columns
- PR #1019 Binary Ops: Fix error when one input column has null mask but other doesn't
- PR #1014 CSV Reader: Fix false positives in bool value detection
- PR #1034 CSV Reader: Fix parsing floating point precision and leading zero exponents
- PR #1044 CSV Reader: Fix a segfault when byte range aligns with a page
- PR #1058 Added support for `DataFrame.loc[scalar]`
- PR #1060 Fix column creation with all valid nan values
- PR #1073 CSV Reader: Fix an issue where a column name includes the return character
- PR #1090 Updating Doxygen Comments
- PR #1080 Fix dtypes returned from loc / iloc because of lists
- PR #1102 CSV Reader: Minor fixes and memory usage improvements
- PR #1174: Fix release script typo
- PR #1137 Add prebuild script for CI
- PR #1118 Enhanced the `DataFrame.from_records()` feature
- PR #1129 Fix join performance with index parameter from using numpy array
- PR #1145 Issue with .agg call on multi-column dataframes
- PR #908 Some testing code cleanup
- PR #1167 Fix issue with null_count not being set after inplace fillna()
- PR #1184 Fix iloc performance regression
- PR #1185 Support left_on/right_on and also on=str in merge
- PR #1200 Fix allocating bitmasks with numba instead of rmm in allocate_mask function
- PR #1213 Fix bug with csv reader requesting subset of columns using wrong datatype
- PR #1223 gpuCI: Fix label on rapidsai channel on gpu build scripts
- PR #1242 Add explicit Thrust exec policy to fix NVCATEGORY_TEST segfault on some platforms
- PR #1246 Fix categorical tests that failed due to bad implicit type conversion
- PR #1255 Fix overwriting conda package main label uploads
- PR #1259 Add dlpack includes to pip build


# cuDF 0.5.1 (05 Feb 2019)

## Bug Fixes

- PR #842 Avoid using numpy via cimport to prevent ABI issues in Cython compilation


# cuDF 0.5.0 (28 Jan 2019)

## New Features

- PR #722 Add bzip2 decompression support to `read_csv()`
- PR #693 add ZLIB-based GZIP/ZIP support to `read_csv_strings()`
- PR #411 added null support to gdf_order_by (new API) and cudf_table::sort
- PR #525 Added GitHub Issue templates for bugs, documentation, new features, and questions
- PR #501 CSV Reader: Add support for user-specified decimal point and thousands separator to read_csv_strings()
- PR #455 CSV Reader: Add support for user-specified decimal point and thousands separator to read_csv()
- PR #439 add `DataFrame.drop` method similar to pandas
- PR #356 add `DataFrame.transpose` method and `DataFrame.T` property similar to pandas
- PR #505 CSV Reader: Add support for user-specified boolean values
- PR #350 Implemented Series replace function
- PR #490 Added print_env.sh script to gather relevant environment details when reporting cuDF issues
- PR #474 add ZLIB-based GZIP/ZIP support to `read_csv()`
- PR #547 Added melt similar to `pandas.melt()`
- PR #491 Add CI test script to check for updates to CHANGELOG.md in PRs
- PR #550 Add CI test script to check for style issues in PRs
- PR #558 Add CI scripts for cpu-based conda and gpu-based test builds
- PR #524 Add Boolean Indexing
- PR #564 Update python `sort_values` method to use updated libcudf `gdf_order_by` API
- PR #509 CSV Reader: Input CSV file can now be passed in as a text or a binary buffer
- PR #607 Add `__iter__` and iteritems to DataFrame class
- PR #643 added a new api gdf_replace_nulls that allows a user to replace nulls in a column

## Improvements

- PR #426 Removed sort-based groupby and refactored existing groupby APIs. Also improves C++/CUDA compile time.
- PR #461 Add `CUDF_HOME` variable in README.md to replace relative pathing.
- PR #472 RMM: Created centralized rmm::device_vector alias and rmm::exec_policy
- PR #500 Improved the concurrent hash map class to support partitioned (multi-pass) hash table building.
- PR #454 Improve CSV reader docs and examples
- PR #465 Added templated C++ API for RMM to avoid explicit cast to `void**`
- PR #513 `.gitignore` tweaks
- PR #521 Add `assert_eq` function for testing
- PR #502 Simplify Dockerfile for local dev, eliminate old conda/pip envs
- PR #549 Adds `-rdynamic` compiler flag to nvcc for Debug builds
- PR #472 RMM: Created centralized rmm::device_vector alias and rmm::exec_policy
- PR #577 Added external C++ API for scatter/gather functions
- PR #500 Improved the concurrent hash map class to support partitioned (multi-pass) hash table building
- PR #583 Updated `gdf_size_type` to `int`
- PR #500 Improved the concurrent hash map class to support partitioned (multi-pass) hash table building
- PR #617 Added .dockerignore file. Prevents adding stale cmake cache files to the docker container
- PR #658 Reduced `JOIN_TEST` time by isolating overflow test of hash table size computation
- PR #664 Added Debuging instructions to README
- PR #651 Remove noqa marks in `__init__.py` files
- PR #671 CSV Reader: uncompressed buffer input can be parsed without explicitly specifying compression as None
- PR #684 Make RMM a submodule
- PR #718 Ensure sum, product, min, max methods pandas compatibility on empty datasets
- PR #720 Refactored Index classes to make them more Pandas-like, added CategoricalIndex
- PR #749 Improve to_arrow and from_arrow Pandas compatibility
- PR #766 Remove TravisCI references, remove unused variables from CMake, fix ARROW_VERSION in Cmake
- PR #773 Add build-args back to Dockerfile and handle dependencies based on environment yml file
- PR #781 Move thirdparty submodules to root and symlink in /cpp
- PR #843 Fix broken cudf/python API examples, add new methods to the API index

## Bug Fixes

- PR #569 CSV Reader: Fix days being off-by-one when parsing some dates
- PR #531 CSV Reader: Fix incorrect parsing of quoted numbers
- PR #465 Added templated C++ API for RMM to avoid explicit cast to `void**`
- PR #473 Added missing <random> include
- PR #478 CSV Reader: Add api support for auto column detection, header, mangle_dupe_cols, usecols
- PR #495 Updated README to correct where cffi pytest should be executed
- PR #501 Fix the intermittent segfault caused by the `thousands` and `compression` parameters in the csv reader
- PR #502 Simplify Dockerfile for local dev, eliminate old conda/pip envs
- PR #512 fix bug for `on` parameter in `DataFrame.merge` to allow for None or single column name
- PR #511 Updated python/cudf/bindings/join.pyx to fix cudf merge printing out dtypes
- PR #513 `.gitignore` tweaks
- PR #521 Add `assert_eq` function for testing
- PR #537 Fix CMAKE_CUDA_STANDARD_REQURIED typo in CMakeLists.txt
- PR #447 Fix silent failure in initializing DataFrame from generator
- PR #545 Temporarily disable csv reader thousands test to prevent segfault (test re-enabled in PR #501)
- PR #559 Fix Assertion error while using `applymap` to change the output dtype
- PR #575 Update `print_env.sh` script to better handle missing commands
- PR #612 Prevent an exception from occuring with true division on integer series.
- PR #630 Fix deprecation warning for `pd.core.common.is_categorical_dtype`
- PR #622 Fix Series.append() behaviour when appending values with different numeric dtype
- PR #603 Fix error while creating an empty column using None.
- PR #673 Fix array of strings not being caught in from_pandas
- PR #644 Fix return type and column support of dataframe.quantile()
- PR #634 Fix create `DataFrame.from_pandas()` with numeric column names
- PR #654 Add resolution check for GDF_TIMESTAMP in Join
- PR #648 Enforce one-to-one copy required when using `numba>=0.42.0`
- PR #645 Fix cmake build type handling not setting debug options when CMAKE_BUILD_TYPE=="Debug"
- PR #669 Fix GIL deadlock when launching multiple python threads that make Cython calls
- PR #665 Reworked the hash map to add a way to report the destination partition for a key
- PR #670 CMAKE: Fix env include path taking precedence over libcudf source headers
- PR #674 Check for gdf supported column types
- PR #677 Fix 'gdf_csv_test_Dates' gtest failure due to missing nrows parameter
- PR #604 Fix the parsing errors while reading a csv file using `sep` instead of `delimiter`.
- PR #686 Fix converting nulls to NaT values when converting Series to Pandas/Numpy
- PR #689 CSV Reader: Fix behavior with skiprows+header to match pandas implementation
- PR #691 Fixes Join on empty input DFs
- PR #706 CSV Reader: Fix broken dtype inference when whitespace is in data
- PR #717 CSV reader: fix behavior when parsing a csv file with no data rows
- PR #724 CSV Reader: fix build issue due to parameter type mismatch in a std::max call
- PR #734 Prevents reading undefined memory in gpu_expand_mask_bits numba kernel
- PR #747 CSV Reader: fix an issue where CUDA allocations fail with some large input files
- PR #750 Fix race condition for handling NVStrings in CMake
- PR #719 Fix merge column ordering
- PR #770 Fix issue where RMM submodule pointed to wrong branch and pin other to correct branches
- PR #778 Fix hard coded ABI off setting
- PR #784 Update RMM submodule commit-ish and pip paths
- PR #794 Update `rmm::exec_policy` usage to fix segmentation faults when used as temprory allocator.
- PR #800 Point git submodules to branches of forks instead of exact commits


# cuDF 0.4.0 (05 Dec 2018)

## New Features

- PR #398 add pandas-compatible `DataFrame.shape()` and `Series.shape()`
- PR #394 New documentation feature "10 Minutes to cuDF"
- PR #361 CSV Reader: Add support for strings with delimiters

## Improvements

 - PR #436 Improvements for type_dispatcher and wrapper structs
 - PR #429 Add CHANGELOG.md (this file)
 - PR #266 use faster CUDA-accelerated DataFrame column/Series concatenation.
 - PR #379 new C++ `type_dispatcher` reduces code complexity in supporting many data types.
 - PR #349 Improve performance for creating columns from memoryview objects
 - PR #445 Update reductions to use type_dispatcher. Adds integer types support to sum_of_squares.
 - PR #448 Improve installation instructions in README.md
 - PR #456 Change default CMake build to Release, and added option for disabling compilation of tests

## Bug Fixes

 - PR #444 Fix csv_test CUDA too many resources requested fail.
 - PR #396 added missing output buffer in validity tests for groupbys.
 - PR #408 Dockerfile updates for source reorganization
 - PR #437 Add cffi to Dockerfile conda env, fixes "cannot import name 'librmm'"
 - PR #417 Fix `map_test` failure with CUDA 10
 - PR #414 Fix CMake installation include file paths
 - PR #418 Properly cast string dtypes to programmatic dtypes when instantiating columns
 - PR #427 Fix and tests for Concatenation illegal memory access with nulls


# cuDF 0.3.0 (23 Nov 2018)

## New Features

 - PR #336 CSV Reader string support

## Improvements

 - PR #354 source code refactored for better organization. CMake build system overhaul. Beginning of transition to Cython bindings.
 - PR #290 Add support for typecasting to/from datetime dtype
 - PR #323 Add handling pyarrow boolean arrays in input/out, add tests
 - PR #325 GDF_VALIDITY_UNSUPPORTED now returned for algorithms that don't support non-empty valid bitmasks
 - PR #381 Faster InputTooLarge Join test completes in ms rather than minutes.
 - PR #373 .gitignore improvements
 - PR #367 Doc cleanup & examples for DataFrame methods
 - PR #333 Add Rapids Memory Manager documentation
 - PR #321 Rapids Memory Manager adds file/line location logging and convenience macros
 - PR #334 Implement DataFrame `__copy__` and `__deepcopy__`
 - PR #271 Add NVTX ranges to pygdf
 - PR #311 Document system requirements for conda install

## Bug Fixes

 - PR #337 Retain index on `scale()` function
 - PR #344 Fix test failure due to PyArrow 0.11 Boolean handling
 - PR #364 Remove noexcept from managed_allocator;  CMakeLists fix for NVstrings
 - PR #357 Fix bug that made all series be considered booleans for indexing
 - PR #351 replace conda env configuration for developers
 - PRs #346 #360 Fix CSV reading of negative numbers
 - PR #342 Fix CMake to use conda-installed nvstrings
 - PR #341 Preserve categorical dtype after groupby aggregations
 - PR #315 ReadTheDocs build update to fix missing libcuda.so
 - PR #320 FIX out-of-bounds access error in reductions.cu
 - PR #319 Fix out-of-bounds memory access in libcudf count_valid_bits
 - PR #303 Fix printing empty dataframe


# cuDF 0.2.0 and cuDF 0.1.0

These were initial releases of cuDF based on previously separate pyGDF and libGDF libraries.<|MERGE_RESOLUTION|>--- conflicted
+++ resolved
@@ -111,11 +111,8 @@
 - PR #4137 Update Java for mutating fill and rolling window changes
 - PR #4141 Fix NVStrings test_convert failure in 10.2 build
 - PR #4158 Fix merge issue with empty table return if one of the two tables are empty
-<<<<<<< HEAD
 - PR #4175 Fix `__sizeof__` calculation in `StringColumn`
-=======
 - PR #4155 Update groupby group_offsets size and fix unnecessary device dispatch.
->>>>>>> eec2ba66
 
 
 # cuDF 0.12.0 (04 Feb 2020)
