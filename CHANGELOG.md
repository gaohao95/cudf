# cuDF 0.8.0 (Date TBD)

## New Features

- PR #1524 Add GPU-accelerated JSON Lines parser with limited feature set
- PR #1569 Add support for Json objects to the JSON Lines reader
- PR #1622 Add Series.loc
- PR #1654 Add cudf::apply_boolean_mask: faster replacement for gdf_apply_stencil
- PR #1487 cython gather/scatter
- PR #1310 Implemented the slice/split functionality.
- PR #1630 Add Python layer to the GPU-accelerated JSON reader
- PR #1745 Add rounding of numeric columns via Numba
- PR #1772 JSON reader: add support for BytesIO and StringIO input
- PR #1527 Support GDF_BOOL8 in readers and writers
- PR #1819 Logical operators (AND, OR, NOT) for libcudf and cuDF
- PR #1813 ORC Reader: Add support for stripe selection
- PR #1828 JSON Reader: add suport for bool8 columns
- PR #1665 Add the point-in-polygon GIS function
- PR #1863 Series and Dataframe methods for all and any

## Improvements
- PR #1538 Replacing LesserRTTI with inequality_comparator
- PR #1703 C++: Added non-aggregating `insert` to `concurrent_unordered_map` with specializations to store pairs with a single atomicCAS when possible.
- PR #1422 C++: Added a RAII wrapper for CUDA streams
- PR #1701 Added `unique` method for stringColumns
- PR #1713 Add documentation for Dask-XGBoost
- PR #1666 CSV Reader: Improve performance for files with large number of columns
- PR #1725 Enable the ability to use a single column groupby as its own index
<<<<<<< HEAD
- PR #1756 Add documentation "10 Minutes to cuDF and dask_cuDF"
=======
- PR #1759 Add an example showing simultaneous rolling averages to `apply_grouped` documentation
- PR #1746 C++: Remove unused code: `windowed_ops.cu`, `sorting.cu`, `hash_ops.cu`
- PR #1748 C++: Add `bool` nullability flag to `device_table` row operators
- PR #1767 Speed up Python unit tests
- PR #1770 Added build.sh script, updated CI scripts and documentation
- PR #1739 ORC Reader: Add more pytest coverage
- PR #1795 Add printing of git submodule info to `print_env.sh`
- PR #1796 Removing old sort based group by code and gdf_filter
- PR #1811 Added funtions for copying/allocating `cudf::table`s
- PR #1838 Improve columnops.column_empty so that it returns typed columns instead of a generic Column
- PR #1890 Add utils.get_dummies- a pandas-like wrapper around one_hot-encoding
- PR #1823 CSV Reader: default the column type to string for empty dataframes
- PR #1827 Create bindings for scalar-vector binops, and update one_hot_encoding to use them
- PR #1817 Operators now support different sized dataframes as long as they don't share different sized columns
- PR #1858 Add `std::initializer_list` constructor to `column_wrapper`
- PR #1846 C++ type-erased gdf_equal_columns test util; fix gdf_equal_columns logic error
- PR #1390 Added some basic utility functions for `gdf_column`s
- PR #1882 Add iloc functionality to MultiIndex dataframes
- PR #1884 Rolling windows: general enhancements and better coverage for unit tests
- PR #1886 support GDF_STRING_CATEGORY columns in apply_boolean_mask, drop_nulls and other libcudf functions
- PR #1896 Improve performance of groupby with levels specified in dask-cudf
- PR #1859 Convert read_json into a C++ API
- PR #1919 Rename libcudf namespace gdf to namespace cudf
- PR #1850 Support left_on and right_on for DataFrame merge operator  
- PR #1930 Specialize constructor for `cudf::bol8` to cast argument to `bool`

>>>>>>> 7312d4aa

## Bug Fixes

- PR #1465 Fix for test_orc.py and test_sparse_df.py test failures
- PR #1583 Fix underlying issue in `as_index()` that was causing `Series.quantile()` to fail
- PR #1680 Add errors= keyword to drop() to fix cudf-dask bug
- PR #1651 Fix `query` function on empty dataframe
- PR #1616 Fix CategoricalColumn to access categories by index instead of iteration
- PR #1660 Fix bug in `loc` when indexing with a column name (a string)
- PR #1683 ORC reader: fix timestamp conversion to UTC
- PR #1613 Improve CategoricalColumn.fillna(-1) performance
- PR #1642 Fix failure of CSV_TEST gdf_csv_test.SkiprowsNrows on multiuser systems
- PR #1709 Fix handling of `datetime64[ms]` in `dataframe.select_dtypes`
- PR #1704 CSV Reader: Add support for the plus sign in number fields
- PR #1687 CSV reader: return an empty dataframe for zero size input
- PR #1757 Concatenating columns with null columns
- PR #1755 Add col_level keyword argument to melt
- PR #1758 Fix df.set_index() when setting index from an empty column
- PR #1749 ORC reader: fix long strings of NULL values resulting in incorrect data
- PR #1742 Parquet Reader: Fix index column name to match PANDAS compat
- PR #1782 Update libcudf doc version
- PR #1783 Update conda dependencies
- PR #1786 Maintain the original series name in series.unique output
- PR #1760 CSV Reader: fix segfault when dtype list only includes columns from usecols list
- PR #1831 build.sh: Assuming python is in PATH instead of using PYTHON env var
- PR #1839 Raise an error instead of segfaulting when transposing a DataFrame with StringColumns
- PR #1840 Retain index correctly during merge left_on right_on
- PR #1825 cuDF: Multiaggregation Groupby Failures
- PR #1789 CSV Reader: Fix missing support for specifying `int8` and `int16` dtypes
- PR #1857 Cython Bindings: Handle `bool` columns while calling `column_view_from_NDArrays`
- PR #1849 Allow DataFrame support methods to pass arguments to the methods
- PR #1847 Fixed #1375 by moving the nvstring check into the wrapper function
- PR #1864 Fixing cudf reduction for POWER platform
- PR #1869 Parquet reader: fix Dask timestamps not matching with Pandas (convert to milliseconds)
- PR #1876 add dtype=bool for `any`, `all` to treat integer column correctly
- PR #1875 CSV reader: take NaN values into account in dtype detection
- PR #1873 Add column dtype checking for the all/any methods
- PR #1902 Bug with string iteration in _apply_basic_agg
- PR #1887 Fix for initialization issue in pq_read_arg,orc_read_arg
- PR #1867 JSON reader: add support for null/empty fields, including the 'null' literal
- PR #1909 Support of `to_pandas()` of boolean series with null values
- PR #1923 Use prefix removal when two aggs are called on a SeriesGroupBy


# cudf 0.7.2 (16 May 2019)

## New Features

- PR #1735 Added overload for atomicAdd on int64. Streamlined implementation of custom atomic overloads.
- PR #1741 Add MultiIndex concatenation

## Bug Fixes

- PR #1718 Fix issue with SeriesGroupBy MultiIndex in dask-cudf
- PR #1734 Python: fix performance regression for groupby count() aggregations
- PR #1768 Cython: fix handling read only schema buffers in gpuarrow reader


# cudf 0.7.1 (11 May 2019)

## New Features

- PR #1702 Lazy load MultiIndex to return groupby performance to near optimal.

## Bug Fixes

- PR #1708 Fix handling of `datetime64[ms]` in `dataframe.select_dtypes`


# cuDF 0.7.0 (10 May 2019)

## New Features

- PR #982 Implement gdf_group_by_without_aggregations and gdf_unique_indices functions
- PR #1142 Add `GDF_BOOL` column type
- PR #1194 Implement overloads for CUDA atomic operations
- PR #1292 Implemented Bitwise binary ops AND, OR, XOR (&, |, ^)
- PR #1235 Add GPU-accelerated Parquet Reader
- PR #1335 Added local_dict arg in `DataFrame.query()`.
- PR #1282 Add Series and DataFrame.describe()
- PR #1356 Rolling windows
- PR #1381 Add DataFrame._get_numeric_data
- PR #1388 Add CODEOWNERS file to auto-request reviews based on where changes are made
- PR #1396 Add DataFrame.drop method
- PR #1413 Add DataFrame.melt method
- PR #1412 Add DataFrame.pop()
- PR #1419 Initial CSV writer function
- PR #1441 Add Series level cumulative ops (cumsum, cummin, cummax, cumprod)
- PR #1420 Add script to build and test on a local gpuCI image
- PR #1440 Add DatetimeColumn.min(), DatetimeColumn.max()
- PR #1455 Add Series.Shift via Numba kernel
- PR #1441 Add Series level cumulative ops (cumsum, cummin, cummax, cumprod)
- PR #1461 Add Python coverage test to gpu build
- PR #1445 Parquet Reader: Add selective reading of rows and row group
- PR #1532 Parquet Reader: Add support for INT96 timestamps
- PR #1516 Add Series and DataFrame.ndim
- PR #1556 Add libcudf C++ transition guide
- PR #1466 Add GPU-accelerated ORC Reader
- PR #1565 Add build script for nightly doc builds
- PR #1508 Add Series isna, isnull, and notna
- PR #1456 Add Series.diff() via Numba kernel
- PR #1588 Add Index `astype` typecasting
- PR #1301 MultiIndex support
- PR #1599 Level keyword supported in groupby
- PR #929 Add support operations to dataframe
- PR #1609 Groupby accept list of Series
- PR #1658 Support `group_keys=True` keyword in groupby method

## Improvements

- PR #1531 Refactor closures as private functions in gpuarrow
- PR #1404 Parquet reader page data decoding speedup
- PR #1076 Use `type_dispatcher` in join, quantiles, filter, segmented sort, radix sort and hash_groupby
- PR #1202 Simplify README.md
- PR #1149 CSV Reader: Change convertStrToValue() functions to `__device__` only
- PR #1238 Improve performance of the CUDA trie used in the CSV reader
- PR #1278 Update CONTRIBUTING for new conda environment yml naming conventions
- PR #1163 Refactored UnaryOps. Reduced API to two functions: `gdf_unary_math` and `gdf_cast`. Added `abs`, `-`, and `~` ops. Changed bindings to Cython
- PR #1284 Update docs version
- PR #1287 add exclude argument to cudf.select_dtype function
- PR #1286 Refactor some of the CSV Reader kernels into generic utility functions
- PR #1291 fillna in `Series.to_gpu_array()` and `Series.to_array()` can accept the scalar too now.
- PR #1005 generic `reduction` and `scan` support
- PR #1349 Replace modernGPU sort join with thrust.
- PR #1363 Add a dataframe.mean(...) that raises NotImplementedError to satisfy `dask.dataframe.utils.is_dataframe_like`
- PR #1319 CSV Reader: Use column wrapper for gdf_column output alloc/dealloc
- PR #1376 Change series quantile default to linear
- PR #1399 Replace CFFI bindings for NVTX functions with Cython bindings
- PR #1407 Rename and cleanup of `gdf_table` to `device_table`
- PR #1389 Refactored `set_null_count()`
- PR #1386 Added macros `GDF_TRY()`, `CUDF_TRY()` and `ASSERT_CUDF_SUCCEEDED()`
- PR #1435 Rework CMake and conda recipes to depend on installed libraries
- PR #1391 Tidy up bit-resolution-operation and bitmask class code
- PR #1439 Add cmake variable to enable compiling CUDA code with -lineinfo
- PR #1462 Add ability to read parquet files from arrow::io::RandomAccessFile
- PR #1453 Convert CSV Reader CFFI to Cython
- PR #1479 Convert Parquet Reader CFFI to Cython
- PR #1397 Add a utility function for producing an overflow-safe kernel launch grid configuration
- PR #1382 Add GPU parsing of nested brackets to cuIO parsing utilities
- PR #1481 Add cudf::table constructor to allocate a set of `gdf_column`s
- PR #1484 Convert GroupBy CFFI to Cython
- PR #1463 Allow and default melt keyword argument var_name to be None
- PR #1486 Parquet Reader: Use device_buffer rather than device_ptr
- PR #1525 Add cudatoolkit conda dependency
- PR #1520 Renamed `src/dataframe` to `src/table` and moved `table.hpp`. Made `types.hpp` to be type declarations only.
- PR #1492 Convert transpose CFFI to Cython
- PR #1495 Convert binary and unary ops CFFI to Cython
- PR #1503 Convert sorting and hashing ops CFFI to Cython
- PR #1522 Use latest release version in update-version CI script
- PR #1533 Remove stale join CFFI, fix memory leaks in join Cython
- PR #1521 Added `row_bitmask` to compute bitmask for rows of a table. Merged `valids_ops.cu` and `bitmask_ops.cu`
- PR #1553 Overload `hash_row` to avoid using intial hash values. Updated `gdf_hash` to select between overloads
- PR #1585 Updated `cudf::table` to maintain own copy of wrapped `gdf_column*`s
- PR #1559 Add `except +` to all Cython function definitions to catch C++ exceptions properly
- PR #1617 `has_nulls` and `column_dtypes` for `cudf::table`
- PR #1590 Remove CFFI from the build / install process entirely
- PR #1536 Convert gpuarrow CFFI to Cython
- PR #1655 Add `Column._pointer` as a way to access underlying `gdf_column*` of a `Column`
- PR #1655 Update readme conda install instructions for cudf version 0.6 and 0.7


## Bug Fixes

- PR #1233 Fix dtypes issue while adding the column to `str` dataframe.
- PR #1254 CSV Reader: fix data type detection for floating-point numbers in scientific notation
- PR #1289 Fix looping over each value instead of each category in concatenation
- PR #1293 Fix Inaccurate error message in join.pyx
- PR #1308 Add atomicCAS overload for `int8_t`, `int16_t`
- PR #1317 Fix catch polymorphic exception by reference in ipc.cu
- PR #1325 Fix dtype of null bitmasks to int8
- PR #1326 Update build documentation to use -DCMAKE_CXX11_ABI=ON
- PR #1334 Add "na_position" argument to CategoricalColumn sort_by_values
- PR #1321 Fix out of bounds warning when checking Bzip2 header
- PR #1359 Add atomicAnd/Or/Xor for integers
- PR #1354 Fix `fillna()` behaviour when replacing values with different dtypes
- PR #1347 Fixed core dump issue while passing dict_dtypes without column names in `cudf.read_csv()`
- PR #1379 Fixed build failure caused due to error: 'col_dtype' may be used uninitialized
- PR #1392 Update cudf Dockerfile and package_versions.sh
- PR #1385 Added INT8 type to `_schema_to_dtype` for use in GpuArrowReader
- PR #1393 Fixed a bug in `gdf_count_nonzero_mask()` for the case of 0 bits to count
- PR #1395 Update CONTRIBUTING to use the environment variable CUDF_HOME
- PR #1416 Fix bug at gdf_quantile_exact and gdf_quantile_appox
- PR #1421 Fix remove creation of series multiple times during `add_column()`
- PR #1405 CSV Reader: Fix memory leaks on read_csv() failure
- PR #1328 Fix CategoricalColumn to_arrow() null mask
- PR #1433 Fix NVStrings/categories includes
- PR #1432 Update NVStrings to 0.7.* to coincide with 0.7 development
- PR #1483 Modify CSV reader to avoid cropping blank quoted characters in non-string fields
- PR #1446 Merge 1275 hotfix from master into branch-0.7
- PR #1447 Fix legacy groupby apply docstring
- PR #1451 Fix hash join estimated result size is not correct
- PR #1454 Fix local build script improperly change directory permissions
- PR #1490 Require Dask 1.1.0+ for `is_dataframe_like` test or skip otherwise.
- PR #1491 Use more specific directories & groups in CODEOWNERS
- PR #1497 Fix Thrust issue on CentOS caused by missing default constructor of host_vector elements
- PR #1498 Add missing include guard to device_atomics.cuh and separated DEVICE_ATOMICS_TEST
- PR #1506 Fix csv-write call to updated NVStrings method
- PR #1510 Added nvstrings `fillna()` function
- PR #1507 Parquet Reader: Default string data to GDF_STRING
- PR #1535 Fix doc issue to ensure correct labelling of cudf.series
- PR #1537 Fix `undefined reference` link error in HashPartitionTest
- PR #1548 Fix ci/local/build.sh README from using an incorrect image example
- PR #1551 CSV Reader: Fix integer column name indexing
- PR #1586 Fix broken `scalar_wrapper::operator==`
- PR #1591 ORC/Parquet Reader: Fix missing import for FileNotFoundError exception
- PR #1573 Parquet Reader: Fix crash due to clash with ORC reader datasource
- PR #1607 Revert change of `column.to_dense_buffer` always return by copy for performance concerns
- PR #1618 ORC reader: fix assert & data output when nrows/skiprows isn't aligned to stripe boundaries
- PR #1631 Fix failure of TYPES_TEST on some gcc-7 based systems.
- PR #1641 CSV Reader: Fix skip_blank_lines behavior with Windows line terminators (\r\n)
- PR #1648 ORC reader: fix non-deterministic output when skiprows is non-zero
- PR #1676 Fix groupby `as_index` behaviour with `MultiIndex`
- PR #1659 Fix bug caused by empty groupbys and multiindex slicing throwing exceptions
- PR #1656 Correct Groupby failure in dask when un-aggregable columns are left in dataframe.
- PR #1689 Fix groupby performance regression
- PR #1694 Add Cython as a runtime dependency since it's required in `setup.py`


# cuDF 0.6.1 (25 Mar 2019)

## Bug Fixes

- PR #1275 Fix CentOS exception in DataFrame.hash_partition from using value "returned" by a void function


# cuDF 0.6.0 (22 Mar 2019)

## New Features

- PR #760 Raise `FileNotFoundError` instead of `GDF_FILE_ERROR` in `read_csv` if the file does not exist
- PR #539 Add Python bindings for replace function
- PR #823 Add Doxygen configuration to enable building HTML documentation for libcudf C/C++ API
- PR #807 CSV Reader: Add byte_range parameter to specify the range in the input file to be read
- PR #857 Add Tail method for Series/DataFrame and update Head method to use iloc
- PR #858 Add series feature hashing support
- PR #871 CSV Reader: Add support for NA values, including user specified strings
- PR #893 Adds PyArrow based parquet readers / writers to Python, fix category dtype handling, fix arrow ingest buffer size issues
- PR #867 CSV Reader: Add support for ignoring blank lines and comment lines
- PR #887 Add Series digitize method
- PR #895 Add Series groupby
- PR #898 Add DataFrame.groupby(level=0) support
- PR #920 Add feather, JSON, HDF5 readers / writers from PyArrow / Pandas
- PR #888 CSV Reader: Add prefix parameter for column names, used when parsing without a header
- PR #913 Add DLPack support: convert between cuDF DataFrame and DLTensor
- PR #939 Add ORC reader from PyArrow
- PR #918 Add Series.groupby(level=0) support
- PR #906 Add binary and comparison ops to DataFrame
- PR #958 Support unary and binary ops on indexes
- PR #964 Add `rename` method to `DataFrame`, `Series`, and `Index`
- PR #985 Add `Series.to_frame` method
- PR #985 Add `drop=` keyword to reset_index method
- PR #994 Remove references to pygdf
- PR #990 Add external series groupby support
- PR #988 Add top-level merge function to cuDF
- PR #992 Add comparison binaryops to DateTime columns
- PR #996 Replace relative path imports with absolute paths in tests
- PR #995 CSV Reader: Add index_col parameter to specify the column name or index to be used as row labels
- PR #1004 Add `from_gpu_matrix` method to DataFrame
- PR #997 Add property index setter
- PR #1007 Replace relative path imports with absolute paths in cudf
- PR #1013 select columns with df.columns
- PR #1016 Rename Series.unique_count() to nunique() to match pandas API
- PR #947 Prefixsum to handle nulls and float types
- PR #1029 Remove rest of relative path imports
- PR #1021 Add filtered selection with assignment for Dataframes
- PR #872 Adding NVCategory support to cudf apis
- PR #1052 Add left/right_index and left/right_on keywords to merge
- PR #1091 Add `indicator=` and `suffixes=` keywords to merge
- PR #1107 Add unsupported keywords to Series.fillna
- PR #1032 Add string support to cuDF python
- PR #1136 Removed `gdf_concat`
- PR #1153 Added function for getting the padded allocation size for valid bitmask
- PR #1148 Add cudf.sqrt for dataframes and Series
- PR #1159 Add Python bindings for libcudf dlpack functions
- PR #1155 Add __array_ufunc__ for DataFrame and Series for sqrt
- PR #1168 to_frame for series accepts a name argument


## Improvements

- PR #1218 Add dask-cudf page to API docs
- PR #892 Add support for heterogeneous types in binary ops with JIT
- PR #730 Improve performance of `gdf_table` constructor
- PR #561 Add Doxygen style comments to Join CUDA functions
- PR #813 unified libcudf API functions by replacing gpu_ with gdf_
- PR #822 Add support for `__cuda_array_interface__` for ingest
- PR #756 Consolidate common helper functions from unordered map and multimap
- PR #753 Improve performance of groupby sum and average, especially for cases with few groups.
- PR #836 Add ingest support for arrow chunked arrays in Column, Series, DataFrame creation
- PR #763 Format doxygen comments for csv_read_arg struct
- PR #532 CSV Reader: Use type dispatcher instead of switch block
- PR #694 Unit test utilities improvements
- PR #878 Add better indexing to Groupby
- PR #554 Add `empty` method and `is_monotonic` attribute to `Index`
- PR #1040 Fixed up Doxygen comment tags
- PR #909 CSV Reader: Avoid host->device->host copy for header row data
- PR #916 Improved unit testing and error checking for `gdf_column_concat`
- PR #941 Replace `numpy` call in `Series.hash_encode` with `numba`
- PR #942 Added increment/decrement operators for wrapper types
- PR #943 Updated `count_nonzero_mask` to return `num_rows` when the mask is null
- PR #952 Added trait to map C++ type to `gdf_dtype`
- PR #966 Updated RMM submodule.
- PR #998 Add IO reader/writer modules to API docs, fix for missing cudf.Series docs
- PR #1017 concatenate along columns for Series and DataFrames
- PR #1002 Support indexing a dataframe with another boolean dataframe
- PR #1018 Better concatenation for Series and Dataframes
- PR #1036 Use Numpydoc style docstrings
- PR #1047 Adding gdf_dtype_extra_info to gdf_column_view_augmented
- PR #1054 Added default ctor to SerialTrieNode to overcome Thrust issue in CentOS7 + CUDA10
- PR #1024 CSV Reader: Add support for hexadecimal integers in integral-type columns
- PR #1033 Update `fillna()` to use libcudf function `gdf_replace_nulls`
- PR #1066 Added inplace assignment for columns and select_dtypes for dataframes
- PR #1026 CSV Reader: Change the meaning and type of the quoting parameter to match Pandas
- PR #1100 Adds `CUDF_EXPECTS` error-checking macro
- PR #1092 Fix select_dtype docstring
- PR #1111 Added cudf::table
- PR #1108 Sorting for datetime columns
- PR #1120 Return a `Series` (not a `Column`) from `Series.cat.set_categories()`
- PR #1128 CSV Reader: The last data row does not need to be line terminated
- PR #1183 Bump Arrow version to 0.12.1
- PR #1208 Default to CXX11_ABI=ON
- PR #1252 Fix NVStrings dependencies for cuda 9.2 and 10.0

## Bug Fixes

- PR #821 Fix flake8 issues revealed by flake8 update
- PR #808 Resolved renamed `d_columns_valids` variable name
- PR #820 CSV Reader: fix the issue where reader adds additional rows when file uses \r\n as a line terminator
- PR #780 CSV Reader: Fix scientific notation parsing and null values for empty quotes
- PR #815 CSV Reader: Fix data parsing when tabs are present in the input CSV file
- PR #850 Fix bug where left joins where the left df has 0 rows causes a crash
- PR #861 Fix memory leak by preserving the boolean mask index
- PR #875 Handle unnamed indexes in to/from arrow functions
- PR #877 Fix ingest of 1 row arrow tables in from arrow function
- PR #876 Added missing `<type_traits>` include
- PR #889 Deleted test_rmm.py which has now moved to RMM repo
- PR #866 Merge v0.5.1 numpy ABI hotfix into 0.6
- PR #917 value_counts return int type on empty columns
- PR #611 Renamed `gdf_reduce_optimal_output_size()` -> `gdf_reduction_get_intermediate_output_size()`
- PR #923 fix index for negative slicing for cudf dataframe and series
- PR #927 CSV Reader: Fix category GDF_CATEGORY hashes not being computed properly
- PR #921 CSV Reader: Fix parsing errors with delim_whitespace, quotations in the header row, unnamed columns
- PR #933 Fix handling objects of all nulls in series creation
- PR #940 CSV Reader: Fix an issue where the last data row is missing when using byte_range
- PR #945 CSV Reader: Fix incorrect datetime64 when milliseconds or space separator are used
- PR #959 Groupby: Problem with column name lookup
- PR #950 Converting dataframe/recarry with non-contiguous arrays
- PR #963 CSV Reader: Fix another issue with missing data rows when using byte_range
- PR #999 Fix 0 sized kernel launches and empty sort_index exception
- PR #993 Fix dtype in selecting 0 rows from objects
- PR #1009 Fix performance regression in `to_pandas` method on DataFrame
- PR #1008 Remove custom dask communication approach
- PR #1001 CSV Reader: Fix a memory access error when reading a large (>2GB) file with date columns
- PR #1019 Binary Ops: Fix error when one input column has null mask but other doesn't
- PR #1014 CSV Reader: Fix false positives in bool value detection
- PR #1034 CSV Reader: Fix parsing floating point precision and leading zero exponents
- PR #1044 CSV Reader: Fix a segfault when byte range aligns with a page
- PR #1058 Added support for `DataFrame.loc[scalar]`
- PR #1060 Fix column creation with all valid nan values
- PR #1073 CSV Reader: Fix an issue where a column name includes the return character
- PR #1090 Updating Doxygen Comments
- PR #1080 Fix dtypes returned from loc / iloc because of lists
- PR #1102 CSV Reader: Minor fixes and memory usage improvements
- PR #1174: Fix release script typo
- PR #1137 Add prebuild script for CI
- PR #1118 Enhanced the `DataFrame.from_records()` feature
- PR #1129 Fix join performance with index parameter from using numpy array
- PR #1145 Issue with .agg call on multi-column dataframes
- PR #908 Some testing code cleanup
- PR #1167 Fix issue with null_count not being set after inplace fillna()
- PR #1184 Fix iloc performance regression
- PR #1185 Support left_on/right_on and also on=str in merge
- PR #1200 Fix allocating bitmasks with numba instead of rmm in allocate_mask function
- PR #1213 Fix bug with csv reader requesting subset of columns using wrong datatype
- PR #1223 gpuCI: Fix label on rapidsai channel on gpu build scripts
- PR #1242 Add explicit Thrust exec policy to fix NVCATEGORY_TEST segfault on some platforms
- PR #1246 Fix categorical tests that failed due to bad implicit type conversion
- PR #1255 Fix overwriting conda package main label uploads
- PR #1259 Add dlpack includes to pip build


# cuDF 0.5.1 (05 Feb 2019)

## Bug Fixes

- PR #842 Avoid using numpy via cimport to prevent ABI issues in Cython compilation


# cuDF 0.5.0 (28 Jan 2019)

## New Features

- PR #722 Add bzip2 decompression support to `read_csv()`
- PR #693 add ZLIB-based GZIP/ZIP support to `read_csv_strings()`
- PR #411 added null support to gdf_order_by (new API) and cudf_table::sort
- PR #525 Added GitHub Issue templates for bugs, documentation, new features, and questions
- PR #501 CSV Reader: Add support for user-specified decimal point and thousands separator to read_csv_strings()
- PR #455 CSV Reader: Add support for user-specified decimal point and thousands separator to read_csv()
- PR #439 add `DataFrame.drop` method similar to pandas
- PR #356 add `DataFrame.transpose` method and `DataFrame.T` property similar to pandas
- PR #505 CSV Reader: Add support for user-specified boolean values
- PR #350 Implemented Series replace function
- PR #490 Added print_env.sh script to gather relevant environment details when reporting cuDF issues
- PR #474 add ZLIB-based GZIP/ZIP support to `read_csv()`
- PR #547 Added melt similar to `pandas.melt()`
- PR #491 Add CI test script to check for updates to CHANGELOG.md in PRs
- PR #550 Add CI test script to check for style issues in PRs
- PR #558 Add CI scripts for cpu-based conda and gpu-based test builds
- PR #524 Add Boolean Indexing
- PR #564 Update python `sort_values` method to use updated libcudf `gdf_order_by` API
- PR #509 CSV Reader: Input CSV file can now be passed in as a text or a binary buffer
- PR #607 Add `__iter__` and iteritems to DataFrame class
- PR #643 added a new api gdf_replace_nulls that allows a user to replace nulls in a column

## Improvements

- PR #426 Removed sort-based groupby and refactored existing groupby APIs. Also improves C++/CUDA compile time.
- PR #461 Add `CUDF_HOME` variable in README.md to replace relative pathing.
- PR #472 RMM: Created centralized rmm::device_vector alias and rmm::exec_policy
- PR #500 Improved the concurrent hash map class to support partitioned (multi-pass) hash table building.
- PR #454 Improve CSV reader docs and examples
- PR #465 Added templated C++ API for RMM to avoid explicit cast to `void**`
- PR #513 `.gitignore` tweaks
- PR #521 Add `assert_eq` function for testing
- PR #502 Simplify Dockerfile for local dev, eliminate old conda/pip envs
- PR #549 Adds `-rdynamic` compiler flag to nvcc for Debug builds
- PR #472 RMM: Created centralized rmm::device_vector alias and rmm::exec_policy
- PR #577 Added external C++ API for scatter/gather functions
- PR #500 Improved the concurrent hash map class to support partitioned (multi-pass) hash table building
- PR #583 Updated `gdf_size_type` to `int`
- PR #500 Improved the concurrent hash map class to support partitioned (multi-pass) hash table building
- PR #617 Added .dockerignore file. Prevents adding stale cmake cache files to the docker container
- PR #658 Reduced `JOIN_TEST` time by isolating overflow test of hash table size computation
- PR #664 Added Debuging instructions to README
- PR #651 Remove noqa marks in `__init__.py` files
- PR #671 CSV Reader: uncompressed buffer input can be parsed without explicitly specifying compression as None
- PR #684 Make RMM a submodule
- PR #718 Ensure sum, product, min, max methods pandas compatibility on empty datasets
- PR #720 Refactored Index classes to make them more Pandas-like, added CategoricalIndex
- PR #749 Improve to_arrow and from_arrow Pandas compatibility
- PR #766 Remove TravisCI references, remove unused variables from CMake, fix ARROW_VERSION in Cmake
- PR #773 Add build-args back to Dockerfile and handle dependencies based on environment yml file
- PR #781 Move thirdparty submodules to root and symlink in /cpp
- PR #843 Fix broken cudf/python API examples, add new methods to the API index

## Bug Fixes

- PR #569 CSV Reader: Fix days being off-by-one when parsing some dates
- PR #531 CSV Reader: Fix incorrect parsing of quoted numbers
- PR #465 Added templated C++ API for RMM to avoid explicit cast to `void**`
- PR #473 Added missing <random> include
- PR #478 CSV Reader: Add api support for auto column detection, header, mangle_dupe_cols, usecols
- PR #495 Updated README to correct where cffi pytest should be executed
- PR #501 Fix the intermittent segfault caused by the `thousands` and `compression` parameters in the csv reader
- PR #502 Simplify Dockerfile for local dev, eliminate old conda/pip envs
- PR #512 fix bug for `on` parameter in `DataFrame.merge` to allow for None or single column name
- PR #511 Updated python/cudf/bindings/join.pyx to fix cudf merge printing out dtypes
- PR #513 `.gitignore` tweaks
- PR #521 Add `assert_eq` function for testing
- PR #537 Fix CMAKE_CUDA_STANDARD_REQURIED typo in CMakeLists.txt
- PR #447 Fix silent failure in initializing DataFrame from generator
- PR #545 Temporarily disable csv reader thousands test to prevent segfault (test re-enabled in PR #501)
- PR #559 Fix Assertion error while using `applymap` to change the output dtype
- PR #575 Update `print_env.sh` script to better handle missing commands
- PR #612 Prevent an exception from occuring with true division on integer series.
- PR #630 Fix deprecation warning for `pd.core.common.is_categorical_dtype`
- PR #622 Fix Series.append() behaviour when appending values with different numeric dtype
- PR #603 Fix error while creating an empty column using None.
- PR #673 Fix array of strings not being caught in from_pandas
- PR #644 Fix return type and column support of dataframe.quantile()
- PR #634 Fix create `DataFrame.from_pandas()` with numeric column names
- PR #654 Add resolution check for GDF_TIMESTAMP in Join
- PR #648 Enforce one-to-one copy required when using `numba>=0.42.0`
- PR #645 Fix cmake build type handling not setting debug options when CMAKE_BUILD_TYPE=="Debug"
- PR #669 Fix GIL deadlock when launching multiple python threads that make Cython calls
- PR #665 Reworked the hash map to add a way to report the destination partition for a key
- PR #670 CMAKE: Fix env include path taking precedence over libcudf source headers
- PR #674 Check for gdf supported column types
- PR #677 Fix 'gdf_csv_test_Dates' gtest failure due to missing nrows parameter
- PR #604 Fix the parsing errors while reading a csv file using `sep` instead of `delimiter`.
- PR #686 Fix converting nulls to NaT values when converting Series to Pandas/Numpy
- PR #689 CSV Reader: Fix behavior with skiprows+header to match pandas implementation
- PR #691 Fixes Join on empty input DFs
- PR #706 CSV Reader: Fix broken dtype inference when whitespace is in data
- PR #717 CSV reader: fix behavior when parsing a csv file with no data rows
- PR #724 CSV Reader: fix build issue due to parameter type mismatch in a std::max call
- PR #734 Prevents reading undefined memory in gpu_expand_mask_bits numba kernel
- PR #747 CSV Reader: fix an issue where CUDA allocations fail with some large input files
- PR #750 Fix race condition for handling NVStrings in CMake
- PR #719 Fix merge column ordering
- PR #770 Fix issue where RMM submodule pointed to wrong branch and pin other to correct branches
- PR #778 Fix hard coded ABI off setting
- PR #784 Update RMM submodule commit-ish and pip paths
- PR #794 Update `rmm::exec_policy` usage to fix segmentation faults when used as temprory allocator.
- PR #800 Point git submodules to branches of forks instead of exact commits


# cuDF 0.4.0 (05 Dec 2018)

## New Features

- PR #398 add pandas-compatible `DataFrame.shape()` and `Series.shape()`
- PR #394 New documentation feature "10 Minutes to cuDF"
- PR #361 CSV Reader: Add support for strings with delimiters

## Improvements

 - PR #436 Improvements for type_dispatcher and wrapper structs
 - PR #429 Add CHANGELOG.md (this file)
 - PR #266 use faster CUDA-accelerated DataFrame column/Series concatenation.
 - PR #379 new C++ `type_dispatcher` reduces code complexity in supporting many data types.
 - PR #349 Improve performance for creating columns from memoryview objects
 - PR #445 Update reductions to use type_dispatcher. Adds integer types support to sum_of_squares.
 - PR #448 Improve installation instructions in README.md
 - PR #456 Change default CMake build to Release, and added option for disabling compilation of tests

## Bug Fixes

 - PR #444 Fix csv_test CUDA too many resources requested fail.
 - PR #396 added missing output buffer in validity tests for groupbys.
 - PR #408 Dockerfile updates for source reorganization
 - PR #437 Add cffi to Dockerfile conda env, fixes "cannot import name 'librmm'"
 - PR #417 Fix `map_test` failure with CUDA 10
 - PR #414 Fix CMake installation include file paths
 - PR #418 Properly cast string dtypes to programmatic dtypes when instantiating columns
 - PR #427 Fix and tests for Concatenation illegal memory access with nulls


# cuDF 0.3.0 (23 Nov 2018)

## New Features

 - PR #336 CSV Reader string support

## Improvements

 - PR #354 source code refactored for better organization. CMake build system overhaul. Beginning of transition to Cython bindings.
 - PR #290 Add support for typecasting to/from datetime dtype
 - PR #323 Add handling pyarrow boolean arrays in input/out, add tests
 - PR #325 GDF_VALIDITY_UNSUPPORTED now returned for algorithms that don't support non-empty valid bitmasks
 - PR #381 Faster InputTooLarge Join test completes in ms rather than minutes.
 - PR #373 .gitignore improvements
 - PR #367 Doc cleanup & examples for DataFrame methods
 - PR #333 Add Rapids Memory Manager documentation
 - PR #321 Rapids Memory Manager adds file/line location logging and convenience macros
 - PR #334 Implement DataFrame `__copy__` and `__deepcopy__`
 - PR #271 Add NVTX ranges to pygdf
 - PR #311 Document system requirements for conda install

## Bug Fixes

 - PR #337 Retain index on `scale()` function
 - PR #344 Fix test failure due to PyArrow 0.11 Boolean handling
 - PR #364 Remove noexcept from managed_allocator;  CMakeLists fix for NVstrings
 - PR #357 Fix bug that made all series be considered booleans for indexing
 - PR #351 replace conda env configuration for developers
 - PRs #346 #360 Fix CSV reading of negative numbers
 - PR #342 Fix CMake to use conda-installed nvstrings
 - PR #341 Preserve categorical dtype after groupby aggregations
 - PR #315 ReadTheDocs build update to fix missing libcuda.so
 - PR #320 FIX out-of-bounds access error in reductions.cu
 - PR #319 Fix out-of-bounds memory access in libcudf count_valid_bits
 - PR #303 Fix printing empty dataframe


# cuDF 0.2.0 and cuDF 0.1.0

These were initial releases of cuDF based on previously separate pyGDF and libGDF libraries.<|MERGE_RESOLUTION|>--- conflicted
+++ resolved
@@ -26,9 +26,6 @@
 - PR #1713 Add documentation for Dask-XGBoost
 - PR #1666 CSV Reader: Improve performance for files with large number of columns
 - PR #1725 Enable the ability to use a single column groupby as its own index
-<<<<<<< HEAD
-- PR #1756 Add documentation "10 Minutes to cuDF and dask_cuDF"
-=======
 - PR #1759 Add an example showing simultaneous rolling averages to `apply_grouped` documentation
 - PR #1746 C++: Remove unused code: `windowed_ops.cu`, `sorting.cu`, `hash_ops.cu`
 - PR #1748 C++: Add `bool` nullability flag to `device_table` row operators
@@ -54,8 +51,7 @@
 - PR #1919 Rename libcudf namespace gdf to namespace cudf
 - PR #1850 Support left_on and right_on for DataFrame merge operator  
 - PR #1930 Specialize constructor for `cudf::bol8` to cast argument to `bool`
-
->>>>>>> 7312d4aa
+- PR #1756 Add documentation "10 Minutes to cuDF and dask_cuDF"
 
 ## Bug Fixes
 
