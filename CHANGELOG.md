# cuDF 0.11.0 (Date TBD)

## New Features

- PR #2930 JSON Reader: Support ARROW_RANDOM_FILE input
- PR #2956 Add `cudf::stack` and `cudf::tile`
- PR #2980 Added nvtext is_vowel/is_consonant functions
- PR #2987 Add `inplace` arg to `DataFrame.reset_index` and `Series`
- PR #3011 Added libcudf++ transition guide
- PR #3129 Add strings column factory from `std::vector`s
- PR #3054 Add parquet reader support for decimal data types
- PR #3022 adds DataFrame.astype for cuDF dataframes
- PR #2962 Add isnull(), notnull() and related functions
- PR #3025 Move search files to legacy
- PR #3094 Adding `any` and `all` support from libcudf
- PR #3130 Define and implement new `column_wrapper`
- PR #3143 Define and implement new copying APIs `slice` and `split`
- PR #3161 Move merge files to legacy
- PR #3079 Added support to write ORC files given a local path
- PR #3192 Add dtype param to cast `DataFrame` on init
- PR #3223 Java expose underlying buffers
- PR #3087 Add new cudf::experimental bool8 wrapper
- PR #3219 Construct column from column_view

## Improvements

- PR #2904 Move gpu decompressors to cudf::io namespace
- PR #2977 Moved old C++ test utilities to legacy directory.
- PR #2965 Fix slow orc reader perf with large uncompressed blocks
- PR #2995 Move JIT type utilities to legacy directory
- PR #2927 Add ``Table`` and ``TableView`` extension classes that wrap legacy cudf::table
- PR #3005 Renames `cudf::exp` namespace to `cudf::experimental`
- PR #3008 Make safe versions of `is_null` and `is_valid` in `column_device_view`
- PR #3026 Move fill and repeat files to legacy
- PR #3027 Move copying.hpp and related source to legacy folder
- PR #3014 Snappy decompression optimizations
- PR #3032 Use `asarray` to coerce indices to a NumPy array
- PR #2996 IO Readers: Replace `cuio::device_buffer` with `rmm::device_buffer`
- PR #3051 Specialized hash function for strings column
- PR #3065 Select and Concat for cudf::experimental::table
- PR #3080 Move `valid_if.cuh` to `legacy/`
- PR #3052 Moved replace.hpp functionality to legacy
- PR #3091 Move join files to legacy
- PR #3092 Implicitly init RMM if Java allocates before init
- PR #3029 Update gdf_ numeric types with stdint and move to cudf namespace
- PR #3052 Moved replace.hpp functionality to legacy
- PR #2955 Add cmake option to only build for present GPU architecture
- PR #3070 Move functions.h and related source to legacy
- PR #2951 Allow set_index to handle a list of column names
- PR #3093 Move groupby files to legacy
- PR #2988 Removing GIS functionality (now part of cuSpatial library)
- PR #3067 Java method to return size of device memory buffer
- PR #3083 Improved some binary operation tests to include null testing.
- PR #3084 Update to arrow-cpp and pyarrow 0.15.0
- PR #3071 Move cuIO to legacy
- PR #3126 Round 2 of snappy decompression optimizations
- PR #3046 Define and implement new copying APIs `empty_like` and `allocate_like`
- PR #3128 Support MultiIndex in DataFrame.join
- PR #3135 Add nvtx utilities to cudf::nvtx namespace
- PR #3021 Java host side concat of serialized buffers
- PR #3138 Movey unary files to legacy
- PR #3154 Make `table_view_base.column()` const and add `mutable_table_view.column()`
- PR #3175 Set cmake cuda version variables
- PR #3171 Move deprecated error macros to legacy
- PR #3193 Add cuPy as a formal dependency
- PR #3195 Support for zero columned `table_view`
- PR #3165 Java device memory size for string category
- PR #3205 Move transform files to legacy
- PR #3202 Rename and move error.hpp to public headers
- PR #2878 Use upstream merge code in dask_cudf
- PR #3231 Add `column::release()` to give up ownership of contents.
- PR #3157 Use enum class rather than enum for mask_allocation_policy
- PR #3245 Move binaryop files to legacy
- PR #3241 Move stream_compaction files to legacy
- PR #3166 Move reductions to legacy
- PR #3261 Small cleanup: remove `== true`
<<<<<<< HEAD
- PR #3266 Remove optional checks for CuPy
=======
- PR #3268 Adding null ordering per column feature when sorting
- PR #3239 Adding floating point specialization to comparators for NaNs
- PR #3270 Move predicates files to legacy
- PR #3282 Add `num_bitmask_words`

>>>>>>> 0c395cc7

## Bug Fixes

- PR #2895 Fixed dask_cudf group_split behavior to handle upstream rearrange_by_divisions
- PR #3048 Support for zero columned tables
- PR #3030 Fix snappy decoding regression in PR #3014
- PR #3041 Fixed exp to experimental namespace name change issue
- PR #3056 Add additional cmake hint for finding local build of RMM files
- PR #3060 Move copying.hpp includes to legacy
- PR #3139 Fixed java RMM auto initalization
- PR #3141 Java fix for relocated IO headers
- PR #3149 Rename column_wrapper.cuh to column_wrapper.hpp
- PR #3168 Fix mutable_column_device_view head const_cast
- PR #3199 Update JNI includes for legacy moves
- PR #3204 ORC writer: Fix ByteRLE encoding of NULLs
- PR #2994 Fix split_out-support but with hash_object_dispatch
- PR #3212 Fix string to date casting when format is not specified
- PR #3218 Fixes `row_lexicographic_comparator` issue with handling two tables
- PR #3228 Default initialize RMM when Java native dependencies are loaded
- PR #3236 Fix Numba 0.46+/CuPy 6.3 interface compatibility
- PR #3276 Update JNI includes for legacy moves
- PR #3256 Fix orc writer crash with multiple string columns
- PR #3211 Fix breaking change caused by rapidsai/rmm#167
- PR #3265 Fix dangling pointer in `is_sorted`
- PR #3267 ORC writer: fix incorrect ByteRLE encoding of long literal runs
- PR #3277 Fix invalid reference to deleted temporary in `is_sorted`.
- PR #3274 ORC writer: fix integer RLEv2 mode2 unsigned base value encoding
- PR #3279 Fix shutdown hang issues with pinned memory pool init executor
- PR #3280 Invalid children check in mutable_column_device_view


# cuDF 0.10.0 (16 Oct 2019)

## New Features

- PR #2423 Added `groupby.quantile()`
- PR #2522 Add Java bindings for NVStrings backed upper and lower case mutators
- PR #2605 Added Sort based groupby in libcudf
- PR #2607 Add Java bindings for parsing JSON
- PR #2629 Add dropna= parameter to groupby
- PR #2585 ORC & Parquet Readers: Remove millisecond timestamp restriction
- PR #2507 Add GPU-accelerated ORC Writer
- PR #2559 Add Series.tolist()
- PR #2653 Add Java bindings for rolling window operations
- PR #2480 Merge `custreamz` codebase into `cudf` repo
- PR #2674 Add __contains__ for Index/Series/Column
- PR #2635 Add support to read from remote and cloud sources like s3, gcs, hdfs
- PR #2722 Add Java bindings for NVTX ranges
- PR #2702 Add make_bool to dataset generation functions
- PR #2394 Move `rapidsai/custrings` into `cudf`
- PR #2734 Final sync of custrings source into cudf
- PR #2724 Add libcudf support for __contains__
- PR #2777 Add python bindings for porter stemmer measure functionality
- PR #2781 Add issorted to is_monotonic
- PR #2685 Add cudf::scatter_to_tables and cython binding
- PR #2743 Add Java bindings for NVStrings timestamp2long as part of String ColumnVector casting
- PR #2785 Add nvstrings Python docs
- PR #2786 Add benchmarks option to root build.sh
- PR #2802 Add `cudf::repeat()` and `cudf.Series.repeat()`
- PR #2773 Add Fisher's unbiased kurtosis and skew for Series/DataFrame
- PR #2748 Parquet Reader: Add option to specify loading of PANDAS index
- PR #2807 Add scatter_by_map to DataFrame python API
- PR #2836 Add nvstrings.code_points method
- PR #2844 Add Series/DataFrame notnull
- PR #2858 Add GTest type list utilities
- PR #2870 Add support for grouping by Series of arbitrary length
- PR #2719 Series covariance and Pearson correlation
- PR #2207 Beginning of libcudf overhaul: introduce new column and table types
- PR #2869 Add `cudf.CategoricalDtype`
- PR #2838 CSV Reader: Support ARROW_RANDOM_FILE input
- PR #2655 CuPy-based Series and Dataframe .values property
- PR #2803 Added `edit_distance_matrix()` function to calculate pairwise edit distance for each string on a given nvstrings object.
- PR #2811 Start of cudf strings column work based on 2207
- PR #2872 Add Java pinned memory pool allocator
- PR #2971 Added initial gather and scatter methods for strings_column_view
- PR #2969 Add findAndReplaceAll to ColumnVector
- PR #2814 Add Datetimeindex.weekday
- PR #2999 Add timestamp conversion support for string categories
- PR #2918 Add cudf::column timestamp wrapper types

## Improvements

- PR #2578 Update legacy_groupby to use libcudf group_by_without_aggregation
- PR #2581 Removed `managed` allocator from hash map classes.
- PR #2571 Remove unnecessary managed memory from gdf_column_concat
- PR #2648 Cython/Python reorg
- PR #2588 Update Series.append documentation
- PR #2632 Replace dask-cudf set_index code with upstream
- PR #2682 Add cudf.set_allocator() function for easier allocator init
- PR #2642 Improve null printing and testing
- PR #2747 Add missing Cython headers / cudftestutil lib to conda package for cuspatial build
- PR #2706 Compute CSV format in device code to speedup performance
- PR #2673 Add support for np.longlong type
- PR #2703 move dask serialization dispatch into cudf
- PR #2728 Add YYMMDD to version tag for nightly conda packages
- PR #2729 Handle file-handle input in to_csv
- PR #2741 CSV Reader: Move kernel functions into its own file
- PR #2766 Improve nvstrings python cmake flexibility
- PR #2756 Add out_time_unit option to csv reader, support timestamp resolutions
- PR #2771 Stopgap alias for to_gpu_matrix()
- PR #2783 Support mapping input columns to function arguments in apply kernels
- PR #2645 libcudf unique_count for Series.nunique
- PR #2817 Dask-cudf: `read_parquet` support for remote filesystems
- PR #2823 improve java data movement debugging
- PR #2806 CSV Reader: Clean-up row offset operations
- PR #2640 Add dask wait/persist exmaple to 10 minute guide
- PR #2828 Optimizations of kernel launch configuration for `DataFrame.apply_rows` and `DataFrame.apply_chunks`
- PR #2831 Add `column` argument to `DataFrame.drop`
- PR #2775 Various optimizations to improve __getitem__ and __setitem__ performance
- PR #2810 cudf::allocate_like can optionally always allocate a mask.
- PR #2833 Parquet reader: align page data allocation sizes to 4-bytes to satisfy cuda-memcheck
- PR #2832 Using the new Python bindings for UCX
- PR #2856 Update group_split_cudf to use scatter_by_map
- PR #2890 Optionally keep serialized table data on the host.
- PR #2778 Doc: Updated and fixed some docstrings that were formatted incorrectly.
- PR #2830 Use YYMMDD tag in custreamz nightly build
- PR #2875 Java: Remove synchronized from register methods in MemoryCleaner
- PR #2887 Minor snappy decompression optimization
- PR #2899 Use new RMM API based on Cython
- PR #2788 Guide to Python UDFs
- PR #2919 Change java API to use operators in groupby namespace
- PR #2909 CSV Reader: Avoid row offsets host vector default init
- PR #2834 DataFrame supports setting columns via attribute syntax `df.x = col`
- PR #3147 DataFrame can be initialized from rows via list of tuples

## Bug Fixes

- PR #2584 ORC Reader: fix parsing of `DECIMAL` index positions
- PR #2619 Fix groupby serialization/deserialization
- PR #2614 Update Java version to match
- PR #2601 Fixes nlargest(1) issue in Series and Dataframe
- PR #2610 Fix a bug in index serialization (properly pass DeviceNDArray)
- PR #2621 Fixes the floordiv issue of not promoting float type when rhs is 0
- PR #2611 Types Test: fix static casting from negative int to string
- PR #2618 IO Readers: Fix datasource memory map failure for multiple reads
- PR #2628 groupby_without_aggregation non-nullable input table produces non-nullable output
- PR #2615 fix string category partitioning in java API
- PR #2641 fix string category and timeunit concat in the java API
- PR #2649 Fix groupby issue resulting from column_empty bug
- PR #2658 Fix astype() for null categorical columns
- PR #2660 fix column string category and timeunit concat in the java API
- PR #2664 ORC reader: fix `skip_rows` larger than first stripe
- PR #2654 Allow Java gdfOrderBy to work with string categories
- PR #2669 AVRO reader: fix non-deterministic output
- PR #2668 Update Java bindings to specify timestamp units for ORC and Parquet readers
- PR #2679 AVRO reader: fix cuda errors when decoding compressed streams
- PR #2692 Add concatenation for data-frame with different headers (empty and non-empty)
- PR #2651 Remove nvidia driver installation from ci/cpu/build.sh
- PR #2697 Ensure csv reader sets datetime column time units
- PR #2698 Return RangeIndex from contiguous slice of RangeIndex
- PR #2672 Fix null and integer handling in round
- PR #2704 Parquet Reader: Fix crash when loading string column with nulls
- PR #2725 Fix Jitify issue with running on Turing using CUDA version < 10
- PR #2731 Fix building of benchmarks
- PR #2738 Fix java to find new NVStrings locations
- PR #2736 Pin Jitify branch to v0.10 version
- PR #2742 IO Readers: Fix possible silent failures when creating `NvStrings` instance
- PR #2753 Fix java quantile API calls
- PR #2762 Fix validity processing for time in java
- PR #2796 Fix handling string slicing and other nvstrings delegated methods with dask
- PR #2769 Fix link to API docs in README.md
- PR #2772 Handle multiindex pandas Series #2772
- PR #2749 Fix apply_rows/apply_chunks pessimistic null mask to use in_cols null masks only
- PR #2752 CSV Reader: Fix exception when there's no rows to process
- PR #2716 Added Exception for `StringMethods` in string methods
- PR #2787 Fix Broadcasting `None` to `cudf-series`
- PR #2794 Fix async race in NVCategory::get_value and get_value_bounds
- PR #2795 Fix java build/cast error
- PR #2496 Fix improper merge of two dataframes when names differ
- PR #2824 Fix issue with incorrect result when Numeric Series replace is called several times
- PR #2751 Replace value with null
- PR #2765 Fix Java inequality comparisons for string category
- PR #2818 Fix java join API to use new C++ join API
- PR #2841 Fix nvstrings.slice and slice_from for range (0,0)
- PR #2837 Fix join benchmark
- PR #2809 Add hash_df and group_split dispatch functions for dask
- PR #2843 Parquet reader: fix skip_rows when not aligned with page or row_group boundaries
- PR #2851 Deleted existing dask-cudf/record.txt
- PR #2854 Fix column creation from ephemeral objects exposing __cuda_array_interface__
- PR #2860 Fix boolean indexing when the result is a single row
- PR #2859 Fix tail method issue for string columns
- PR #2852 Fixed `cumsum()` and `cumprod()` on boolean series.
- PR #2865 DaskIO: Fix `read_csv` and `read_orc` when input is list of files
- PR #2750 Fixed casting values to cudf::bool8 so non-zero values always cast to true
- PR #2873 Fixed dask_cudf read_partition bug by generating ParquetDatasetPiece
- PR #2850 Fixes dask_cudf.read_parquet on partitioned datasets
- PR #2896 Properly handle `axis` string keywords in `concat`
- PR #2926 Update rounding algorithm to avoid using fmod
- PR #2968 Fix Java dependency loading when using NVTX
- PR #2963 Fix ORC writer uncompressed block indexing
- PR #2928 CSV Reader: Fix using `byte_range` for large datasets
- PR #2983 Fix sm_70+ race condition in gpu_unsnap
- PR #2964 ORC Writer: Segfault when writing mixed numeric and string columns
- PR #3007 Java: Remove unit test that frees RMM invalid pointer
- PR #3009 Fix orc reader RLEv2 patch position regression from PR #2507
- PR #3002 Fix CUDA invalid configuration errors reported after loading an ORC file without data
- PR #3035 Update update-version.sh for new docs locations
- PR #3038 Fix uninitialized stream parameter in device_table deleter
- PR #3064 Fixes groupby performance issue
- PR #3061 Add rmmInitialize to nvstrings gtests
- PR #3058 Fix UDF doc markdown formatting
- PR #3059 Add nvstrings python build instructions to contributing.md


# cuDF 0.9.0 (21 Aug 2019)

## New Features

- PR #1993 Add CUDA-accelerated series aggregations: mean, var, std
- PR #2111 IO Readers: Support memory buffer, file-like object, and URL inputs
- PR #2012 Add `reindex()` to DataFrame and Series
- PR #2097 Add GPU-accelerated AVRO reader
- PR #2098 Support binary ops on DFs and Series with mismatched indices
- PR #2160 Merge `dask-cudf` codebase into `cudf` repo
- PR #2149 CSV Reader: Add `hex` dtype for explicit hexadecimal parsing
- PR #2156 Add `upper_bound()` and `lower_bound()` for libcudf tables and `searchsorted()` for cuDF Series
- PR #2158 CSV Reader: Support single, non-list/dict argument for `dtype`
- PR #2177 CSV Reader: Add `parse_dates` parameter for explicit date inference
- PR #1744 cudf::apply_boolean_mask and cudf::drop_nulls support for cudf::table inputs (multi-column)
- PR #2196 Add `DataFrame.dropna()`
- PR #2197 CSV Writer: add `chunksize` parameter for `to_csv`
- PR #2215 `type_dispatcher` benchmark
- PR #2179 Add Java quantiles
- PR #2157 Add __array_function__ to DataFrame and Series
- PR #2212 Java support for ORC reader
- PR #2224 Add DataFrame isna, isnull, notna functions
- PR #2236 Add Series.drop_duplicates
- PR #2105 Add hash-based join benchmark
- PR #2316 Add unique, nunique, and value_counts for datetime columns
- PR #2337 Add Java support for slicing a ColumnVector
- PR #2049 Add cudf::merge (sorted merge)
- PR #2368 Full cudf+dask Parquet Support
- PR #2380 New cudf::is_sorted checks whether cudf::table is sorted
- PR #2356 Java column vector standard deviation support
- PR #2221 MultiIndex full indexing - Support iloc and wildcards for loc
- PR #2429 Java support for getting length of strings in a ColumnVector
- PR #2415 Add `value_counts` for series of any type
- PR #2446 Add __array_function__ for index
- PR #2437 ORC reader: Add 'use_np_dtypes' option
- PR #2382 Add CategoricalAccessor add, remove, rename, and ordering methods
- PR #2464 Native implement `__cuda_array_interface__` for Series/Index/Column objects
- PR #2425 Rolling window now accepts array-based user-defined functions
- PR #2442 Add __setitem__
- PR #2449 Java support for getting byte count of strings in a ColumnVector
- PR #2492 Add groupby.size() method
- PR #2358 Add cudf::nans_to_nulls: convert floating point column into bitmask
- PR #2489 Add drop argument to set_index
- PR #2491 Add Java bindings for ORC reader 'use_np_dtypes' option
- PR #2213 Support s/ms/us/ns DatetimeColumn time unit resolutions
- PR #2536 Add _constructor properties to Series and DataFrame

## Improvements

- PR #2103 Move old `column` and `bitmask` files into `legacy/` directory
- PR #2109 added name to Python column classes
- PR #1947 Cleanup serialization code
- PR #2125 More aggregate in java API
- PR #2127 Add in java Scalar tests
- PR #2088 Refactor of Python groupby code
- PR #2130 Java serialization and deserialization of tables.
- PR #2131 Chunk rows logic added to csv_writer
- PR #2129 Add functions in the Java API to support nullable column filtering
- PR #2165 made changes to get_dummies api for it to be available in MethodCache
- PR #2171 Add CodeCov integration, fix doc version, make --skip-tests work when invoking with source
- PR #2184 handle remote orc files for dask-cudf
- PR #2186 Add `getitem` and `getattr` style access to Rolling objects
- PR #2168 Use cudf.Column for CategoricalColumn's categories instead of a tuple
- PR #2193 DOC: cudf::type_dispatcher documentation for specializing dispatched functors
- PR #2199 Better java support for appending strings
- PR #2176 Added column dtype support for datetime, int8, int16 to csv_writer
- PR #2209 Matching `get_dummies` & `select_dtypes` behavior to pandas
- PR #2217 Updated Java bindings to use the new groupby API
- PR #2214 DOC: Update doc instructions to build/install `cudf` and `dask-cudf`
- PR #2220 Update Java bindings for reduction rename
- PR #2232 Move CodeCov upload from build script to Jenkins
- PR #2225 refactor to use libcudf for gathering columns in dataframes
- PR #2293 Improve join performance (faster compute_join_output_size)
- PR #2300 Create separate dask codeowners for dask-cudf codebase
- PR #2304 gdf_group_by_without_aggregations returns gdf_column
- PR #2309 Java readers: remove redundant copy of result pointers
- PR #2307 Add `black` and `isort` to style checker script
- PR #2345 Restore removal of old groupby implementation
- PR #2342 Improve `astype()` to operate all ways
- PR #2329 using libcudf cudf::copy for column deep copy
- PR #2344 DOC: docs on code formatting for contributors
- PR #2376 Add inoperative axis= and win_type= arguments to Rolling()
- PR #2378 remove dask for (de-)serialization of cudf objects
- PR #2353 Bump Arrow and Dask versions
- PR #2377 Replace `standard_python_slice` with just `slice.indices()`
- PR #2373 cudf.DataFrame enchancements & Series.values support
- PR #2392 Remove dlpack submodule; make cuDF's Cython API externally accessible
- PR #2430 Updated Java bindings to use the new unary API
- PR #2406 Moved all existing `table` related files to a `legacy/` directory
- PR #2350 Performance related changes to get_dummies
- PR #2420 Remove `cudautils.astype` and replace with `typecast.apply_cast`
- PR #2456 Small improvement to typecast utility
- PR #2458 Fix handling of thirdparty packages in `isort` config
- PR #2459 IO Readers: Consolidate all readers to use `datasource` class
- PR #2475 Exposed type_dispatcher.hpp, nvcategory_util.hpp and wrapper_types.hpp in the include folder
- PR #2484 Enabled building libcudf as a static library
- PR #2453 Streamline CUDA_REL environment variable
- PR #2483 Bundle Boost filesystem dependency in the Java jar
- PR #2486 Java API hash functions
- PR #2481 Adds the ignore_null_keys option to the java api
- PR #2490 Java api: support multiple aggregates for the same column
- PR #2510 Java api: uses table based apply_boolean_mask
- PR #2432 Use pandas formatting for console, html, and latex output
- PR #2573 Bump numba version to 0.45.1
- PR #2606 Fix references to notebooks-contrib

## Bug Fixes

- PR #2086 Fixed quantile api behavior mismatch in series & dataframe
- PR #2128 Add offset param to host buffer readers in java API.
- PR #2145 Work around binops validity checks for java
- PR #2146 Work around unary_math validity checks for java
- PR #2151 Fixes bug in cudf::copy_range where null_count was invalid
- PR #2139 matching to pandas describe behavior & fixing nan values issue
- PR #2161 Implicitly convert unsigned to signed integer types in binops
- PR #2154 CSV Reader: Fix bools misdetected as strings dtype
- PR #2178 Fix bug in rolling bindings where a view of an ephemeral column was being taken
- PR #2180 Fix issue with isort reordering `importorskip` below imports depending on them
- PR #2187 fix to honor dtype when numpy arrays are passed to columnops.as_column
- PR #2190 Fix issue in astype conversion of string column to 'str'
- PR #2208 Fix issue with calling `head()` on one row dataframe
- PR #2229 Propagate exceptions from Cython cdef functions
- PR #2234 Fix issue with local build script not properly building
- PR #2223 Fix CUDA invalid configuration errors reported after loading small compressed ORC files
- PR #2162 Setting is_unique and is_monotonic-related attributes
- PR #2244 Fix ORC RLEv2 delta mode decoding with nonzero residual delta width
- PR #2297 Work around `var/std` unsupported only at debug build
- PR #2302 Fixed java serialization corner case
- PR #2355 Handle float16 in binary operations
- PR #2311 Fix copy behaviour for GenericIndex
- PR #2349 Fix issues with String filter in java API
- PR #2323 Fix groupby on categoricals
- PR #2328 Ensure order is preserved in CategoricalAccessor._set_categories
- PR #2202 Fix issue with unary ops mishandling empty input
- PR #2326 Fix for bug in DLPack when reading multiple columns
- PR #2324 Fix cudf Docker build
- PR #2325 Fix ORC RLEv2 patched base mode decoding with nonzero patch width
- PR #2235 Fix get_dummies to be compatible with dask
- PR #2332 Zero initialize gdf_dtype_extra_info
- PR #2355 Handle float16 in binary operations
- PR #2360 Fix missing dtype handling in cudf.Series & columnops.as_column
- PR #2364 Fix quantile api and other trivial issues around it
- PR #2361 Fixed issue with `codes` of CategoricalIndex
- PR #2357 Fixed inconsistent type of index created with from_pandas vs direct construction
- PR #2389 Fixed Rolling __getattr__ and __getitem__ for offset based windows
- PR #2402 Fixed bug in valid mask computation in cudf::copy_if (apply_boolean_mask)
- PR #2401 Fix to a scalar datetime(of type Days) issue
- PR #2386 Correctly allocate output valids in groupby
- PR #2411 Fixed failures on binary op on single element string column
- PR #2422 Fix Pandas logical binary operation incompatibilites
- PR #2447 Fix CodeCov posting build statuses temporarily
- PR #2450 Fix erroneous null handling in `cudf.DataFrame`'s `apply_rows`
- PR #2470 Fix issues with empty strings and string categories (Java)
- PR #2471 Fix String Column Validity.
- PR #2481 Fix java validity buffer serialization
- PR #2485 Updated bytes calculation to use size_t to avoid overflow in column concat
- PR #2461 Fix groupby multiple aggregations same column
- PR #2514 Fix cudf::drop_nulls threshold handling in Cython
- PR #2516 Fix utilities include paths and meta.yaml header paths
- PR #2517 Fix device memory leak in to_dlpack tensor deleter
- PR #2431 Fix local build generated file ownerships
- PR #2511 Added import of orc, refactored exception handlers to not squash fatal exceptions
- PR #2527 Fix index and column input handling in dask_cudf read_parquet
- PR #2466 Fix `dataframe.query` returning null rows erroneously
- PR #2548 Orc reader: fix non-deterministic data decoding at chunk boundaries
- PR #2557 fix cudautils import in string.py
- PR #2521 Fix casting datetimes from/to the same resolution
- PR #2545 Fix MultiIndexes with datetime levels
- PR #2560 Remove duplicate `dlpack` definition in conda recipe
- PR #2567 Fix ColumnVector.fromScalar issues while dealing with null scalars
- PR #2565 Orc reader: fix incorrect data decoding of int64 data types
- PR #2577 Fix search benchmark compilation error by adding necessary header
- PR #2604 Fix a bug in copying.pyx:_normalize_types that upcasted int32 to int64


# cuDF 0.8.0 (27 June 2019)

## New Features

- PR #1524 Add GPU-accelerated JSON Lines parser with limited feature set
- PR #1569 Add support for Json objects to the JSON Lines reader
- PR #1622 Add Series.loc
- PR #1654 Add cudf::apply_boolean_mask: faster replacement for gdf_apply_stencil
- PR #1487 cython gather/scatter
- PR #1310 Implemented the slice/split functionality.
- PR #1630 Add Python layer to the GPU-accelerated JSON reader
- PR #1745 Add rounding of numeric columns via Numba
- PR #1772 JSON reader: add support for BytesIO and StringIO input
- PR #1527 Support GDF_BOOL8 in readers and writers
- PR #1819 Logical operators (AND, OR, NOT) for libcudf and cuDF
- PR #1813 ORC Reader: Add support for stripe selection
- PR #1828 JSON Reader: add suport for bool8 columns
- PR #1833 Add column iterator with/without nulls
- PR #1665 Add the point-in-polygon GIS function
- PR #1863 Series and Dataframe methods for all and any
- PR #1908 cudf::copy_range and cudf::fill for copying/assigning an index or range to a constant
- PR #1921 Add additional formats for typecasting to/from strings
- PR #1807 Add Series.dropna()
- PR #1987 Allow user defined functions in the form of ptx code to be passed to binops
- PR #1948 Add operator functions like `Series.add()` to DataFrame and Series
- PR #1954 Add skip test argument to GPU build script
- PR #2018 Add bindings for new groupby C++ API
- PR #1984 Add rolling window operations Series.rolling() and DataFrame.rolling()
- PR #1542 Python method and bindings for to_csv
- PR #1995 Add Java API
- PR #1998 Add google benchmark to cudf
- PR #1845 Add cudf::drop_duplicates, DataFrame.drop_duplicates
- PR #1652 Added `Series.where()` feature
- PR #2074 Java Aggregates, logical ops, and better RMM support
- PR #2140 Add a `cudf::transform` function
- PR #2068 Concatenation of different typed columns

## Improvements

- PR #1538 Replacing LesserRTTI with inequality_comparator
- PR #1703 C++: Added non-aggregating `insert` to `concurrent_unordered_map` with specializations to store pairs with a single atomicCAS when possible.
- PR #1422 C++: Added a RAII wrapper for CUDA streams
- PR #1701 Added `unique` method for stringColumns
- PR #1713 Add documentation for Dask-XGBoost
- PR #1666 CSV Reader: Improve performance for files with large number of columns
- PR #1725 Enable the ability to use a single column groupby as its own index
- PR #1759 Add an example showing simultaneous rolling averages to `apply_grouped` documentation
- PR #1746 C++: Remove unused code: `windowed_ops.cu`, `sorting.cu`, `hash_ops.cu`
- PR #1748 C++: Add `bool` nullability flag to `device_table` row operators
- PR #1764 Improve Numerical column: `mean_var` and `mean`
- PR #1767 Speed up Python unit tests
- PR #1770 Added build.sh script, updated CI scripts and documentation
- PR #1739 ORC Reader: Add more pytest coverage
- PR #1696 Added null support in `Series.replace()`.
- PR #1390 Added some basic utility functions for `gdf_column`'s
- PR #1791 Added general column comparison code for testing
- PR #1795 Add printing of git submodule info to `print_env.sh`
- PR #1796 Removing old sort based group by code and gdf_filter
- PR #1811 Added funtions for copying/allocating `cudf::table`s
- PR #1838 Improve columnops.column_empty so that it returns typed columns instead of a generic Column
- PR #1890 Add utils.get_dummies- a pandas-like wrapper around one_hot-encoding
- PR #1823 CSV Reader: default the column type to string for empty dataframes
- PR #1827 Create bindings for scalar-vector binops, and update one_hot_encoding to use them
- PR #1817 Operators now support different sized dataframes as long as they don't share different sized columns
- PR #1855 Transition replace_nulls to new C++ API and update corresponding Cython/Python code
- PR #1858 Add `std::initializer_list` constructor to `column_wrapper`
- PR #1846 C++ type-erased gdf_equal_columns test util; fix gdf_equal_columns logic error
- PR #1390 Added some basic utility functions for `gdf_column`s
- PR #1391 Tidy up bit-resolution-operation and bitmask class code
- PR #1882 Add iloc functionality to MultiIndex dataframes
- PR #1884 Rolling windows: general enhancements and better coverage for unit tests
- PR #1886 support GDF_STRING_CATEGORY columns in apply_boolean_mask, drop_nulls and other libcudf functions
- PR #1896 Improve performance of groupby with levels specified in dask-cudf
- PR #1915 Improve iloc performance for non-contiguous row selection
- PR #1859 Convert read_json into a C++ API
- PR #1919 Rename libcudf namespace gdf to namespace cudf
- PR #1850 Support left_on and right_on for DataFrame merge operator
- PR #1930 Specialize constructor for `cudf::bool8` to cast argument to `bool`
- PR #1938 Add default constructor for `column_wrapper`
- PR #1930 Specialize constructor for `cudf::bool8` to cast argument to `bool`
- PR #1952 consolidate libcudf public API headers in include/cudf
- PR #1949 Improved selection with boolmask using libcudf `apply_boolean_mask`
- PR #1956 Add support for nulls in `query()`
- PR #1973 Update `std::tuple` to `std::pair` in top-most libcudf APIs and C++ transition guide
- PR #1981 Convert read_csv into a C++ API
- PR #1868 ORC Reader: Support row index for speed up on small/medium datasets
- PR #1964 Added support for list-like types in Series.str.cat
- PR #2005 Use HTML5 details tag in bug report issue template
- PR #2003 Removed few redundant unit-tests from test_string.py::test_string_cat
- PR #1944 Groupby design improvements
- PR #2017 Convert `read_orc()` into a C++ API
- PR #2011 Convert `read_parquet()` into a C++ API
- PR #1756 Add documentation "10 Minutes to cuDF and dask_cuDF"
- PR #2034 Adding support for string columns concatenation using "add" binary operator
- PR #2042 Replace old "10 Minutes" guide with new guide for docs build process
- PR #2036 Make library of common test utils to speed up tests compilation
- PR #2022 Facilitating get_dummies to be a high level api too
- PR #2050 Namespace IO readers and add back free-form `read_xxx` functions
- PR #2104 Add a functional ``sort=`` keyword argument to groupby
- PR #2108 Add `find_and_replace` for StringColumn for replacing single values
- PR #1803 cuDF/CuPy interoperability documentation

## Bug Fixes

- PR #1465 Fix for test_orc.py and test_sparse_df.py test failures
- PR #1583 Fix underlying issue in `as_index()` that was causing `Series.quantile()` to fail
- PR #1680 Add errors= keyword to drop() to fix cudf-dask bug
- PR #1651 Fix `query` function on empty dataframe
- PR #1616 Fix CategoricalColumn to access categories by index instead of iteration
- PR #1660 Fix bug in `loc` when indexing with a column name (a string)
- PR #1683 ORC reader: fix timestamp conversion to UTC
- PR #1613 Improve CategoricalColumn.fillna(-1) performance
- PR #1642 Fix failure of CSV_TEST gdf_csv_test.SkiprowsNrows on multiuser systems
- PR #1709 Fix handling of `datetime64[ms]` in `dataframe.select_dtypes`
- PR #1704 CSV Reader: Add support for the plus sign in number fields
- PR #1687 CSV reader: return an empty dataframe for zero size input
- PR #1757 Concatenating columns with null columns
- PR #1755 Add col_level keyword argument to melt
- PR #1758 Fix df.set_index() when setting index from an empty column
- PR #1749 ORC reader: fix long strings of NULL values resulting in incorrect data
- PR #1742 Parquet Reader: Fix index column name to match PANDAS compat
- PR #1782 Update libcudf doc version
- PR #1783 Update conda dependencies
- PR #1786 Maintain the original series name in series.unique output
- PR #1760 CSV Reader: fix segfault when dtype list only includes columns from usecols list
- PR #1831 build.sh: Assuming python is in PATH instead of using PYTHON env var
- PR #1839 Raise an error instead of segfaulting when transposing a DataFrame with StringColumns
- PR #1840 Retain index correctly during merge left_on right_on
- PR #1825 cuDF: Multiaggregation Groupby Failures
- PR #1789 CSV Reader: Fix missing support for specifying `int8` and `int16` dtypes
- PR #1857 Cython Bindings: Handle `bool` columns while calling `column_view_from_NDArrays`
- PR #1849 Allow DataFrame support methods to pass arguments to the methods
- PR #1847 Fixed #1375 by moving the nvstring check into the wrapper function
- PR #1864 Fixing cudf reduction for POWER platform
- PR #1869 Parquet reader: fix Dask timestamps not matching with Pandas (convert to milliseconds)
- PR #1876 add dtype=bool for `any`, `all` to treat integer column correctly
- PR #1875 CSV reader: take NaN values into account in dtype detection
- PR #1873 Add column dtype checking for the all/any methods
- PR #1902 Bug with string iteration in _apply_basic_agg
- PR #1887 Fix for initialization issue in pq_read_arg,orc_read_arg
- PR #1867 JSON reader: add support for null/empty fields, including the 'null' literal
- PR #1891 Fix bug #1750 in string column comparison
- PR #1909 Support of `to_pandas()` of boolean series with null values
- PR #1923 Use prefix removal when two aggs are called on a SeriesGroupBy
- PR #1914 Zero initialize gdf_column local variables
- PR #1959 Add support for comparing boolean Series to scalar
- PR #1966 Ignore index fix in series append
- PR #1967 Compute index __sizeof__ only once for DataFrame __sizeof__
- PR #1977 Support CUDA installation in default system directories
- PR #1982 Fixes incorrect index name after join operation
- PR #1985 Implement `GDF_PYMOD`, a special modulo that follows python's sign rules
- PR #1991 Parquet reader: fix decoding of NULLs
- PR #1990 Fixes a rendering bug in the `apply_grouped` documentation
- PR #1978 Fix for values being filled in an empty dataframe
- PR #2001 Correctly create MultiColumn from Pandas MultiColumn
- PR #2006 Handle empty dataframe groupby construction for dask
- PR #1965 Parquet Reader: Fix duplicate index column when it's already in `use_cols`
- PR #2033 Add pip to conda environment files to fix warning
- PR #2028 CSV Reader: Fix reading of uncompressed files without a recognized file extension
- PR #2073 Fix an issue when gathering columns with NVCategory and nulls
- PR #2053 cudf::apply_boolean_mask return empty column for empty boolean mask
- PR #2066 exclude `IteratorTest.mean_var_output` test from debug build
- PR #2069 Fix JNI code to use read_csv and read_parquet APIs
- PR #2071 Fix bug with unfound transitive dependencies for GTests in Ubuntu 18.04
- PR #2089 Configure Sphinx to render params correctly
- PR #2091 Fix another bug with unfound transitive dependencies for `cudftestutils` in Ubuntu 18.04
- PR #2115 Just apply `--disable-new-dtags` instead of trying to define all the transitive dependencies
- PR #2106 Fix errors in JitCache tests caused by sharing of device memory between processes
- PR #2120 Fix errors in JitCache tests caused by running multiple threads on the same data
- PR #2102 Fix memory leak in groupby
- PR #2113 fixed typo in to_csv code example


# cudf 0.7.2 (16 May 2019)

## New Features

- PR #1735 Added overload for atomicAdd on int64. Streamlined implementation of custom atomic overloads.
- PR #1741 Add MultiIndex concatenation

## Bug Fixes

- PR #1718 Fix issue with SeriesGroupBy MultiIndex in dask-cudf
- PR #1734 Python: fix performance regression for groupby count() aggregations
- PR #1768 Cython: fix handling read only schema buffers in gpuarrow reader


# cudf 0.7.1 (11 May 2019)

## New Features

- PR #1702 Lazy load MultiIndex to return groupby performance to near optimal.

## Bug Fixes

- PR #1708 Fix handling of `datetime64[ms]` in `dataframe.select_dtypes`


# cuDF 0.7.0 (10 May 2019)

## New Features

- PR #982 Implement gdf_group_by_without_aggregations and gdf_unique_indices functions
- PR #1142 Add `GDF_BOOL` column type
- PR #1194 Implement overloads for CUDA atomic operations
- PR #1292 Implemented Bitwise binary ops AND, OR, XOR (&, |, ^)
- PR #1235 Add GPU-accelerated Parquet Reader
- PR #1335 Added local_dict arg in `DataFrame.query()`.
- PR #1282 Add Series and DataFrame.describe()
- PR #1356 Rolling windows
- PR #1381 Add DataFrame._get_numeric_data
- PR #1388 Add CODEOWNERS file to auto-request reviews based on where changes are made
- PR #1396 Add DataFrame.drop method
- PR #1413 Add DataFrame.melt method
- PR #1412 Add DataFrame.pop()
- PR #1419 Initial CSV writer function
- PR #1441 Add Series level cumulative ops (cumsum, cummin, cummax, cumprod)
- PR #1420 Add script to build and test on a local gpuCI image
- PR #1440 Add DatetimeColumn.min(), DatetimeColumn.max()
- PR #1455 Add Series.Shift via Numba kernel
- PR #1441 Add Series level cumulative ops (cumsum, cummin, cummax, cumprod)
- PR #1461 Add Python coverage test to gpu build
- PR #1445 Parquet Reader: Add selective reading of rows and row group
- PR #1532 Parquet Reader: Add support for INT96 timestamps
- PR #1516 Add Series and DataFrame.ndim
- PR #1556 Add libcudf C++ transition guide
- PR #1466 Add GPU-accelerated ORC Reader
- PR #1565 Add build script for nightly doc builds
- PR #1508 Add Series isna, isnull, and notna
- PR #1456 Add Series.diff() via Numba kernel
- PR #1588 Add Index `astype` typecasting
- PR #1301 MultiIndex support
- PR #1599 Level keyword supported in groupby
- PR #929 Add support operations to dataframe
- PR #1609 Groupby accept list of Series
- PR #1658 Support `group_keys=True` keyword in groupby method

## Improvements

- PR #1531 Refactor closures as private functions in gpuarrow
- PR #1404 Parquet reader page data decoding speedup
- PR #1076 Use `type_dispatcher` in join, quantiles, filter, segmented sort, radix sort and hash_groupby
- PR #1202 Simplify README.md
- PR #1149 CSV Reader: Change convertStrToValue() functions to `__device__` only
- PR #1238 Improve performance of the CUDA trie used in the CSV reader
- PR #1245 Use file cache for JIT kernels
- PR #1278 Update CONTRIBUTING for new conda environment yml naming conventions
- PR #1163 Refactored UnaryOps. Reduced API to two functions: `gdf_unary_math` and `gdf_cast`. Added `abs`, `-`, and `~` ops. Changed bindings to Cython
- PR #1284 Update docs version
- PR #1287 add exclude argument to cudf.select_dtype function
- PR #1286 Refactor some of the CSV Reader kernels into generic utility functions
- PR #1291 fillna in `Series.to_gpu_array()` and `Series.to_array()` can accept the scalar too now.
- PR #1005 generic `reduction` and `scan` support
- PR #1349 Replace modernGPU sort join with thrust.
- PR #1363 Add a dataframe.mean(...) that raises NotImplementedError to satisfy `dask.dataframe.utils.is_dataframe_like`
- PR #1319 CSV Reader: Use column wrapper for gdf_column output alloc/dealloc
- PR #1376 Change series quantile default to linear
- PR #1399 Replace CFFI bindings for NVTX functions with Cython bindings
- PR #1389 Refactored `set_null_count()`
- PR #1386 Added macros `GDF_TRY()`, `CUDF_TRY()` and `ASSERT_CUDF_SUCCEEDED()`
- PR #1435 Rework CMake and conda recipes to depend on installed libraries
- PR #1391 Tidy up bit-resolution-operation and bitmask class code
- PR #1439 Add cmake variable to enable compiling CUDA code with -lineinfo
- PR #1462 Add ability to read parquet files from arrow::io::RandomAccessFile
- PR #1453 Convert CSV Reader CFFI to Cython
- PR #1479 Convert Parquet Reader CFFI to Cython
- PR #1397 Add a utility function for producing an overflow-safe kernel launch grid configuration
- PR #1382 Add GPU parsing of nested brackets to cuIO parsing utilities
- PR #1481 Add cudf::table constructor to allocate a set of `gdf_column`s
- PR #1484 Convert GroupBy CFFI to Cython
- PR #1463 Allow and default melt keyword argument var_name to be None
- PR #1486 Parquet Reader: Use device_buffer rather than device_ptr
- PR #1525 Add cudatoolkit conda dependency
- PR #1520 Renamed `src/dataframe` to `src/table` and moved `table.hpp`. Made `types.hpp` to be type declarations only.
- PR #1492 Convert transpose CFFI to Cython
- PR #1495 Convert binary and unary ops CFFI to Cython
- PR #1503 Convert sorting and hashing ops CFFI to Cython
- PR #1522 Use latest release version in update-version CI script
- PR #1533 Remove stale join CFFI, fix memory leaks in join Cython
- PR #1521 Added `row_bitmask` to compute bitmask for rows of a table. Merged `valids_ops.cu` and `bitmask_ops.cu`
- PR #1553 Overload `hash_row` to avoid using intial hash values. Updated `gdf_hash` to select between overloads
- PR #1585 Updated `cudf::table` to maintain own copy of wrapped `gdf_column*`s
- PR #1559 Add `except +` to all Cython function definitions to catch C++ exceptions properly
- PR #1617 `has_nulls` and `column_dtypes` for `cudf::table`
- PR #1590 Remove CFFI from the build / install process entirely
- PR #1536 Convert gpuarrow CFFI to Cython
- PR #1655 Add `Column._pointer` as a way to access underlying `gdf_column*` of a `Column`
- PR #1655 Update readme conda install instructions for cudf version 0.6 and 0.7


## Bug Fixes

- PR #1233 Fix dtypes issue while adding the column to `str` dataframe.
- PR #1254 CSV Reader: fix data type detection for floating-point numbers in scientific notation
- PR #1289 Fix looping over each value instead of each category in concatenation
- PR #1293 Fix Inaccurate error message in join.pyx
- PR #1308 Add atomicCAS overload for `int8_t`, `int16_t`
- PR #1317 Fix catch polymorphic exception by reference in ipc.cu
- PR #1325 Fix dtype of null bitmasks to int8
- PR #1326 Update build documentation to use -DCMAKE_CXX11_ABI=ON
- PR #1334 Add "na_position" argument to CategoricalColumn sort_by_values
- PR #1321 Fix out of bounds warning when checking Bzip2 header
- PR #1359 Add atomicAnd/Or/Xor for integers
- PR #1354 Fix `fillna()` behaviour when replacing values with different dtypes
- PR #1347 Fixed core dump issue while passing dict_dtypes without column names in `cudf.read_csv()`
- PR #1379 Fixed build failure caused due to error: 'col_dtype' may be used uninitialized
- PR #1392 Update cudf Dockerfile and package_versions.sh
- PR #1385 Added INT8 type to `_schema_to_dtype` for use in GpuArrowReader
- PR #1393 Fixed a bug in `gdf_count_nonzero_mask()` for the case of 0 bits to count
- PR #1395 Update CONTRIBUTING to use the environment variable CUDF_HOME
- PR #1416 Fix bug at gdf_quantile_exact and gdf_quantile_appox
- PR #1421 Fix remove creation of series multiple times during `add_column()`
- PR #1405 CSV Reader: Fix memory leaks on read_csv() failure
- PR #1328 Fix CategoricalColumn to_arrow() null mask
- PR #1433 Fix NVStrings/categories includes
- PR #1432 Update NVStrings to 0.7.* to coincide with 0.7 development
- PR #1483 Modify CSV reader to avoid cropping blank quoted characters in non-string fields
- PR #1446 Merge 1275 hotfix from master into branch-0.7
- PR #1447 Fix legacy groupby apply docstring
- PR #1451 Fix hash join estimated result size is not correct
- PR #1454 Fix local build script improperly change directory permissions
- PR #1490 Require Dask 1.1.0+ for `is_dataframe_like` test or skip otherwise.
- PR #1491 Use more specific directories & groups in CODEOWNERS
- PR #1497 Fix Thrust issue on CentOS caused by missing default constructor of host_vector elements
- PR #1498 Add missing include guard to device_atomics.cuh and separated DEVICE_ATOMICS_TEST
- PR #1506 Fix csv-write call to updated NVStrings method
- PR #1510 Added nvstrings `fillna()` function
- PR #1507 Parquet Reader: Default string data to GDF_STRING
- PR #1535 Fix doc issue to ensure correct labelling of cudf.series
- PR #1537 Fix `undefined reference` link error in HashPartitionTest
- PR #1548 Fix ci/local/build.sh README from using an incorrect image example
- PR #1551 CSV Reader: Fix integer column name indexing
- PR #1586 Fix broken `scalar_wrapper::operator==`
- PR #1591 ORC/Parquet Reader: Fix missing import for FileNotFoundError exception
- PR #1573 Parquet Reader: Fix crash due to clash with ORC reader datasource
- PR #1607 Revert change of `column.to_dense_buffer` always return by copy for performance concerns
- PR #1618 ORC reader: fix assert & data output when nrows/skiprows isn't aligned to stripe boundaries
- PR #1631 Fix failure of TYPES_TEST on some gcc-7 based systems.
- PR #1641 CSV Reader: Fix skip_blank_lines behavior with Windows line terminators (\r\n)
- PR #1648 ORC reader: fix non-deterministic output when skiprows is non-zero
- PR #1676 Fix groupby `as_index` behaviour with `MultiIndex`
- PR #1659 Fix bug caused by empty groupbys and multiindex slicing throwing exceptions
- PR #1656 Correct Groupby failure in dask when un-aggregable columns are left in dataframe.
- PR #1689 Fix groupby performance regression
- PR #1694 Add Cython as a runtime dependency since it's required in `setup.py`


# cuDF 0.6.1 (25 Mar 2019)

## Bug Fixes

- PR #1275 Fix CentOS exception in DataFrame.hash_partition from using value "returned" by a void function


# cuDF 0.6.0 (22 Mar 2019)

## New Features

- PR #760 Raise `FileNotFoundError` instead of `GDF_FILE_ERROR` in `read_csv` if the file does not exist
- PR #539 Add Python bindings for replace function
- PR #823 Add Doxygen configuration to enable building HTML documentation for libcudf C/C++ API
- PR #807 CSV Reader: Add byte_range parameter to specify the range in the input file to be read
- PR #857 Add Tail method for Series/DataFrame and update Head method to use iloc
- PR #858 Add series feature hashing support
- PR #871 CSV Reader: Add support for NA values, including user specified strings
- PR #893 Adds PyArrow based parquet readers / writers to Python, fix category dtype handling, fix arrow ingest buffer size issues
- PR #867 CSV Reader: Add support for ignoring blank lines and comment lines
- PR #887 Add Series digitize method
- PR #895 Add Series groupby
- PR #898 Add DataFrame.groupby(level=0) support
- PR #920 Add feather, JSON, HDF5 readers / writers from PyArrow / Pandas
- PR #888 CSV Reader: Add prefix parameter for column names, used when parsing without a header
- PR #913 Add DLPack support: convert between cuDF DataFrame and DLTensor
- PR #939 Add ORC reader from PyArrow
- PR #918 Add Series.groupby(level=0) support
- PR #906 Add binary and comparison ops to DataFrame
- PR #958 Support unary and binary ops on indexes
- PR #964 Add `rename` method to `DataFrame`, `Series`, and `Index`
- PR #985 Add `Series.to_frame` method
- PR #985 Add `drop=` keyword to reset_index method
- PR #994 Remove references to pygdf
- PR #990 Add external series groupby support
- PR #988 Add top-level merge function to cuDF
- PR #992 Add comparison binaryops to DateTime columns
- PR #996 Replace relative path imports with absolute paths in tests
- PR #995 CSV Reader: Add index_col parameter to specify the column name or index to be used as row labels
- PR #1004 Add `from_gpu_matrix` method to DataFrame
- PR #997 Add property index setter
- PR #1007 Replace relative path imports with absolute paths in cudf
- PR #1013 select columns with df.columns
- PR #1016 Rename Series.unique_count() to nunique() to match pandas API
- PR #947 Prefixsum to handle nulls and float types
- PR #1029 Remove rest of relative path imports
- PR #1021 Add filtered selection with assignment for Dataframes
- PR #872 Adding NVCategory support to cudf apis
- PR #1052 Add left/right_index and left/right_on keywords to merge
- PR #1091 Add `indicator=` and `suffixes=` keywords to merge
- PR #1107 Add unsupported keywords to Series.fillna
- PR #1032 Add string support to cuDF python
- PR #1136 Removed `gdf_concat`
- PR #1153 Added function for getting the padded allocation size for valid bitmask
- PR #1148 Add cudf.sqrt for dataframes and Series
- PR #1159 Add Python bindings for libcudf dlpack functions
- PR #1155 Add __array_ufunc__ for DataFrame and Series for sqrt
- PR #1168 to_frame for series accepts a name argument


## Improvements

- PR #1218 Add dask-cudf page to API docs
- PR #892 Add support for heterogeneous types in binary ops with JIT
- PR #730 Improve performance of `gdf_table` constructor
- PR #561 Add Doxygen style comments to Join CUDA functions
- PR #813 unified libcudf API functions by replacing gpu_ with gdf_
- PR #822 Add support for `__cuda_array_interface__` for ingest
- PR #756 Consolidate common helper functions from unordered map and multimap
- PR #753 Improve performance of groupby sum and average, especially for cases with few groups.
- PR #836 Add ingest support for arrow chunked arrays in Column, Series, DataFrame creation
- PR #763 Format doxygen comments for csv_read_arg struct
- PR #532 CSV Reader: Use type dispatcher instead of switch block
- PR #694 Unit test utilities improvements
- PR #878 Add better indexing to Groupby
- PR #554 Add `empty` method and `is_monotonic` attribute to `Index`
- PR #1040 Fixed up Doxygen comment tags
- PR #909 CSV Reader: Avoid host->device->host copy for header row data
- PR #916 Improved unit testing and error checking for `gdf_column_concat`
- PR #941 Replace `numpy` call in `Series.hash_encode` with `numba`
- PR #942 Added increment/decrement operators for wrapper types
- PR #943 Updated `count_nonzero_mask` to return `num_rows` when the mask is null
- PR #952 Added trait to map C++ type to `gdf_dtype`
- PR #966 Updated RMM submodule.
- PR #998 Add IO reader/writer modules to API docs, fix for missing cudf.Series docs
- PR #1017 concatenate along columns for Series and DataFrames
- PR #1002 Support indexing a dataframe with another boolean dataframe
- PR #1018 Better concatenation for Series and Dataframes
- PR #1036 Use Numpydoc style docstrings
- PR #1047 Adding gdf_dtype_extra_info to gdf_column_view_augmented
- PR #1054 Added default ctor to SerialTrieNode to overcome Thrust issue in CentOS7 + CUDA10
- PR #1024 CSV Reader: Add support for hexadecimal integers in integral-type columns
- PR #1033 Update `fillna()` to use libcudf function `gdf_replace_nulls`
- PR #1066 Added inplace assignment for columns and select_dtypes for dataframes
- PR #1026 CSV Reader: Change the meaning and type of the quoting parameter to match Pandas
- PR #1100 Adds `CUDF_EXPECTS` error-checking macro
- PR #1092 Fix select_dtype docstring
- PR #1111 Added cudf::table
- PR #1108 Sorting for datetime columns
- PR #1120 Return a `Series` (not a `Column`) from `Series.cat.set_categories()`
- PR #1128 CSV Reader: The last data row does not need to be line terminated
- PR #1183 Bump Arrow version to 0.12.1
- PR #1208 Default to CXX11_ABI=ON
- PR #1252 Fix NVStrings dependencies for cuda 9.2 and 10.0
- PR #2037 Optimize the existing `gather` and `scatter` routines in `libcudf`

## Bug Fixes

- PR #821 Fix flake8 issues revealed by flake8 update
- PR #808 Resolved renamed `d_columns_valids` variable name
- PR #820 CSV Reader: fix the issue where reader adds additional rows when file uses \r\n as a line terminator
- PR #780 CSV Reader: Fix scientific notation parsing and null values for empty quotes
- PR #815 CSV Reader: Fix data parsing when tabs are present in the input CSV file
- PR #850 Fix bug where left joins where the left df has 0 rows causes a crash
- PR #861 Fix memory leak by preserving the boolean mask index
- PR #875 Handle unnamed indexes in to/from arrow functions
- PR #877 Fix ingest of 1 row arrow tables in from arrow function
- PR #876 Added missing `<type_traits>` include
- PR #889 Deleted test_rmm.py which has now moved to RMM repo
- PR #866 Merge v0.5.1 numpy ABI hotfix into 0.6
- PR #917 value_counts return int type on empty columns
- PR #611 Renamed `gdf_reduce_optimal_output_size()` -> `gdf_reduction_get_intermediate_output_size()`
- PR #923 fix index for negative slicing for cudf dataframe and series
- PR #927 CSV Reader: Fix category GDF_CATEGORY hashes not being computed properly
- PR #921 CSV Reader: Fix parsing errors with delim_whitespace, quotations in the header row, unnamed columns
- PR #933 Fix handling objects of all nulls in series creation
- PR #940 CSV Reader: Fix an issue where the last data row is missing when using byte_range
- PR #945 CSV Reader: Fix incorrect datetime64 when milliseconds or space separator are used
- PR #959 Groupby: Problem with column name lookup
- PR #950 Converting dataframe/recarry with non-contiguous arrays
- PR #963 CSV Reader: Fix another issue with missing data rows when using byte_range
- PR #999 Fix 0 sized kernel launches and empty sort_index exception
- PR #993 Fix dtype in selecting 0 rows from objects
- PR #1009 Fix performance regression in `to_pandas` method on DataFrame
- PR #1008 Remove custom dask communication approach
- PR #1001 CSV Reader: Fix a memory access error when reading a large (>2GB) file with date columns
- PR #1019 Binary Ops: Fix error when one input column has null mask but other doesn't
- PR #1014 CSV Reader: Fix false positives in bool value detection
- PR #1034 CSV Reader: Fix parsing floating point precision and leading zero exponents
- PR #1044 CSV Reader: Fix a segfault when byte range aligns with a page
- PR #1058 Added support for `DataFrame.loc[scalar]`
- PR #1060 Fix column creation with all valid nan values
- PR #1073 CSV Reader: Fix an issue where a column name includes the return character
- PR #1090 Updating Doxygen Comments
- PR #1080 Fix dtypes returned from loc / iloc because of lists
- PR #1102 CSV Reader: Minor fixes and memory usage improvements
- PR #1174: Fix release script typo
- PR #1137 Add prebuild script for CI
- PR #1118 Enhanced the `DataFrame.from_records()` feature
- PR #1129 Fix join performance with index parameter from using numpy array
- PR #1145 Issue with .agg call on multi-column dataframes
- PR #908 Some testing code cleanup
- PR #1167 Fix issue with null_count not being set after inplace fillna()
- PR #1184 Fix iloc performance regression
- PR #1185 Support left_on/right_on and also on=str in merge
- PR #1200 Fix allocating bitmasks with numba instead of rmm in allocate_mask function
- PR #1213 Fix bug with csv reader requesting subset of columns using wrong datatype
- PR #1223 gpuCI: Fix label on rapidsai channel on gpu build scripts
- PR #1242 Add explicit Thrust exec policy to fix NVCATEGORY_TEST segfault on some platforms
- PR #1246 Fix categorical tests that failed due to bad implicit type conversion
- PR #1255 Fix overwriting conda package main label uploads
- PR #1259 Add dlpack includes to pip build


# cuDF 0.5.1 (05 Feb 2019)

## Bug Fixes

- PR #842 Avoid using numpy via cimport to prevent ABI issues in Cython compilation


# cuDF 0.5.0 (28 Jan 2019)

## New Features

- PR #722 Add bzip2 decompression support to `read_csv()`
- PR #693 add ZLIB-based GZIP/ZIP support to `read_csv_strings()`
- PR #411 added null support to gdf_order_by (new API) and cudf_table::sort
- PR #525 Added GitHub Issue templates for bugs, documentation, new features, and questions
- PR #501 CSV Reader: Add support for user-specified decimal point and thousands separator to read_csv_strings()
- PR #455 CSV Reader: Add support for user-specified decimal point and thousands separator to read_csv()
- PR #439 add `DataFrame.drop` method similar to pandas
- PR #356 add `DataFrame.transpose` method and `DataFrame.T` property similar to pandas
- PR #505 CSV Reader: Add support for user-specified boolean values
- PR #350 Implemented Series replace function
- PR #490 Added print_env.sh script to gather relevant environment details when reporting cuDF issues
- PR #474 add ZLIB-based GZIP/ZIP support to `read_csv()`
- PR #547 Added melt similar to `pandas.melt()`
- PR #491 Add CI test script to check for updates to CHANGELOG.md in PRs
- PR #550 Add CI test script to check for style issues in PRs
- PR #558 Add CI scripts for cpu-based conda and gpu-based test builds
- PR #524 Add Boolean Indexing
- PR #564 Update python `sort_values` method to use updated libcudf `gdf_order_by` API
- PR #509 CSV Reader: Input CSV file can now be passed in as a text or a binary buffer
- PR #607 Add `__iter__` and iteritems to DataFrame class
- PR #643 added a new api gdf_replace_nulls that allows a user to replace nulls in a column

## Improvements

- PR #426 Removed sort-based groupby and refactored existing groupby APIs. Also improves C++/CUDA compile time.
- PR #461 Add `CUDF_HOME` variable in README.md to replace relative pathing.
- PR #472 RMM: Created centralized rmm::device_vector alias and rmm::exec_policy
- PR #500 Improved the concurrent hash map class to support partitioned (multi-pass) hash table building.
- PR #454 Improve CSV reader docs and examples
- PR #465 Added templated C++ API for RMM to avoid explicit cast to `void**`
- PR #513 `.gitignore` tweaks
- PR #521 Add `assert_eq` function for testing
- PR #502 Simplify Dockerfile for local dev, eliminate old conda/pip envs
- PR #549 Adds `-rdynamic` compiler flag to nvcc for Debug builds
- PR #472 RMM: Created centralized rmm::device_vector alias and rmm::exec_policy
- PR #577 Added external C++ API for scatter/gather functions
- PR #500 Improved the concurrent hash map class to support partitioned (multi-pass) hash table building
- PR #583 Updated `gdf_size_type` to `int`
- PR #500 Improved the concurrent hash map class to support partitioned (multi-pass) hash table building
- PR #617 Added .dockerignore file. Prevents adding stale cmake cache files to the docker container
- PR #658 Reduced `JOIN_TEST` time by isolating overflow test of hash table size computation
- PR #664 Added Debuging instructions to README
- PR #651 Remove noqa marks in `__init__.py` files
- PR #671 CSV Reader: uncompressed buffer input can be parsed without explicitly specifying compression as None
- PR #684 Make RMM a submodule
- PR #718 Ensure sum, product, min, max methods pandas compatibility on empty datasets
- PR #720 Refactored Index classes to make them more Pandas-like, added CategoricalIndex
- PR #749 Improve to_arrow and from_arrow Pandas compatibility
- PR #766 Remove TravisCI references, remove unused variables from CMake, fix ARROW_VERSION in Cmake
- PR #773 Add build-args back to Dockerfile and handle dependencies based on environment yml file
- PR #781 Move thirdparty submodules to root and symlink in /cpp
- PR #843 Fix broken cudf/python API examples, add new methods to the API index

## Bug Fixes

- PR #569 CSV Reader: Fix days being off-by-one when parsing some dates
- PR #531 CSV Reader: Fix incorrect parsing of quoted numbers
- PR #465 Added templated C++ API for RMM to avoid explicit cast to `void**`
- PR #473 Added missing <random> include
- PR #478 CSV Reader: Add api support for auto column detection, header, mangle_dupe_cols, usecols
- PR #495 Updated README to correct where cffi pytest should be executed
- PR #501 Fix the intermittent segfault caused by the `thousands` and `compression` parameters in the csv reader
- PR #502 Simplify Dockerfile for local dev, eliminate old conda/pip envs
- PR #512 fix bug for `on` parameter in `DataFrame.merge` to allow for None or single column name
- PR #511 Updated python/cudf/bindings/join.pyx to fix cudf merge printing out dtypes
- PR #513 `.gitignore` tweaks
- PR #521 Add `assert_eq` function for testing
- PR #537 Fix CMAKE_CUDA_STANDARD_REQURIED typo in CMakeLists.txt
- PR #447 Fix silent failure in initializing DataFrame from generator
- PR #545 Temporarily disable csv reader thousands test to prevent segfault (test re-enabled in PR #501)
- PR #559 Fix Assertion error while using `applymap` to change the output dtype
- PR #575 Update `print_env.sh` script to better handle missing commands
- PR #612 Prevent an exception from occuring with true division on integer series.
- PR #630 Fix deprecation warning for `pd.core.common.is_categorical_dtype`
- PR #622 Fix Series.append() behaviour when appending values with different numeric dtype
- PR #603 Fix error while creating an empty column using None.
- PR #673 Fix array of strings not being caught in from_pandas
- PR #644 Fix return type and column support of dataframe.quantile()
- PR #634 Fix create `DataFrame.from_pandas()` with numeric column names
- PR #654 Add resolution check for GDF_TIMESTAMP in Join
- PR #648 Enforce one-to-one copy required when using `numba>=0.42.0`
- PR #645 Fix cmake build type handling not setting debug options when CMAKE_BUILD_TYPE=="Debug"
- PR #669 Fix GIL deadlock when launching multiple python threads that make Cython calls
- PR #665 Reworked the hash map to add a way to report the destination partition for a key
- PR #670 CMAKE: Fix env include path taking precedence over libcudf source headers
- PR #674 Check for gdf supported column types
- PR #677 Fix 'gdf_csv_test_Dates' gtest failure due to missing nrows parameter
- PR #604 Fix the parsing errors while reading a csv file using `sep` instead of `delimiter`.
- PR #686 Fix converting nulls to NaT values when converting Series to Pandas/Numpy
- PR #689 CSV Reader: Fix behavior with skiprows+header to match pandas implementation
- PR #691 Fixes Join on empty input DFs
- PR #706 CSV Reader: Fix broken dtype inference when whitespace is in data
- PR #717 CSV reader: fix behavior when parsing a csv file with no data rows
- PR #724 CSV Reader: fix build issue due to parameter type mismatch in a std::max call
- PR #734 Prevents reading undefined memory in gpu_expand_mask_bits numba kernel
- PR #747 CSV Reader: fix an issue where CUDA allocations fail with some large input files
- PR #750 Fix race condition for handling NVStrings in CMake
- PR #719 Fix merge column ordering
- PR #770 Fix issue where RMM submodule pointed to wrong branch and pin other to correct branches
- PR #778 Fix hard coded ABI off setting
- PR #784 Update RMM submodule commit-ish and pip paths
- PR #794 Update `rmm::exec_policy` usage to fix segmentation faults when used as temprory allocator.
- PR #800 Point git submodules to branches of forks instead of exact commits


# cuDF 0.4.0 (05 Dec 2018)

## New Features

- PR #398 add pandas-compatible `DataFrame.shape()` and `Series.shape()`
- PR #394 New documentation feature "10 Minutes to cuDF"
- PR #361 CSV Reader: Add support for strings with delimiters

## Improvements

 - PR #436 Improvements for type_dispatcher and wrapper structs
 - PR #429 Add CHANGELOG.md (this file)
 - PR #266 use faster CUDA-accelerated DataFrame column/Series concatenation.
 - PR #379 new C++ `type_dispatcher` reduces code complexity in supporting many data types.
 - PR #349 Improve performance for creating columns from memoryview objects
 - PR #445 Update reductions to use type_dispatcher. Adds integer types support to sum_of_squares.
 - PR #448 Improve installation instructions in README.md
 - PR #456 Change default CMake build to Release, and added option for disabling compilation of tests

## Bug Fixes

 - PR #444 Fix csv_test CUDA too many resources requested fail.
 - PR #396 added missing output buffer in validity tests for groupbys.
 - PR #408 Dockerfile updates for source reorganization
 - PR #437 Add cffi to Dockerfile conda env, fixes "cannot import name 'librmm'"
 - PR #417 Fix `map_test` failure with CUDA 10
 - PR #414 Fix CMake installation include file paths
 - PR #418 Properly cast string dtypes to programmatic dtypes when instantiating columns
 - PR #427 Fix and tests for Concatenation illegal memory access with nulls


# cuDF 0.3.0 (23 Nov 2018)

## New Features

 - PR #336 CSV Reader string support

## Improvements

 - PR #354 source code refactored for better organization. CMake build system overhaul. Beginning of transition to Cython bindings.
 - PR #290 Add support for typecasting to/from datetime dtype
 - PR #323 Add handling pyarrow boolean arrays in input/out, add tests
 - PR #325 GDF_VALIDITY_UNSUPPORTED now returned for algorithms that don't support non-empty valid bitmasks
 - PR #381 Faster InputTooLarge Join test completes in ms rather than minutes.
 - PR #373 .gitignore improvements
 - PR #367 Doc cleanup & examples for DataFrame methods
 - PR #333 Add Rapids Memory Manager documentation
 - PR #321 Rapids Memory Manager adds file/line location logging and convenience macros
 - PR #334 Implement DataFrame `__copy__` and `__deepcopy__`
 - PR #271 Add NVTX ranges to pygdf
 - PR #311 Document system requirements for conda install

## Bug Fixes

 - PR #337 Retain index on `scale()` function
 - PR #344 Fix test failure due to PyArrow 0.11 Boolean handling
 - PR #364 Remove noexcept from managed_allocator;  CMakeLists fix for NVstrings
 - PR #357 Fix bug that made all series be considered booleans for indexing
 - PR #351 replace conda env configuration for developers
 - PRs #346 #360 Fix CSV reading of negative numbers
 - PR #342 Fix CMake to use conda-installed nvstrings
 - PR #341 Preserve categorical dtype after groupby aggregations
 - PR #315 ReadTheDocs build update to fix missing libcuda.so
 - PR #320 FIX out-of-bounds access error in reductions.cu
 - PR #319 Fix out-of-bounds memory access in libcudf count_valid_bits
 - PR #303 Fix printing empty dataframe


# cuDF 0.2.0 and cuDF 0.1.0

These were initial releases of cuDF based on previously separate pyGDF and libGDF libraries.<|MERGE_RESOLUTION|>--- conflicted
+++ resolved
@@ -74,15 +74,11 @@
 - PR #3241 Move stream_compaction files to legacy
 - PR #3166 Move reductions to legacy
 - PR #3261 Small cleanup: remove `== true`
-<<<<<<< HEAD
 - PR #3266 Remove optional checks for CuPy
-=======
 - PR #3268 Adding null ordering per column feature when sorting
 - PR #3239 Adding floating point specialization to comparators for NaNs
 - PR #3270 Move predicates files to legacy
 - PR #3282 Add `num_bitmask_words`
-
->>>>>>> 0c395cc7
 
 ## Bug Fixes
 
