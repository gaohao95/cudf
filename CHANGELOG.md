--- conflicted
+++ resolved
@@ -6,14 +6,11 @@
 - PR #4626 LogBase binops
 
 ## Improvements
-<<<<<<< HEAD
 
 - PR #4450 Parquet writer: add parameter to retrieve the raw file metadata
-=======
 - PR #4471 Consolidate partitioning functionality into a single header.
 - PR #4486 Remove explicit template parameter from detail::scatter.
 - PR #4531 Add doc note on conda channel_priority
->>>>>>> 0de89efd
 - PR #4479 Adding cuda 10.2 support via conda environment file addition
 - PR #4486 Remove explicit template parameter from detail::scatter.
 - PR #4471 Consolidate partitioning functionality into a single header.
