# cuDF 0.10.0 (Date TBD)

## New Features

- PR #2423 Added `groupby.quantile()`
- PR #2522 Add Java bindings for NVStrings backed upper and lower case mutators
- PR #2605 Added Sort based groupby in libcudf
- PR #2607 Add Java bindings for parsing JSON
- PR #2629 Add dropna= parameter to groupby
- PR #2585 ORC & Parquet Readers: Remove millisecond timestamp restriction
- PR #2507 Add GPU-accelerated ORC Writer
- PR #2559 Add Series.tolist()
- PR #2653 Add Java bindings for rolling window operations
- PR #2480 Merge `custreamz` codebase into `cudf` repo
- PR #2674 Add __contains__ for Index/Series/Column
- PR #2635 Add support to read from remote and cloud sources like s3, gcs, hdfs
- PR #2722 Add Java bindings for NVTX ranges
- PR #2702 Add make_bool to dataset generation functions
- PR #2394 Move `rapidsai/custrings` into `cudf`
- PR #2734 Final sync of custrings source into cudf
- PR #2724 Add libcudf support for __contains__
- PR #2777 Add python bindings for porter stemmer measure functionality
- PR #2781 Add issorted to is_monotonic
- PR #2685 Add cudf::scatter_to_tables and cython binding
- PR #2743 Add Java bindings for NVStrings timestamp2long as part of String ColumnVector casting
- PR #2785 Add nvstrings Python docs
- PR #2786 Add benchmarks option to root build.sh
- PR #2802 Add `cudf::repeat()` and `cudf.Series.repeat()`
- PR #2773 Add Fisher's unbiased kurtosis and skew for Series/DataFrame
- PR #2748 Parquet Reader: Add option to specify loading of PANDAS index
- PR #2807 Add scatter_by_map to DataFrame python API
- PR #2836 Add nvstrings.code_points method
- PR #2844 Add Series/DataFrame notnull
- PR #2858 Add GTest type list utilities
- PR #2870 Add support for grouping by Series of arbitrary length
- PR #2719 Series covariance and Pearson correlation
- PR #2207 Beginning of libcudf overhaul: introduce new column and table types
- PR #2869 Add `cudf.CategoricalDtype`
- PR #2838 CSV Reader: Support ARROW_RANDOM_FILE input
- PR #2655 CuPy-based Series and Dataframe .values property
- PR #2803 Added `edit_distance_matrix()` function to calculate pairwise edit distance for each string on a given nvstrings object.
- PR #2811 Start of cudf strings column work based on 2207
- PR #2872 Add Java pinned memory pool allocator
- PR #2969 Add findAndReplaceAll to ColumnVector
- PR #2814 Add Datetimeindex.weekday
- PR #2999 Add timestamp conversion support for string categories

## Improvements

- PR #2578 Update legacy_groupby to use libcudf group_by_without_aggregation
- PR #2581 Removed `managed` allocator from hash map classes.
- PR #2571 Remove unnecessary managed memory from gdf_column_concat
- PR #2648 Cython/Python reorg
- PR #2588 Update Series.append documentation
- PR #2632 Replace dask-cudf set_index code with upstream
- PR #2682 Add cudf.set_allocator() function for easier allocator init
- PR #2642 Improve null printing and testing
- PR #2747 Add missing Cython headers / cudftestutil lib to conda package for cuspatial build
- PR #2706 Compute CSV format in device code to speedup performance
- PR #2673 Add support for np.longlong type
- PR #2703 move dask serialization dispatch into cudf
- PR #2728 Add YYMMDD to version tag for nightly conda packages
- PR #2729 Handle file-handle input in to_csv
- PR #2741 CSV Reader: Move kernel functions into its own file
- PR #2766 Improve nvstrings python cmake flexibility
- PR #2756 Add out_time_unit option to csv reader, support timestamp resolutions
- PR #2771 Stopgap alias for to_gpu_matrix()
- PR #2783 Support mapping input columns to function arguments in apply kernels
- PR #2645 libcudf unique_count for Series.nunique
- PR #2817 Dask-cudf: `read_parquet` support for remote filesystems
- PR #2823 improve java data movement debugging
- PR #2806 CSV Reader: Clean-up row offset operations
- PR #2640 Add dask wait/persist exmaple to 10 minute guide
- PR #2828 Optimizations of kernel launch configuration for `DataFrame.apply_rows` and `DataFrame.apply_chunks`
- PR #2831 Add `column` argument to `DataFrame.drop`
- PR #2775 Various optimizations to improve __getitem__ and __setitem__ performance
- PR #2810 cudf::allocate_like can optionally always allocate a mask.
- PR #2833 Parquet reader: align page data allocation sizes to 4-bytes to satisfy cuda-memcheck
- PR #2832 Using the new Python bindings for UCX
- PR #2856 Update group_split_cudf to use scatter_by_map
<<<<<<< HEAD
- PR #2890 Optionally keep serialized table data on the host.
=======
- PR #2778 Doc: Updated and fixed some docstrings that were formatted incorrectly.
- PR #2830 Use YYMMDD tag in custreamz nightly build
- PR #2875 Java: Remove synchronized from register methods in MemoryCleaner
- PR #2887 Minor snappy decompression optimization
- PR #2899 Use new RMM API based on Cython
- PR #2788 Guide to Python UDFs
- PR #2919 Change java API to use operators in groupby namespace
- PR #2909 CSV Reader: Avoid row offsets host vector default init
>>>>>>> 0bcfa9b4

## Bug Fixes

- PR #2584 ORC Reader: fix parsing of `DECIMAL` index positions
- PR #2619 Fix groupby serialization/deserialization
- PR #2614 Update Java version to match
- PR #2601 Fixes nlargest(1) issue in Series and Dataframe
- PR #2610 Fix a bug in index serialization (properly pass DeviceNDArray)
- PR #2621 Fixes the floordiv issue of not promoting float type when rhs is 0
- PR #2611 Types Test: fix static casting from negative int to string
- PR #2618 IO Readers: Fix datasource memory map failure for multiple reads
- PR #2628 groupby_without_aggregation non-nullable input table produces non-nullable output
- PR #2615 fix string category partitioning in java API
- PR #2641 fix string category and timeunit concat in the java API
- PR #2649 Fix groupby issue resulting from column_empty bug
- PR #2658 Fix astype() for null categorical columns
- PR #2660 fix column string category and timeunit concat in the java API
- PR #2664 ORC reader: fix `skip_rows` larger than first stripe
- PR #2654 Allow Java gdfOrderBy to work with string categories
- PR #2669 AVRO reader: fix non-deterministic output
- PR #2668 Update Java bindings to specify timestamp units for ORC and Parquet readers
- PR #2679 AVRO reader: fix cuda errors when decoding compressed streams
- PR #2692 Add concatenation for data-frame with different headers (empty and non-empty)
- PR #2651 Remove nvidia driver installation from ci/cpu/build.sh
- PR #2697 Ensure csv reader sets datetime column time units
- PR #2698 Return RangeIndex from contiguous slice of RangeIndex
- PR #2672 Fix null and integer handling in round
- PR #2704 Parquet Reader: Fix crash when loading string column with nulls
- PR #2725 Fix Jitify issue with running on Turing using CUDA version < 10
- PR #2731 Fix building of benchmarks
- PR #2738 Fix java to find new NVStrings locations
- PR #2736 Pin Jitify branch to v0.10 version
- PR #2742 IO Readers: Fix possible silent failures when creating `NvStrings` instance
- PR #2753 Fix java quantile API calls
- PR #2762 Fix validity processing for time in java
- PR #2796 Fix handling string slicing and other nvstrings delegated methods with dask
- PR #2769 Fix link to API docs in README.md
- PR #2772 Handle multiindex pandas Series #2772
- PR #2749 Fix apply_rows/apply_chunks pessimistic null mask to use in_cols null masks only
- PR #2752 CSV Reader: Fix exception when there's no rows to process
- PR #2716 Added Exception for `StringMethods` in string methods
- PR #2787 Fix Broadcasting `None` to `cudf-series`
- PR #2794 Fix async race in NVCategory::get_value and get_value_bounds
- PR #2795 Fix java build/cast error
- PR #2496 Fix improper merge of two dataframes when names differ
- PR #2824 Fix issue with incorrect result when Numeric Series replace is called several times
- PR #2751 Replace value with null
- PR #2765 Fix Java inequality comparisons for string category
- PR #2818 Fix java join API to use new C++ join API
- PR #2841 Fix nvstrings.slice and slice_from for range (0,0)
- PR #2837 Fix join benchmark
- PR #2809 Add hash_df and group_split dispatch functions for dask
- PR #2843 Parquet reader: fix skip_rows when not aligned with page or row_group boundaries
- PR #2851 Deleted existing dask-cudf/record.txt
- PR #2854 Fix column creation from ephemeral objects exposing __cuda_array_interface__
- PR #2860 Fix boolean indexing when the result is a single row
- PR #2859 Fix tail method issue for string columns
- PR #2852 Fixed `cumsum()` and `cumprod()` on boolean series.
- PR #2865 DaskIO: Fix `read_csv` and `read_orc` when input is list of files
- PR #2750 Fixed casting values to cudf::bool8 so non-zero values always cast to true
- PR #2873 Fixed dask_cudf read_partition bug by generating ParquetDatasetPiece
- PR #2850 Fixes dask_cudf.read_parquet on partitioned datasets
- PR #2896 Properly handle `axis` string keywords in `concat`
- PR #2926 Update rounding algorithm to avoid using fmod
- PR #2968 Fix Java dependency loading when using NVTX
- PR #2963 Fix ORC writer uncompressed block indexing
- PR #2928 CSV Reader: Fix using `byte_range` for large datasets
- PR #2983 Fix sm_70+ race condition in gpu_unsnap
- PR #2964 ORC Writer: Segfault when writing mixed numeric and string columns
- PR #3007 Java: Remove unit test that frees RMM invalid pointer
- PR #3009 Fix orc reader RLEv2 patch position regression from PR #2507


# cuDF 0.9.0 (21 Aug 2019)

## New Features

- PR #1993 Add CUDA-accelerated series aggregations: mean, var, std
- PR #2111 IO Readers: Support memory buffer, file-like object, and URL inputs
- PR #2012 Add `reindex()` to DataFrame and Series
- PR #2097 Add GPU-accelerated AVRO reader
- PR #2098 Support binary ops on DFs and Series with mismatched indices
- PR #2160 Merge `dask-cudf` codebase into `cudf` repo
- PR #2149 CSV Reader: Add `hex` dtype for explicit hexadecimal parsing
- PR #2156 Add `upper_bound()` and `lower_bound()` for libcudf tables and `searchsorted()` for cuDF Series
- PR #2158 CSV Reader: Support single, non-list/dict argument for `dtype`
- PR #2177 CSV Reader: Add `parse_dates` parameter for explicit date inference
- PR #1744 cudf::apply_boolean_mask and cudf::drop_nulls support for cudf::table inputs (multi-column)
- PR #2196 Add `DataFrame.dropna()`
- PR #2197 CSV Writer: add `chunksize` parameter for `to_csv`
- PR #2215 `type_dispatcher` benchmark
- PR #2179 Add Java quantiles
- PR #2157 Add __array_function__ to DataFrame and Series
- PR #2212 Java support for ORC reader
- PR #2224 Add DataFrame isna, isnull, notna functions
- PR #2236 Add Series.drop_duplicates
- PR #2105 Add hash-based join benchmark
- PR #2316 Add unique, nunique, and value_counts for datetime columns
- PR #2337 Add Java support for slicing a ColumnVector
- PR #2049 Add cudf::merge (sorted merge)
- PR #2368 Full cudf+dask Parquet Support
- PR #2380 New cudf::is_sorted checks whether cudf::table is sorted
- PR #2356 Java column vector standard deviation support
- PR #2221 MultiIndex full indexing - Support iloc and wildcards for loc
- PR #2429 Java support for getting length of strings in a ColumnVector
- PR #2415 Add `value_counts` for series of any type
- PR #2446 Add __array_function__ for index
- PR #2437 ORC reader: Add 'use_np_dtypes' option
- PR #2382 Add CategoricalAccessor add, remove, rename, and ordering methods
- PR #2464 Native implement `__cuda_array_interface__` for Series/Index/Column objects
- PR #2425 Rolling window now accepts array-based user-defined functions
- PR #2442 Add __setitem__
- PR #2449 Java support for getting byte count of strings in a ColumnVector
- PR #2492 Add groupby.size() method
- PR #2358 Add cudf::nans_to_nulls: convert floating point column into bitmask
- PR #2489 Add drop argument to set_index
- PR #2491 Add Java bindings for ORC reader 'use_np_dtypes' option
- PR #2213 Support s/ms/us/ns DatetimeColumn time unit resolutions
- PR #2536 Add _constructor properties to Series and DataFrame

## Improvements

- PR #2103 Move old `column` and `bitmask` files into `legacy/` directory
- PR #2109 added name to Python column classes
- PR #1947 Cleanup serialization code
- PR #2125 More aggregate in java API
- PR #2127 Add in java Scalar tests
- PR #2088 Refactor of Python groupby code
- PR #2130 Java serialization and deserialization of tables.
- PR #2131 Chunk rows logic added to csv_writer
- PR #2129 Add functions in the Java API to support nullable column filtering
- PR #2165 made changes to get_dummies api for it to be available in MethodCache
- PR #2171 Add CodeCov integration, fix doc version, make --skip-tests work when invoking with source
- PR #2184 handle remote orc files for dask-cudf
- PR #2186 Add `getitem` and `getattr` style access to Rolling objects
- PR #2168 Use cudf.Column for CategoricalColumn's categories instead of a tuple
- PR #2193 DOC: cudf::type_dispatcher documentation for specializing dispatched functors
- PR #2199 Better java support for appending strings
- PR #2176 Added column dtype support for datetime, int8, int16 to csv_writer
- PR #2209 Matching `get_dummies` & `select_dtypes` behavior to pandas
- PR #2217 Updated Java bindings to use the new groupby API
- PR #2214 DOC: Update doc instructions to build/install `cudf` and `dask-cudf`
- PR #2220 Update Java bindings for reduction rename
- PR #2232 Move CodeCov upload from build script to Jenkins
- PR #2225 refactor to use libcudf for gathering columns in dataframes
- PR #2293 Improve join performance (faster compute_join_output_size)
- PR #2300 Create separate dask codeowners for dask-cudf codebase
- PR #2304 gdf_group_by_without_aggregations returns gdf_column
- PR #2309 Java readers: remove redundant copy of result pointers
- PR #2307 Add `black` and `isort` to style checker script
- PR #2345 Restore removal of old groupby implementation
- PR #2342 Improve `astype()` to operate all ways
- PR #2329 using libcudf cudf::copy for column deep copy
- PR #2344 DOC: docs on code formatting for contributors
- PR #2376 Add inoperative axis= and win_type= arguments to Rolling()
- PR #2378 remove dask for (de-)serialization of cudf objects
- PR #2353 Bump Arrow and Dask versions
- PR #2377 Replace `standard_python_slice` with just `slice.indices()`
- PR #2373 cudf.DataFrame enchancements & Series.values support
- PR #2392 Remove dlpack submodule; make cuDF's Cython API externally accessible
- PR #2430 Updated Java bindings to use the new unary API
- PR #2406 Moved all existing `table` related files to a `legacy/` directory
- PR #2350 Performance related changes to get_dummies
- PR #2420 Remove `cudautils.astype` and replace with `typecast.apply_cast`
- PR #2456 Small improvement to typecast utility
- PR #2458 Fix handling of thirdparty packages in `isort` config
- PR #2459 IO Readers: Consolidate all readers to use `datasource` class
- PR #2475 Exposed type_dispatcher.hpp, nvcategory_util.hpp and wrapper_types.hpp in the include folder
- PR #2484 Enabled building libcudf as a static library
- PR #2453 Streamline CUDA_REL environment variable
- PR #2483 Bundle Boost filesystem dependency in the Java jar
- PR #2486 Java API hash functions
- PR #2481 Adds the ignore_null_keys option to the java api
- PR #2490 Java api: support multiple aggregates for the same column
- PR #2510 Java api: uses table based apply_boolean_mask
- PR #2432 Use pandas formatting for console, html, and latex output
- PR #2573 Bump numba version to 0.45.1
- PR #2606 Fix references to notebooks-contrib

## Bug Fixes

- PR #2086 Fixed quantile api behavior mismatch in series & dataframe
- PR #2128 Add offset param to host buffer readers in java API.
- PR #2145 Work around binops validity checks for java
- PR #2146 Work around unary_math validity checks for java
- PR #2151 Fixes bug in cudf::copy_range where null_count was invalid
- PR #2139 matching to pandas describe behavior & fixing nan values issue
- PR #2161 Implicitly convert unsigned to signed integer types in binops
- PR #2154 CSV Reader: Fix bools misdetected as strings dtype
- PR #2178 Fix bug in rolling bindings where a view of an ephemeral column was being taken
- PR #2180 Fix issue with isort reordering `importorskip` below imports depending on them
- PR #2187 fix to honor dtype when numpy arrays are passed to columnops.as_column
- PR #2190 Fix issue in astype conversion of string column to 'str'
- PR #2208 Fix issue with calling `head()` on one row dataframe
- PR #2229 Propagate exceptions from Cython cdef functions
- PR #2234 Fix issue with local build script not properly building
- PR #2223 Fix CUDA invalid configuration errors reported after loading small compressed ORC files
- PR #2162 Setting is_unique and is_monotonic-related attributes
- PR #2244 Fix ORC RLEv2 delta mode decoding with nonzero residual delta width
- PR #2297 Work around `var/std` unsupported only at debug build
- PR #2302 Fixed java serialization corner case
- PR #2355 Handle float16 in binary operations
- PR #2311 Fix copy behaviour for GenericIndex
- PR #2349 Fix issues with String filter in java API
- PR #2323 Fix groupby on categoricals
- PR #2328 Ensure order is preserved in CategoricalAccessor._set_categories
- PR #2202 Fix issue with unary ops mishandling empty input
- PR #2326 Fix for bug in DLPack when reading multiple columns
- PR #2324 Fix cudf Docker build
- PR #2325 Fix ORC RLEv2 patched base mode decoding with nonzero patch width
- PR #2235 Fix get_dummies to be compatible with dask
- PR #2332 Zero initialize gdf_dtype_extra_info
- PR #2355 Handle float16 in binary operations
- PR #2360 Fix missing dtype handling in cudf.Series & columnops.as_column
- PR #2364 Fix quantile api and other trivial issues around it
- PR #2361 Fixed issue with `codes` of CategoricalIndex
- PR #2357 Fixed inconsistent type of index created with from_pandas vs direct construction
- PR #2389 Fixed Rolling __getattr__ and __getitem__ for offset based windows
- PR #2402 Fixed bug in valid mask computation in cudf::copy_if (apply_boolean_mask)
- PR #2401 Fix to a scalar datetime(of type Days) issue
- PR #2386 Correctly allocate output valids in groupby
- PR #2411 Fixed failures on binary op on single element string column
- PR #2422 Fix Pandas logical binary operation incompatibilites
- PR #2447 Fix CodeCov posting build statuses temporarily
- PR #2450 Fix erroneous null handling in `cudf.DataFrame`'s `apply_rows`
- PR #2470 Fix issues with empty strings and string categories (Java)
- PR #2471 Fix String Column Validity.
- PR #2481 Fix java validity buffer serialization
- PR #2485 Updated bytes calculation to use size_t to avoid overflow in column concat
- PR #2461 Fix groupby multiple aggregations same column
- PR #2514 Fix cudf::drop_nulls threshold handling in Cython
- PR #2516 Fix utilities include paths and meta.yaml header paths
- PR #2517 Fix device memory leak in to_dlpack tensor deleter
- PR #2431 Fix local build generated file ownerships
- PR #2511 Added import of orc, refactored exception handlers to not squash fatal exceptions
- PR #2527 Fix index and column input handling in dask_cudf read_parquet
- PR #2466 Fix `dataframe.query` returning null rows erroneously
- PR #2548 Orc reader: fix non-deterministic data decoding at chunk boundaries
- PR #2557 fix cudautils import in string.py
- PR #2521 Fix casting datetimes from/to the same resolution
- PR #2545 Fix MultiIndexes with datetime levels
- PR #2560 Remove duplicate `dlpack` definition in conda recipe
- PR #2567 Fix ColumnVector.fromScalar issues while dealing with null scalars
- PR #2565 Orc reader: fix incorrect data decoding of int64 data types
- PR #2577 Fix search benchmark compilation error by adding necessary header
- PR #2604 Fix a bug in copying.pyx:_normalize_types that upcasted int32 to int64


# cuDF 0.8.0 (27 June 2019)

## New Features

- PR #1524 Add GPU-accelerated JSON Lines parser with limited feature set
- PR #1569 Add support for Json objects to the JSON Lines reader
- PR #1622 Add Series.loc
- PR #1654 Add cudf::apply_boolean_mask: faster replacement for gdf_apply_stencil
- PR #1487 cython gather/scatter
- PR #1310 Implemented the slice/split functionality.
- PR #1630 Add Python layer to the GPU-accelerated JSON reader
- PR #1745 Add rounding of numeric columns via Numba
- PR #1772 JSON reader: add support for BytesIO and StringIO input
- PR #1527 Support GDF_BOOL8 in readers and writers
- PR #1819 Logical operators (AND, OR, NOT) for libcudf and cuDF
- PR #1813 ORC Reader: Add support for stripe selection
- PR #1828 JSON Reader: add suport for bool8 columns
- PR #1833 Add column iterator with/without nulls
- PR #1665 Add the point-in-polygon GIS function
- PR #1863 Series and Dataframe methods for all and any
- PR #1908 cudf::copy_range and cudf::fill for copying/assigning an index or range to a constant
- PR #1921 Add additional formats for typecasting to/from strings
- PR #1807 Add Series.dropna()
- PR #1987 Allow user defined functions in the form of ptx code to be passed to binops
- PR #1948 Add operator functions like `Series.add()` to DataFrame and Series
- PR #1954 Add skip test argument to GPU build script
- PR #2018 Add bindings for new groupby C++ API
- PR #1984 Add rolling window operations Series.rolling() and DataFrame.rolling()
- PR #1542 Python method and bindings for to_csv
- PR #1995 Add Java API
- PR #1998 Add google benchmark to cudf
- PR #1845 Add cudf::drop_duplicates, DataFrame.drop_duplicates
- PR #1652 Added `Series.where()` feature
- PR #2074 Java Aggregates, logical ops, and better RMM support
- PR #2140 Add a `cudf::transform` function
- PR #2068 Concatenation of different typed columns

## Improvements

- PR #1538 Replacing LesserRTTI with inequality_comparator
- PR #1703 C++: Added non-aggregating `insert` to `concurrent_unordered_map` with specializations to store pairs with a single atomicCAS when possible.
- PR #1422 C++: Added a RAII wrapper for CUDA streams
- PR #1701 Added `unique` method for stringColumns
- PR #1713 Add documentation for Dask-XGBoost
- PR #1666 CSV Reader: Improve performance for files with large number of columns
- PR #1725 Enable the ability to use a single column groupby as its own index
- PR #1759 Add an example showing simultaneous rolling averages to `apply_grouped` documentation
- PR #1746 C++: Remove unused code: `windowed_ops.cu`, `sorting.cu`, `hash_ops.cu`
- PR #1748 C++: Add `bool` nullability flag to `device_table` row operators
- PR #1764 Improve Numerical column: `mean_var` and `mean`
- PR #1767 Speed up Python unit tests
- PR #1770 Added build.sh script, updated CI scripts and documentation
- PR #1739 ORC Reader: Add more pytest coverage
- PR #1696 Added null support in `Series.replace()`.
- PR #1390 Added some basic utility functions for `gdf_column`'s
- PR #1791 Added general column comparison code for testing
- PR #1795 Add printing of git submodule info to `print_env.sh`
- PR #1796 Removing old sort based group by code and gdf_filter
- PR #1811 Added funtions for copying/allocating `cudf::table`s
- PR #1838 Improve columnops.column_empty so that it returns typed columns instead of a generic Column
- PR #1890 Add utils.get_dummies- a pandas-like wrapper around one_hot-encoding
- PR #1823 CSV Reader: default the column type to string for empty dataframes
- PR #1827 Create bindings for scalar-vector binops, and update one_hot_encoding to use them
- PR #1817 Operators now support different sized dataframes as long as they don't share different sized columns
- PR #1855 Transition replace_nulls to new C++ API and update corresponding Cython/Python code
- PR #1858 Add `std::initializer_list` constructor to `column_wrapper`
- PR #1846 C++ type-erased gdf_equal_columns test util; fix gdf_equal_columns logic error
- PR #1390 Added some basic utility functions for `gdf_column`s
- PR #1391 Tidy up bit-resolution-operation and bitmask class code
- PR #1882 Add iloc functionality to MultiIndex dataframes
- PR #1884 Rolling windows: general enhancements and better coverage for unit tests
- PR #1886 support GDF_STRING_CATEGORY columns in apply_boolean_mask, drop_nulls and other libcudf functions
- PR #1896 Improve performance of groupby with levels specified in dask-cudf
- PR #1915 Improve iloc performance for non-contiguous row selection
- PR #1859 Convert read_json into a C++ API
- PR #1919 Rename libcudf namespace gdf to namespace cudf
- PR #1850 Support left_on and right_on for DataFrame merge operator
- PR #1930 Specialize constructor for `cudf::bool8` to cast argument to `bool`
- PR #1938 Add default constructor for `column_wrapper`
- PR #1930 Specialize constructor for `cudf::bool8` to cast argument to `bool`
- PR #1952 consolidate libcudf public API headers in include/cudf
- PR #1949 Improved selection with boolmask using libcudf `apply_boolean_mask`
- PR #1956 Add support for nulls in `query()`
- PR #1973 Update `std::tuple` to `std::pair` in top-most libcudf APIs and C++ transition guide
- PR #1981 Convert read_csv into a C++ API
- PR #1868 ORC Reader: Support row index for speed up on small/medium datasets
- PR #1964 Added support for list-like types in Series.str.cat
- PR #2005 Use HTML5 details tag in bug report issue template
- PR #2003 Removed few redundant unit-tests from test_string.py::test_string_cat
- PR #1944 Groupby design improvements
- PR #2017 Convert `read_orc()` into a C++ API
- PR #2011 Convert `read_parquet()` into a C++ API
- PR #1756 Add documentation "10 Minutes to cuDF and dask_cuDF"
- PR #2034 Adding support for string columns concatenation using "add" binary operator
- PR #2042 Replace old "10 Minutes" guide with new guide for docs build process
- PR #2036 Make library of common test utils to speed up tests compilation
- PR #2022 Facilitating get_dummies to be a high level api too
- PR #2050 Namespace IO readers and add back free-form `read_xxx` functions
- PR #2104 Add a functional ``sort=`` keyword argument to groupby
- PR #2108 Add `find_and_replace` for StringColumn for replacing single values
- PR #1803 cuDF/CuPy interoperability documentation

## Bug Fixes

- PR #1465 Fix for test_orc.py and test_sparse_df.py test failures
- PR #1583 Fix underlying issue in `as_index()` that was causing `Series.quantile()` to fail
- PR #1680 Add errors= keyword to drop() to fix cudf-dask bug
- PR #1651 Fix `query` function on empty dataframe
- PR #1616 Fix CategoricalColumn to access categories by index instead of iteration
- PR #1660 Fix bug in `loc` when indexing with a column name (a string)
- PR #1683 ORC reader: fix timestamp conversion to UTC
- PR #1613 Improve CategoricalColumn.fillna(-1) performance
- PR #1642 Fix failure of CSV_TEST gdf_csv_test.SkiprowsNrows on multiuser systems
- PR #1709 Fix handling of `datetime64[ms]` in `dataframe.select_dtypes`
- PR #1704 CSV Reader: Add support for the plus sign in number fields
- PR #1687 CSV reader: return an empty dataframe for zero size input
- PR #1757 Concatenating columns with null columns
- PR #1755 Add col_level keyword argument to melt
- PR #1758 Fix df.set_index() when setting index from an empty column
- PR #1749 ORC reader: fix long strings of NULL values resulting in incorrect data
- PR #1742 Parquet Reader: Fix index column name to match PANDAS compat
- PR #1782 Update libcudf doc version
- PR #1783 Update conda dependencies
- PR #1786 Maintain the original series name in series.unique output
- PR #1760 CSV Reader: fix segfault when dtype list only includes columns from usecols list
- PR #1831 build.sh: Assuming python is in PATH instead of using PYTHON env var
- PR #1839 Raise an error instead of segfaulting when transposing a DataFrame with StringColumns
- PR #1840 Retain index correctly during merge left_on right_on
- PR #1825 cuDF: Multiaggregation Groupby Failures
- PR #1789 CSV Reader: Fix missing support for specifying `int8` and `int16` dtypes
- PR #1857 Cython Bindings: Handle `bool` columns while calling `column_view_from_NDArrays`
- PR #1849 Allow DataFrame support methods to pass arguments to the methods
- PR #1847 Fixed #1375 by moving the nvstring check into the wrapper function
- PR #1864 Fixing cudf reduction for POWER platform
- PR #1869 Parquet reader: fix Dask timestamps not matching with Pandas (convert to milliseconds)
- PR #1876 add dtype=bool for `any`, `all` to treat integer column correctly
- PR #1875 CSV reader: take NaN values into account in dtype detection
- PR #1873 Add column dtype checking for the all/any methods
- PR #1902 Bug with string iteration in _apply_basic_agg
- PR #1887 Fix for initialization issue in pq_read_arg,orc_read_arg
- PR #1867 JSON reader: add support for null/empty fields, including the 'null' literal
- PR #1891 Fix bug #1750 in string column comparison
- PR #1909 Support of `to_pandas()` of boolean series with null values
- PR #1923 Use prefix removal when two aggs are called on a SeriesGroupBy
- PR #1914 Zero initialize gdf_column local variables
- PR #1959 Add support for comparing boolean Series to scalar
- PR #1966 Ignore index fix in series append
- PR #1967 Compute index __sizeof__ only once for DataFrame __sizeof__
- PR #1977 Support CUDA installation in default system directories
- PR #1982 Fixes incorrect index name after join operation
- PR #1985 Implement `GDF_PYMOD`, a special modulo that follows python's sign rules
- PR #1991 Parquet reader: fix decoding of NULLs
- PR #1990 Fixes a rendering bug in the `apply_grouped` documentation
- PR #1978 Fix for values being filled in an empty dataframe
- PR #2001 Correctly create MultiColumn from Pandas MultiColumn
- PR #2006 Handle empty dataframe groupby construction for dask
- PR #1965 Parquet Reader: Fix duplicate index column when it's already in `use_cols`
- PR #2033 Add pip to conda environment files to fix warning
- PR #2028 CSV Reader: Fix reading of uncompressed files without a recognized file extension
- PR #2073 Fix an issue when gathering columns with NVCategory and nulls
- PR #2053 cudf::apply_boolean_mask return empty column for empty boolean mask
- PR #2066 exclude `IteratorTest.mean_var_output` test from debug build
- PR #2069 Fix JNI code to use read_csv and read_parquet APIs
- PR #2071 Fix bug with unfound transitive dependencies for GTests in Ubuntu 18.04
- PR #2089 Configure Sphinx to render params correctly
- PR #2091 Fix another bug with unfound transitive dependencies for `cudftestutils` in Ubuntu 18.04
- PR #2115 Just apply `--disable-new-dtags` instead of trying to define all the transitive dependencies
- PR #2106 Fix errors in JitCache tests caused by sharing of device memory between processes
- PR #2120 Fix errors in JitCache tests caused by running multiple threads on the same data
- PR #2102 Fix memory leak in groupby
- PR #2113 fixed typo in to_csv code example


# cudf 0.7.2 (16 May 2019)

## New Features

- PR #1735 Added overload for atomicAdd on int64. Streamlined implementation of custom atomic overloads.
- PR #1741 Add MultiIndex concatenation

## Bug Fixes

- PR #1718 Fix issue with SeriesGroupBy MultiIndex in dask-cudf
- PR #1734 Python: fix performance regression for groupby count() aggregations
- PR #1768 Cython: fix handling read only schema buffers in gpuarrow reader


# cudf 0.7.1 (11 May 2019)

## New Features

- PR #1702 Lazy load MultiIndex to return groupby performance to near optimal.

## Bug Fixes

- PR #1708 Fix handling of `datetime64[ms]` in `dataframe.select_dtypes`


# cuDF 0.7.0 (10 May 2019)

## New Features

- PR #982 Implement gdf_group_by_without_aggregations and gdf_unique_indices functions
- PR #1142 Add `GDF_BOOL` column type
- PR #1194 Implement overloads for CUDA atomic operations
- PR #1292 Implemented Bitwise binary ops AND, OR, XOR (&, |, ^)
- PR #1235 Add GPU-accelerated Parquet Reader
- PR #1335 Added local_dict arg in `DataFrame.query()`.
- PR #1282 Add Series and DataFrame.describe()
- PR #1356 Rolling windows
- PR #1381 Add DataFrame._get_numeric_data
- PR #1388 Add CODEOWNERS file to auto-request reviews based on where changes are made
- PR #1396 Add DataFrame.drop method
- PR #1413 Add DataFrame.melt method
- PR #1412 Add DataFrame.pop()
- PR #1419 Initial CSV writer function
- PR #1441 Add Series level cumulative ops (cumsum, cummin, cummax, cumprod)
- PR #1420 Add script to build and test on a local gpuCI image
- PR #1440 Add DatetimeColumn.min(), DatetimeColumn.max()
- PR #1455 Add Series.Shift via Numba kernel
- PR #1441 Add Series level cumulative ops (cumsum, cummin, cummax, cumprod)
- PR #1461 Add Python coverage test to gpu build
- PR #1445 Parquet Reader: Add selective reading of rows and row group
- PR #1532 Parquet Reader: Add support for INT96 timestamps
- PR #1516 Add Series and DataFrame.ndim
- PR #1556 Add libcudf C++ transition guide
- PR #1466 Add GPU-accelerated ORC Reader
- PR #1565 Add build script for nightly doc builds
- PR #1508 Add Series isna, isnull, and notna
- PR #1456 Add Series.diff() via Numba kernel
- PR #1588 Add Index `astype` typecasting
- PR #1301 MultiIndex support
- PR #1599 Level keyword supported in groupby
- PR #929 Add support operations to dataframe
- PR #1609 Groupby accept list of Series
- PR #1658 Support `group_keys=True` keyword in groupby method

## Improvements

- PR #1531 Refactor closures as private functions in gpuarrow
- PR #1404 Parquet reader page data decoding speedup
- PR #1076 Use `type_dispatcher` in join, quantiles, filter, segmented sort, radix sort and hash_groupby
- PR #1202 Simplify README.md
- PR #1149 CSV Reader: Change convertStrToValue() functions to `__device__` only
- PR #1238 Improve performance of the CUDA trie used in the CSV reader
- PR #1245 Use file cache for JIT kernels
- PR #1278 Update CONTRIBUTING for new conda environment yml naming conventions
- PR #1163 Refactored UnaryOps. Reduced API to two functions: `gdf_unary_math` and `gdf_cast`. Added `abs`, `-`, and `~` ops. Changed bindings to Cython
- PR #1284 Update docs version
- PR #1287 add exclude argument to cudf.select_dtype function
- PR #1286 Refactor some of the CSV Reader kernels into generic utility functions
- PR #1291 fillna in `Series.to_gpu_array()` and `Series.to_array()` can accept the scalar too now.
- PR #1005 generic `reduction` and `scan` support
- PR #1349 Replace modernGPU sort join with thrust.
- PR #1363 Add a dataframe.mean(...) that raises NotImplementedError to satisfy `dask.dataframe.utils.is_dataframe_like`
- PR #1319 CSV Reader: Use column wrapper for gdf_column output alloc/dealloc
- PR #1376 Change series quantile default to linear
- PR #1399 Replace CFFI bindings for NVTX functions with Cython bindings
- PR #1389 Refactored `set_null_count()`
- PR #1386 Added macros `GDF_TRY()`, `CUDF_TRY()` and `ASSERT_CUDF_SUCCEEDED()`
- PR #1435 Rework CMake and conda recipes to depend on installed libraries
- PR #1391 Tidy up bit-resolution-operation and bitmask class code
- PR #1439 Add cmake variable to enable compiling CUDA code with -lineinfo
- PR #1462 Add ability to read parquet files from arrow::io::RandomAccessFile
- PR #1453 Convert CSV Reader CFFI to Cython
- PR #1479 Convert Parquet Reader CFFI to Cython
- PR #1397 Add a utility function for producing an overflow-safe kernel launch grid configuration
- PR #1382 Add GPU parsing of nested brackets to cuIO parsing utilities
- PR #1481 Add cudf::table constructor to allocate a set of `gdf_column`s
- PR #1484 Convert GroupBy CFFI to Cython
- PR #1463 Allow and default melt keyword argument var_name to be None
- PR #1486 Parquet Reader: Use device_buffer rather than device_ptr
- PR #1525 Add cudatoolkit conda dependency
- PR #1520 Renamed `src/dataframe` to `src/table` and moved `table.hpp`. Made `types.hpp` to be type declarations only.
- PR #1492 Convert transpose CFFI to Cython
- PR #1495 Convert binary and unary ops CFFI to Cython
- PR #1503 Convert sorting and hashing ops CFFI to Cython
- PR #1522 Use latest release version in update-version CI script
- PR #1533 Remove stale join CFFI, fix memory leaks in join Cython
- PR #1521 Added `row_bitmask` to compute bitmask for rows of a table. Merged `valids_ops.cu` and `bitmask_ops.cu`
- PR #1553 Overload `hash_row` to avoid using intial hash values. Updated `gdf_hash` to select between overloads
- PR #1585 Updated `cudf::table` to maintain own copy of wrapped `gdf_column*`s
- PR #1559 Add `except +` to all Cython function definitions to catch C++ exceptions properly
- PR #1617 `has_nulls` and `column_dtypes` for `cudf::table`
- PR #1590 Remove CFFI from the build / install process entirely
- PR #1536 Convert gpuarrow CFFI to Cython
- PR #1655 Add `Column._pointer` as a way to access underlying `gdf_column*` of a `Column`
- PR #1655 Update readme conda install instructions for cudf version 0.6 and 0.7


## Bug Fixes

- PR #1233 Fix dtypes issue while adding the column to `str` dataframe.
- PR #1254 CSV Reader: fix data type detection for floating-point numbers in scientific notation
- PR #1289 Fix looping over each value instead of each category in concatenation
- PR #1293 Fix Inaccurate error message in join.pyx
- PR #1308 Add atomicCAS overload for `int8_t`, `int16_t`
- PR #1317 Fix catch polymorphic exception by reference in ipc.cu
- PR #1325 Fix dtype of null bitmasks to int8
- PR #1326 Update build documentation to use -DCMAKE_CXX11_ABI=ON
- PR #1334 Add "na_position" argument to CategoricalColumn sort_by_values
- PR #1321 Fix out of bounds warning when checking Bzip2 header
- PR #1359 Add atomicAnd/Or/Xor for integers
- PR #1354 Fix `fillna()` behaviour when replacing values with different dtypes
- PR #1347 Fixed core dump issue while passing dict_dtypes without column names in `cudf.read_csv()`
- PR #1379 Fixed build failure caused due to error: 'col_dtype' may be used uninitialized
- PR #1392 Update cudf Dockerfile and package_versions.sh
- PR #1385 Added INT8 type to `_schema_to_dtype` for use in GpuArrowReader
- PR #1393 Fixed a bug in `gdf_count_nonzero_mask()` for the case of 0 bits to count
- PR #1395 Update CONTRIBUTING to use the environment variable CUDF_HOME
- PR #1416 Fix bug at gdf_quantile_exact and gdf_quantile_appox
- PR #1421 Fix remove creation of series multiple times during `add_column()`
- PR #1405 CSV Reader: Fix memory leaks on read_csv() failure
- PR #1328 Fix CategoricalColumn to_arrow() null mask
- PR #1433 Fix NVStrings/categories includes
- PR #1432 Update NVStrings to 0.7.* to coincide with 0.7 development
- PR #1483 Modify CSV reader to avoid cropping blank quoted characters in non-string fields
- PR #1446 Merge 1275 hotfix from master into branch-0.7
- PR #1447 Fix legacy groupby apply docstring
- PR #1451 Fix hash join estimated result size is not correct
- PR #1454 Fix local build script improperly change directory permissions
- PR #1490 Require Dask 1.1.0+ for `is_dataframe_like` test or skip otherwise.
- PR #1491 Use more specific directories & groups in CODEOWNERS
- PR #1497 Fix Thrust issue on CentOS caused by missing default constructor of host_vector elements
- PR #1498 Add missing include guard to device_atomics.cuh and separated DEVICE_ATOMICS_TEST
- PR #1506 Fix csv-write call to updated NVStrings method
- PR #1510 Added nvstrings `fillna()` function
- PR #1507 Parquet Reader: Default string data to GDF_STRING
- PR #1535 Fix doc issue to ensure correct labelling of cudf.series
- PR #1537 Fix `undefined reference` link error in HashPartitionTest
- PR #1548 Fix ci/local/build.sh README from using an incorrect image example
- PR #1551 CSV Reader: Fix integer column name indexing
- PR #1586 Fix broken `scalar_wrapper::operator==`
- PR #1591 ORC/Parquet Reader: Fix missing import for FileNotFoundError exception
- PR #1573 Parquet Reader: Fix crash due to clash with ORC reader datasource
- PR #1607 Revert change of `column.to_dense_buffer` always return by copy for performance concerns
- PR #1618 ORC reader: fix assert & data output when nrows/skiprows isn't aligned to stripe boundaries
- PR #1631 Fix failure of TYPES_TEST on some gcc-7 based systems.
- PR #1641 CSV Reader: Fix skip_blank_lines behavior with Windows line terminators (\r\n)
- PR #1648 ORC reader: fix non-deterministic output when skiprows is non-zero
- PR #1676 Fix groupby `as_index` behaviour with `MultiIndex`
- PR #1659 Fix bug caused by empty groupbys and multiindex slicing throwing exceptions
- PR #1656 Correct Groupby failure in dask when un-aggregable columns are left in dataframe.
- PR #1689 Fix groupby performance regression
- PR #1694 Add Cython as a runtime dependency since it's required in `setup.py`


# cuDF 0.6.1 (25 Mar 2019)

## Bug Fixes

- PR #1275 Fix CentOS exception in DataFrame.hash_partition from using value "returned" by a void function


# cuDF 0.6.0 (22 Mar 2019)

## New Features

- PR #760 Raise `FileNotFoundError` instead of `GDF_FILE_ERROR` in `read_csv` if the file does not exist
- PR #539 Add Python bindings for replace function
- PR #823 Add Doxygen configuration to enable building HTML documentation for libcudf C/C++ API
- PR #807 CSV Reader: Add byte_range parameter to specify the range in the input file to be read
- PR #857 Add Tail method for Series/DataFrame and update Head method to use iloc
- PR #858 Add series feature hashing support
- PR #871 CSV Reader: Add support for NA values, including user specified strings
- PR #893 Adds PyArrow based parquet readers / writers to Python, fix category dtype handling, fix arrow ingest buffer size issues
- PR #867 CSV Reader: Add support for ignoring blank lines and comment lines
- PR #887 Add Series digitize method
- PR #895 Add Series groupby
- PR #898 Add DataFrame.groupby(level=0) support
- PR #920 Add feather, JSON, HDF5 readers / writers from PyArrow / Pandas
- PR #888 CSV Reader: Add prefix parameter for column names, used when parsing without a header
- PR #913 Add DLPack support: convert between cuDF DataFrame and DLTensor
- PR #939 Add ORC reader from PyArrow
- PR #918 Add Series.groupby(level=0) support
- PR #906 Add binary and comparison ops to DataFrame
- PR #958 Support unary and binary ops on indexes
- PR #964 Add `rename` method to `DataFrame`, `Series`, and `Index`
- PR #985 Add `Series.to_frame` method
- PR #985 Add `drop=` keyword to reset_index method
- PR #994 Remove references to pygdf
- PR #990 Add external series groupby support
- PR #988 Add top-level merge function to cuDF
- PR #992 Add comparison binaryops to DateTime columns
- PR #996 Replace relative path imports with absolute paths in tests
- PR #995 CSV Reader: Add index_col parameter to specify the column name or index to be used as row labels
- PR #1004 Add `from_gpu_matrix` method to DataFrame
- PR #997 Add property index setter
- PR #1007 Replace relative path imports with absolute paths in cudf
- PR #1013 select columns with df.columns
- PR #1016 Rename Series.unique_count() to nunique() to match pandas API
- PR #947 Prefixsum to handle nulls and float types
- PR #1029 Remove rest of relative path imports
- PR #1021 Add filtered selection with assignment for Dataframes
- PR #872 Adding NVCategory support to cudf apis
- PR #1052 Add left/right_index and left/right_on keywords to merge
- PR #1091 Add `indicator=` and `suffixes=` keywords to merge
- PR #1107 Add unsupported keywords to Series.fillna
- PR #1032 Add string support to cuDF python
- PR #1136 Removed `gdf_concat`
- PR #1153 Added function for getting the padded allocation size for valid bitmask
- PR #1148 Add cudf.sqrt for dataframes and Series
- PR #1159 Add Python bindings for libcudf dlpack functions
- PR #1155 Add __array_ufunc__ for DataFrame and Series for sqrt
- PR #1168 to_frame for series accepts a name argument


## Improvements

- PR #1218 Add dask-cudf page to API docs
- PR #892 Add support for heterogeneous types in binary ops with JIT
- PR #730 Improve performance of `gdf_table` constructor
- PR #561 Add Doxygen style comments to Join CUDA functions
- PR #813 unified libcudf API functions by replacing gpu_ with gdf_
- PR #822 Add support for `__cuda_array_interface__` for ingest
- PR #756 Consolidate common helper functions from unordered map and multimap
- PR #753 Improve performance of groupby sum and average, especially for cases with few groups.
- PR #836 Add ingest support for arrow chunked arrays in Column, Series, DataFrame creation
- PR #763 Format doxygen comments for csv_read_arg struct
- PR #532 CSV Reader: Use type dispatcher instead of switch block
- PR #694 Unit test utilities improvements
- PR #878 Add better indexing to Groupby
- PR #554 Add `empty` method and `is_monotonic` attribute to `Index`
- PR #1040 Fixed up Doxygen comment tags
- PR #909 CSV Reader: Avoid host->device->host copy for header row data
- PR #916 Improved unit testing and error checking for `gdf_column_concat`
- PR #941 Replace `numpy` call in `Series.hash_encode` with `numba`
- PR #942 Added increment/decrement operators for wrapper types
- PR #943 Updated `count_nonzero_mask` to return `num_rows` when the mask is null
- PR #952 Added trait to map C++ type to `gdf_dtype`
- PR #966 Updated RMM submodule.
- PR #998 Add IO reader/writer modules to API docs, fix for missing cudf.Series docs
- PR #1017 concatenate along columns for Series and DataFrames
- PR #1002 Support indexing a dataframe with another boolean dataframe
- PR #1018 Better concatenation for Series and Dataframes
- PR #1036 Use Numpydoc style docstrings
- PR #1047 Adding gdf_dtype_extra_info to gdf_column_view_augmented
- PR #1054 Added default ctor to SerialTrieNode to overcome Thrust issue in CentOS7 + CUDA10
- PR #1024 CSV Reader: Add support for hexadecimal integers in integral-type columns
- PR #1033 Update `fillna()` to use libcudf function `gdf_replace_nulls`
- PR #1066 Added inplace assignment for columns and select_dtypes for dataframes
- PR #1026 CSV Reader: Change the meaning and type of the quoting parameter to match Pandas
- PR #1100 Adds `CUDF_EXPECTS` error-checking macro
- PR #1092 Fix select_dtype docstring
- PR #1111 Added cudf::table
- PR #1108 Sorting for datetime columns
- PR #1120 Return a `Series` (not a `Column`) from `Series.cat.set_categories()`
- PR #1128 CSV Reader: The last data row does not need to be line terminated
- PR #1183 Bump Arrow version to 0.12.1
- PR #1208 Default to CXX11_ABI=ON
- PR #1252 Fix NVStrings dependencies for cuda 9.2 and 10.0
- PR #2037 Optimize the existing `gather` and `scatter` routines in `libcudf`

## Bug Fixes

- PR #821 Fix flake8 issues revealed by flake8 update
- PR #808 Resolved renamed `d_columns_valids` variable name
- PR #820 CSV Reader: fix the issue where reader adds additional rows when file uses \r\n as a line terminator
- PR #780 CSV Reader: Fix scientific notation parsing and null values for empty quotes
- PR #815 CSV Reader: Fix data parsing when tabs are present in the input CSV file
- PR #850 Fix bug where left joins where the left df has 0 rows causes a crash
- PR #861 Fix memory leak by preserving the boolean mask index
- PR #875 Handle unnamed indexes in to/from arrow functions
- PR #877 Fix ingest of 1 row arrow tables in from arrow function
- PR #876 Added missing `<type_traits>` include
- PR #889 Deleted test_rmm.py which has now moved to RMM repo
- PR #866 Merge v0.5.1 numpy ABI hotfix into 0.6
- PR #917 value_counts return int type on empty columns
- PR #611 Renamed `gdf_reduce_optimal_output_size()` -> `gdf_reduction_get_intermediate_output_size()`
- PR #923 fix index for negative slicing for cudf dataframe and series
- PR #927 CSV Reader: Fix category GDF_CATEGORY hashes not being computed properly
- PR #921 CSV Reader: Fix parsing errors with delim_whitespace, quotations in the header row, unnamed columns
- PR #933 Fix handling objects of all nulls in series creation
- PR #940 CSV Reader: Fix an issue where the last data row is missing when using byte_range
- PR #945 CSV Reader: Fix incorrect datetime64 when milliseconds or space separator are used
- PR #959 Groupby: Problem with column name lookup
- PR #950 Converting dataframe/recarry with non-contiguous arrays
- PR #963 CSV Reader: Fix another issue with missing data rows when using byte_range
- PR #999 Fix 0 sized kernel launches and empty sort_index exception
- PR #993 Fix dtype in selecting 0 rows from objects
- PR #1009 Fix performance regression in `to_pandas` method on DataFrame
- PR #1008 Remove custom dask communication approach
- PR #1001 CSV Reader: Fix a memory access error when reading a large (>2GB) file with date columns
- PR #1019 Binary Ops: Fix error when one input column has null mask but other doesn't
- PR #1014 CSV Reader: Fix false positives in bool value detection
- PR #1034 CSV Reader: Fix parsing floating point precision and leading zero exponents
- PR #1044 CSV Reader: Fix a segfault when byte range aligns with a page
- PR #1058 Added support for `DataFrame.loc[scalar]`
- PR #1060 Fix column creation with all valid nan values
- PR #1073 CSV Reader: Fix an issue where a column name includes the return character
- PR #1090 Updating Doxygen Comments
- PR #1080 Fix dtypes returned from loc / iloc because of lists
- PR #1102 CSV Reader: Minor fixes and memory usage improvements
- PR #1174: Fix release script typo
- PR #1137 Add prebuild script for CI
- PR #1118 Enhanced the `DataFrame.from_records()` feature
- PR #1129 Fix join performance with index parameter from using numpy array
- PR #1145 Issue with .agg call on multi-column dataframes
- PR #908 Some testing code cleanup
- PR #1167 Fix issue with null_count not being set after inplace fillna()
- PR #1184 Fix iloc performance regression
- PR #1185 Support left_on/right_on and also on=str in merge
- PR #1200 Fix allocating bitmasks with numba instead of rmm in allocate_mask function
- PR #1213 Fix bug with csv reader requesting subset of columns using wrong datatype
- PR #1223 gpuCI: Fix label on rapidsai channel on gpu build scripts
- PR #1242 Add explicit Thrust exec policy to fix NVCATEGORY_TEST segfault on some platforms
- PR #1246 Fix categorical tests that failed due to bad implicit type conversion
- PR #1255 Fix overwriting conda package main label uploads
- PR #1259 Add dlpack includes to pip build


# cuDF 0.5.1 (05 Feb 2019)

## Bug Fixes

- PR #842 Avoid using numpy via cimport to prevent ABI issues in Cython compilation


# cuDF 0.5.0 (28 Jan 2019)

## New Features

- PR #722 Add bzip2 decompression support to `read_csv()`
- PR #693 add ZLIB-based GZIP/ZIP support to `read_csv_strings()`
- PR #411 added null support to gdf_order_by (new API) and cudf_table::sort
- PR #525 Added GitHub Issue templates for bugs, documentation, new features, and questions
- PR #501 CSV Reader: Add support for user-specified decimal point and thousands separator to read_csv_strings()
- PR #455 CSV Reader: Add support for user-specified decimal point and thousands separator to read_csv()
- PR #439 add `DataFrame.drop` method similar to pandas
- PR #356 add `DataFrame.transpose` method and `DataFrame.T` property similar to pandas
- PR #505 CSV Reader: Add support for user-specified boolean values
- PR #350 Implemented Series replace function
- PR #490 Added print_env.sh script to gather relevant environment details when reporting cuDF issues
- PR #474 add ZLIB-based GZIP/ZIP support to `read_csv()`
- PR #547 Added melt similar to `pandas.melt()`
- PR #491 Add CI test script to check for updates to CHANGELOG.md in PRs
- PR #550 Add CI test script to check for style issues in PRs
- PR #558 Add CI scripts for cpu-based conda and gpu-based test builds
- PR #524 Add Boolean Indexing
- PR #564 Update python `sort_values` method to use updated libcudf `gdf_order_by` API
- PR #509 CSV Reader: Input CSV file can now be passed in as a text or a binary buffer
- PR #607 Add `__iter__` and iteritems to DataFrame class
- PR #643 added a new api gdf_replace_nulls that allows a user to replace nulls in a column

## Improvements

- PR #426 Removed sort-based groupby and refactored existing groupby APIs. Also improves C++/CUDA compile time.
- PR #461 Add `CUDF_HOME` variable in README.md to replace relative pathing.
- PR #472 RMM: Created centralized rmm::device_vector alias and rmm::exec_policy
- PR #500 Improved the concurrent hash map class to support partitioned (multi-pass) hash table building.
- PR #454 Improve CSV reader docs and examples
- PR #465 Added templated C++ API for RMM to avoid explicit cast to `void**`
- PR #513 `.gitignore` tweaks
- PR #521 Add `assert_eq` function for testing
- PR #502 Simplify Dockerfile for local dev, eliminate old conda/pip envs
- PR #549 Adds `-rdynamic` compiler flag to nvcc for Debug builds
- PR #472 RMM: Created centralized rmm::device_vector alias and rmm::exec_policy
- PR #577 Added external C++ API for scatter/gather functions
- PR #500 Improved the concurrent hash map class to support partitioned (multi-pass) hash table building
- PR #583 Updated `gdf_size_type` to `int`
- PR #500 Improved the concurrent hash map class to support partitioned (multi-pass) hash table building
- PR #617 Added .dockerignore file. Prevents adding stale cmake cache files to the docker container
- PR #658 Reduced `JOIN_TEST` time by isolating overflow test of hash table size computation
- PR #664 Added Debuging instructions to README
- PR #651 Remove noqa marks in `__init__.py` files
- PR #671 CSV Reader: uncompressed buffer input can be parsed without explicitly specifying compression as None
- PR #684 Make RMM a submodule
- PR #718 Ensure sum, product, min, max methods pandas compatibility on empty datasets
- PR #720 Refactored Index classes to make them more Pandas-like, added CategoricalIndex
- PR #749 Improve to_arrow and from_arrow Pandas compatibility
- PR #766 Remove TravisCI references, remove unused variables from CMake, fix ARROW_VERSION in Cmake
- PR #773 Add build-args back to Dockerfile and handle dependencies based on environment yml file
- PR #781 Move thirdparty submodules to root and symlink in /cpp
- PR #843 Fix broken cudf/python API examples, add new methods to the API index

## Bug Fixes

- PR #569 CSV Reader: Fix days being off-by-one when parsing some dates
- PR #531 CSV Reader: Fix incorrect parsing of quoted numbers
- PR #465 Added templated C++ API for RMM to avoid explicit cast to `void**`
- PR #473 Added missing <random> include
- PR #478 CSV Reader: Add api support for auto column detection, header, mangle_dupe_cols, usecols
- PR #495 Updated README to correct where cffi pytest should be executed
- PR #501 Fix the intermittent segfault caused by the `thousands` and `compression` parameters in the csv reader
- PR #502 Simplify Dockerfile for local dev, eliminate old conda/pip envs
- PR #512 fix bug for `on` parameter in `DataFrame.merge` to allow for None or single column name
- PR #511 Updated python/cudf/bindings/join.pyx to fix cudf merge printing out dtypes
- PR #513 `.gitignore` tweaks
- PR #521 Add `assert_eq` function for testing
- PR #537 Fix CMAKE_CUDA_STANDARD_REQURIED typo in CMakeLists.txt
- PR #447 Fix silent failure in initializing DataFrame from generator
- PR #545 Temporarily disable csv reader thousands test to prevent segfault (test re-enabled in PR #501)
- PR #559 Fix Assertion error while using `applymap` to change the output dtype
- PR #575 Update `print_env.sh` script to better handle missing commands
- PR #612 Prevent an exception from occuring with true division on integer series.
- PR #630 Fix deprecation warning for `pd.core.common.is_categorical_dtype`
- PR #622 Fix Series.append() behaviour when appending values with different numeric dtype
- PR #603 Fix error while creating an empty column using None.
- PR #673 Fix array of strings not being caught in from_pandas
- PR #644 Fix return type and column support of dataframe.quantile()
- PR #634 Fix create `DataFrame.from_pandas()` with numeric column names
- PR #654 Add resolution check for GDF_TIMESTAMP in Join
- PR #648 Enforce one-to-one copy required when using `numba>=0.42.0`
- PR #645 Fix cmake build type handling not setting debug options when CMAKE_BUILD_TYPE=="Debug"
- PR #669 Fix GIL deadlock when launching multiple python threads that make Cython calls
- PR #665 Reworked the hash map to add a way to report the destination partition for a key
- PR #670 CMAKE: Fix env include path taking precedence over libcudf source headers
- PR #674 Check for gdf supported column types
- PR #677 Fix 'gdf_csv_test_Dates' gtest failure due to missing nrows parameter
- PR #604 Fix the parsing errors while reading a csv file using `sep` instead of `delimiter`.
- PR #686 Fix converting nulls to NaT values when converting Series to Pandas/Numpy
- PR #689 CSV Reader: Fix behavior with skiprows+header to match pandas implementation
- PR #691 Fixes Join on empty input DFs
- PR #706 CSV Reader: Fix broken dtype inference when whitespace is in data
- PR #717 CSV reader: fix behavior when parsing a csv file with no data rows
- PR #724 CSV Reader: fix build issue due to parameter type mismatch in a std::max call
- PR #734 Prevents reading undefined memory in gpu_expand_mask_bits numba kernel
- PR #747 CSV Reader: fix an issue where CUDA allocations fail with some large input files
- PR #750 Fix race condition for handling NVStrings in CMake
- PR #719 Fix merge column ordering
- PR #770 Fix issue where RMM submodule pointed to wrong branch and pin other to correct branches
- PR #778 Fix hard coded ABI off setting
- PR #784 Update RMM submodule commit-ish and pip paths
- PR #794 Update `rmm::exec_policy` usage to fix segmentation faults when used as temprory allocator.
- PR #800 Point git submodules to branches of forks instead of exact commits


# cuDF 0.4.0 (05 Dec 2018)

## New Features

- PR #398 add pandas-compatible `DataFrame.shape()` and `Series.shape()`
- PR #394 New documentation feature "10 Minutes to cuDF"
- PR #361 CSV Reader: Add support for strings with delimiters

## Improvements

 - PR #436 Improvements for type_dispatcher and wrapper structs
 - PR #429 Add CHANGELOG.md (this file)
 - PR #266 use faster CUDA-accelerated DataFrame column/Series concatenation.
 - PR #379 new C++ `type_dispatcher` reduces code complexity in supporting many data types.
 - PR #349 Improve performance for creating columns from memoryview objects
 - PR #445 Update reductions to use type_dispatcher. Adds integer types support to sum_of_squares.
 - PR #448 Improve installation instructions in README.md
 - PR #456 Change default CMake build to Release, and added option for disabling compilation of tests

## Bug Fixes

 - PR #444 Fix csv_test CUDA too many resources requested fail.
 - PR #396 added missing output buffer in validity tests for groupbys.
 - PR #408 Dockerfile updates for source reorganization
 - PR #437 Add cffi to Dockerfile conda env, fixes "cannot import name 'librmm'"
 - PR #417 Fix `map_test` failure with CUDA 10
 - PR #414 Fix CMake installation include file paths
 - PR #418 Properly cast string dtypes to programmatic dtypes when instantiating columns
 - PR #427 Fix and tests for Concatenation illegal memory access with nulls


# cuDF 0.3.0 (23 Nov 2018)

## New Features

 - PR #336 CSV Reader string support

## Improvements

 - PR #354 source code refactored for better organization. CMake build system overhaul. Beginning of transition to Cython bindings.
 - PR #290 Add support for typecasting to/from datetime dtype
 - PR #323 Add handling pyarrow boolean arrays in input/out, add tests
 - PR #325 GDF_VALIDITY_UNSUPPORTED now returned for algorithms that don't support non-empty valid bitmasks
 - PR #381 Faster InputTooLarge Join test completes in ms rather than minutes.
 - PR #373 .gitignore improvements
 - PR #367 Doc cleanup & examples for DataFrame methods
 - PR #333 Add Rapids Memory Manager documentation
 - PR #321 Rapids Memory Manager adds file/line location logging and convenience macros
 - PR #334 Implement DataFrame `__copy__` and `__deepcopy__`
 - PR #271 Add NVTX ranges to pygdf
 - PR #311 Document system requirements for conda install

## Bug Fixes

 - PR #337 Retain index on `scale()` function
 - PR #344 Fix test failure due to PyArrow 0.11 Boolean handling
 - PR #364 Remove noexcept from managed_allocator;  CMakeLists fix for NVstrings
 - PR #357 Fix bug that made all series be considered booleans for indexing
 - PR #351 replace conda env configuration for developers
 - PRs #346 #360 Fix CSV reading of negative numbers
 - PR #342 Fix CMake to use conda-installed nvstrings
 - PR #341 Preserve categorical dtype after groupby aggregations
 - PR #315 ReadTheDocs build update to fix missing libcuda.so
 - PR #320 FIX out-of-bounds access error in reductions.cu
 - PR #319 Fix out-of-bounds memory access in libcudf count_valid_bits
 - PR #303 Fix printing empty dataframe


# cuDF 0.2.0 and cuDF 0.1.0

These were initial releases of cuDF based on previously separate pyGDF and libGDF libraries.<|MERGE_RESOLUTION|>--- conflicted
+++ resolved
@@ -78,9 +78,7 @@
 - PR #2833 Parquet reader: align page data allocation sizes to 4-bytes to satisfy cuda-memcheck
 - PR #2832 Using the new Python bindings for UCX
 - PR #2856 Update group_split_cudf to use scatter_by_map
-<<<<<<< HEAD
 - PR #2890 Optionally keep serialized table data on the host.
-=======
 - PR #2778 Doc: Updated and fixed some docstrings that were formatted incorrectly.
 - PR #2830 Use YYMMDD tag in custreamz nightly build
 - PR #2875 Java: Remove synchronized from register methods in MemoryCleaner
@@ -89,7 +87,6 @@
 - PR #2788 Guide to Python UDFs
 - PR #2919 Change java API to use operators in groupby namespace
 - PR #2909 CSV Reader: Avoid row offsets host vector default init
->>>>>>> 0bcfa9b4
 
 ## Bug Fixes
 
