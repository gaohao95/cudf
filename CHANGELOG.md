# cuDF 0.11.0 (Date TBD)

## New Features

- PR #2930 JSON Reader: Support ARROW_RANDOM_FILE input
- PR #2956 Add `cudf::stack` and `cudf::tile`
- PR #2987 Add `inplace` arg to `DataFrame.reset_index` and `Series`
- PR #3129 Add strings column factory from `std::vector`s
- PR #3054 Add parquet reader support for decimal data types
- PR #3022 adds DataFrame.astype for cuDF dataframes
- PR #2962 Add isnull(), notnull() and related functions
- PR #3025 Move search files to legacy
- PR #3094 Adding `any` and `all` support from libcudf
- PR #3130 Define and implement new `column_wrapper`
- PR #3161 Move merge files to legacy
- PR #3079 Added support to write ORC files given a local path
- PR #3192 Add dtype param to cast `DataFrame` on init

## Improvements

- PR #2904 Move gpu decompressors to cudf::io namespace
- PR #2977 Moved old C++ test utilities to legacy directory.
- PR #2965 Fix slow orc reader perf with large uncompressed blocks
- PR #2987 Add `inplace` arg to `DataFrame.reset_index` and `Series`
- PR #2995 Move JIT type utilities to legacy directory
- PR #2927 Add ``Table`` and ``TableView`` extension classes that wrap legacy cudf::table
- PR #3005 Renames `cudf::exp` namespace to `cudf::experimental`
- PR #3008 Make safe versions of `is_null` and `is_valid` in `column_device_view`
- PR #3026 Move fill and repeat files to legacy
- PR #3027 Move copying.hpp and related source to legacy folder
- PR #3014 Snappy decompression optimizations
- PR #3032 Use `asarray` to coerce indices to a NumPy array
- PR #2996 IO Readers: Replace `cuio::device_buffer` with `rmm::device_buffer`
- PR #3052 Moved replace.hpp functionality to legacy
- PR #3091 Move join files to legacy
- PR #3092 Implicitly init RMM if Java allocates before init
- PR #3029 Update gdf_ numeric types with stdint and move to cudf namespace
- PR #2955 Add cmake option to only build for present GPU architecture
- PR #3070 Move functions.h and related source to legacy
- PR #2951 Allow set_index to handle a list of column names
- PR #3093 Move groupby files to legacy
- PR #2988 Removing GIS functionality (now part of cuSpatial library)
- PR #3067 Java method to return size of device memory buffer
- PR #3083 Improved some binary operation tests to include null testing.
- PR #3084 Update to arrow-cpp and pyarrow 0.15.0
- PR #3071 Move cuIO to legacy
- PR #3126 Round 2 of snappy decompression optimizations
- PR #3046 Define and implement new copying APIs `empty_like` and `allocate_like`
- PR #3128 Support MultiIndex in DataFrame.join
- PR #3135 Add nvtx utilities to cudf::nvtx namespace
- PR #3021 Java host side concat of serialized buffers
- PR #3138 Movey unary files to legacy
- PR #3175 Set cmake cuda version variables
- PR #3171 Move deprecated error macros to legacy
<<<<<<< HEAD
- PR #3165 Java device memory size for string category
=======
- PR #3195 Support for zero columned `table_view`
>>>>>>> 762147d7


## Bug Fixes

- PR #2895 Fixed dask_cudf group_split behavior to handle upstream rearrange_by_divisions
- PR #3048 Support for zero columned tables
- PR #3030 Fix snappy decoding regression in PR #3014
- PR #3041 Fixed exp to experimental namespace name change issue
- PR #3060 Move copying.hpp includes to legacy
- PR #3139 Fixed java RMM auto initalization
- PR #3141 Java fix for relocated IO headers
- PR #3149 Rename column_wrapper.cuh to column_wrapper.hpp
- PR #3168 Fix mutable_column_device_view head const_cast


# cuDF 0.10.0 (16 Oct 2019)

## New Features

- PR #2423 Added `groupby.quantile()`
- PR #2522 Add Java bindings for NVStrings backed upper and lower case mutators
- PR #2605 Added Sort based groupby in libcudf
- PR #2607 Add Java bindings for parsing JSON
- PR #2629 Add dropna= parameter to groupby
- PR #2585 ORC & Parquet Readers: Remove millisecond timestamp restriction
- PR #2507 Add GPU-accelerated ORC Writer
- PR #2559 Add Series.tolist()
- PR #2653 Add Java bindings for rolling window operations
- PR #2480 Merge `custreamz` codebase into `cudf` repo
- PR #2674 Add __contains__ for Index/Series/Column
- PR #2635 Add support to read from remote and cloud sources like s3, gcs, hdfs
- PR #2722 Add Java bindings for NVTX ranges
- PR #2702 Add make_bool to dataset generation functions
- PR #2394 Move `rapidsai/custrings` into `cudf`
- PR #2734 Final sync of custrings source into cudf
- PR #2724 Add libcudf support for __contains__
- PR #2777 Add python bindings for porter stemmer measure functionality
- PR #2781 Add issorted to is_monotonic
- PR #2685 Add cudf::scatter_to_tables and cython binding
- PR #2743 Add Java bindings for NVStrings timestamp2long as part of String ColumnVector casting
- PR #2785 Add nvstrings Python docs
- PR #2786 Add benchmarks option to root build.sh
- PR #2802 Add `cudf::repeat()` and `cudf.Series.repeat()`
- PR #2773 Add Fisher's unbiased kurtosis and skew for Series/DataFrame
- PR #2748 Parquet Reader: Add option to specify loading of PANDAS index
- PR #2807 Add scatter_by_map to DataFrame python API
- PR #2836 Add nvstrings.code_points method
- PR #2844 Add Series/DataFrame notnull
- PR #2858 Add GTest type list utilities
- PR #2870 Add support for grouping by Series of arbitrary length
- PR #2719 Series covariance and Pearson correlation
- PR #2207 Beginning of libcudf overhaul: introduce new column and table types
- PR #2869 Add `cudf.CategoricalDtype`
- PR #2838 CSV Reader: Support ARROW_RANDOM_FILE input
- PR #2655 CuPy-based Series and Dataframe .values property
- PR #2803 Added `edit_distance_matrix()` function to calculate pairwise edit distance for each string on a given nvstrings object.
- PR #2811 Start of cudf strings column work based on 2207
- PR #2872 Add Java pinned memory pool allocator
- PR #2971 Added initial gather and scatter methods for strings_column_view
- PR #2969 Add findAndReplaceAll to ColumnVector
- PR #2814 Add Datetimeindex.weekday
- PR #2999 Add timestamp conversion support for string categories
- PR #2918 Add cudf::column timestamp wrapper types

## Improvements

- PR #2578 Update legacy_groupby to use libcudf group_by_without_aggregation
- PR #2581 Removed `managed` allocator from hash map classes.
- PR #2571 Remove unnecessary managed memory from gdf_column_concat
- PR #2648 Cython/Python reorg
- PR #2588 Update Series.append documentation
- PR #2632 Replace dask-cudf set_index code with upstream
- PR #2682 Add cudf.set_allocator() function for easier allocator init
- PR #2642 Improve null printing and testing
- PR #2747 Add missing Cython headers / cudftestutil lib to conda package for cuspatial build
- PR #2706 Compute CSV format in device code to speedup performance
- PR #2673 Add support for np.longlong type
- PR #2703 move dask serialization dispatch into cudf
- PR #2728 Add YYMMDD to version tag for nightly conda packages
- PR #2729 Handle file-handle input in to_csv
- PR #2741 CSV Reader: Move kernel functions into its own file
- PR #2766 Improve nvstrings python cmake flexibility
- PR #2756 Add out_time_unit option to csv reader, support timestamp resolutions
- PR #2771 Stopgap alias for to_gpu_matrix()
- PR #2783 Support mapping input columns to function arguments in apply kernels
- PR #2645 libcudf unique_count for Series.nunique
- PR #2817 Dask-cudf: `read_parquet` support for remote filesystems
- PR #2823 improve java data movement debugging
- PR #2806 CSV Reader: Clean-up row offset operations
- PR #2640 Add dask wait/persist exmaple to 10 minute guide
- PR #2828 Optimizations of kernel launch configuration for `DataFrame.apply_rows` and `DataFrame.apply_chunks`
- PR #2831 Add `column` argument to `DataFrame.drop`
- PR #2775 Various optimizations to improve __getitem__ and __setitem__ performance
- PR #2810 cudf::allocate_like can optionally always allocate a mask.
- PR #2833 Parquet reader: align page data allocation sizes to 4-bytes to satisfy cuda-memcheck
- PR #2832 Using the new Python bindings for UCX
- PR #2856 Update group_split_cudf to use scatter_by_map
- PR #2890 Optionally keep serialized table data on the host.
- PR #2778 Doc: Updated and fixed some docstrings that were formatted incorrectly.
- PR #2830 Use YYMMDD tag in custreamz nightly build
- PR #2875 Java: Remove synchronized from register methods in MemoryCleaner
- PR #2887 Minor snappy decompression optimization
- PR #2899 Use new RMM API based on Cython
- PR #2788 Guide to Python UDFs
- PR #2919 Change java API to use operators in groupby namespace
- PR #2909 CSV Reader: Avoid row offsets host vector default init
- PR #2834 DataFrame supports setting columns via attribute syntax `df.x = col`
- PR #3147 DataFrame can be initialized from rows via list of tuples

## Bug Fixes

- PR #2584 ORC Reader: fix parsing of `DECIMAL` index positions
- PR #2619 Fix groupby serialization/deserialization
- PR #2614 Update Java version to match
- PR #2601 Fixes nlargest(1) issue in Series and Dataframe
- PR #2610 Fix a bug in index serialization (properly pass DeviceNDArray)
- PR #2621 Fixes the floordiv issue of not promoting float type when rhs is 0
- PR #2611 Types Test: fix static casting from negative int to string
- PR #2618 IO Readers: Fix datasource memory map failure for multiple reads
- PR #2628 groupby_without_aggregation non-nullable input table produces non-nullable output
- PR #2615 fix string category partitioning in java API
- PR #2641 fix string category and timeunit concat in the java API
- PR #2649 Fix groupby issue resulting from column_empty bug
- PR #2658 Fix astype() for null categorical columns
- PR #2660 fix column string category and timeunit concat in the java API
- PR #2664 ORC reader: fix `skip_rows` larger than first stripe
- PR #2654 Allow Java gdfOrderBy to work with string categories
- PR #2669 AVRO reader: fix non-deterministic output
- PR #2668 Update Java bindings to specify timestamp units for ORC and Parquet readers
- PR #2679 AVRO reader: fix cuda errors when decoding compressed streams
- PR #2692 Add concatenation for data-frame with different headers (empty and non-empty)
- PR #2651 Remove nvidia driver installation from ci/cpu/build.sh
- PR #2697 Ensure csv reader sets datetime column time units
- PR #2698 Return RangeIndex from contiguous slice of RangeIndex
- PR #2672 Fix null and integer handling in round
- PR #2704 Parquet Reader: Fix crash when loading string column with nulls
- PR #2725 Fix Jitify issue with running on Turing using CUDA version < 10
- PR #2731 Fix building of benchmarks
- PR #2738 Fix java to find new NVStrings locations
- PR #2736 Pin Jitify branch to v0.10 version
- PR #2742 IO Readers: Fix possible silent failures when creating `NvStrings` instance
- PR #2753 Fix java quantile API calls
- PR #2762 Fix validity processing for time in java
- PR #2796 Fix handling string slicing and other nvstrings delegated methods with dask
- PR #2769 Fix link to API docs in README.md
- PR #2772 Handle multiindex pandas Series #2772
- PR #2749 Fix apply_rows/apply_chunks pessimistic null mask to use in_cols null masks only
- PR #2752 CSV Reader: Fix exception when there's no rows to process
- PR #2716 Added Exception for `StringMethods` in string methods
- PR #2787 Fix Broadcasting `None` to `cudf-series`
- PR #2794 Fix async race in NVCategory::get_value and get_value_bounds
- PR #2795 Fix java build/cast error
- PR #2496 Fix improper merge of two dataframes when names differ
- PR #2824 Fix issue with incorrect result when Numeric Series replace is called several times
- PR #2751 Replace value with null
- PR #2765 Fix Java inequality comparisons for string category
- PR #2818 Fix java join API to use new C++ join API
- PR #2841 Fix nvstrings.slice and slice_from for range (0,0)
- PR #2837 Fix join benchmark
- PR #2809 Add hash_df and group_split dispatch functions for dask
- PR #2843 Parquet reader: fix skip_rows when not aligned with page or row_group boundaries
- PR #2851 Deleted existing dask-cudf/record.txt
- PR #2854 Fix column creation from ephemeral objects exposing __cuda_array_interface__
- PR #2860 Fix boolean indexing when the result is a single row
- PR #2859 Fix tail method issue for string columns
- PR #2852 Fixed `cumsum()` and `cumprod()` on boolean series.
- PR #2865 DaskIO: Fix `read_csv` and `read_orc` when input is list of files
- PR #2750 Fixed casting values to cudf::bool8 so non-zero values always cast to true
- PR #2873 Fixed dask_cudf read_partition bug by generating ParquetDatasetPiece
- PR #2850 Fixes dask_cudf.read_parquet on partitioned datasets
- PR #2896 Properly handle `axis` string keywords in `concat`
- PR #2926 Update rounding algorithm to avoid using fmod
- PR #2968 Fix Java dependency loading when using NVTX
- PR #2963 Fix ORC writer uncompressed block indexing
- PR #2928 CSV Reader: Fix using `byte_range` for large datasets
- PR #2983 Fix sm_70+ race condition in gpu_unsnap
- PR #2964 ORC Writer: Segfault when writing mixed numeric and string columns
- PR #3007 Java: Remove unit test that frees RMM invalid pointer
- PR #3009 Fix orc reader RLEv2 patch position regression from PR #2507
- PR #3002 Fix CUDA invalid configuration errors reported after loading an ORC file without data
- PR #3035 Update update-version.sh for new docs locations
- PR #3038 Fix uninitialized stream parameter in device_table deleter
- PR #3064 Fixes groupby performance issue
- PR #3061 Add rmmInitialize to nvstrings gtests
- PR #3058 Fix UDF doc markdown formatting
- PR #3059 Add nvstrings python build instructions to contributing.md


# cuDF 0.9.0 (21 Aug 2019)

## New Features

- PR #1993 Add CUDA-accelerated series aggregations: mean, var, std
- PR #2111 IO Readers: Support memory buffer, file-like object, and URL inputs
- PR #2012 Add `reindex()` to DataFrame and Series
- PR #2097 Add GPU-accelerated AVRO reader
- PR #2098 Support binary ops on DFs and Series with mismatched indices
- PR #2160 Merge `dask-cudf` codebase into `cudf` repo
- PR #2149 CSV Reader: Add `hex` dtype for explicit hexadecimal parsing
- PR #2156 Add `upper_bound()` and `lower_bound()` for libcudf tables and `searchsorted()` for cuDF Series
- PR #2158 CSV Reader: Support single, non-list/dict argument for `dtype`
- PR #2177 CSV Reader: Add `parse_dates` parameter for explicit date inference
- PR #1744 cudf::apply_boolean_mask and cudf::drop_nulls support for cudf::table inputs (multi-column)
- PR #2196 Add `DataFrame.dropna()`
- PR #2197 CSV Writer: add `chunksize` parameter for `to_csv`
- PR #2215 `type_dispatcher` benchmark
- PR #2179 Add Java quantiles
- PR #2157 Add __array_function__ to DataFrame and Series
- PR #2212 Java support for ORC reader
- PR #2224 Add DataFrame isna, isnull, notna functions
- PR #2236 Add Series.drop_duplicates
- PR #2105 Add hash-based join benchmark
- PR #2316 Add unique, nunique, and value_counts for datetime columns
- PR #2337 Add Java support for slicing a ColumnVector
- PR #2049 Add cudf::merge (sorted merge)
- PR #2368 Full cudf+dask Parquet Support
- PR #2380 New cudf::is_sorted checks whether cudf::table is sorted
- PR #2356 Java column vector standard deviation support
- PR #2221 MultiIndex full indexing - Support iloc and wildcards for loc
- PR #2429 Java support for getting length of strings in a ColumnVector
- PR #2415 Add `value_counts` for series of any type
- PR #2446 Add __array_function__ for index
- PR #2437 ORC reader: Add 'use_np_dtypes' option
- PR #2382 Add CategoricalAccessor add, remove, rename, and ordering methods
- PR #2464 Native implement `__cuda_array_interface__` for Series/Index/Column objects
- PR #2425 Rolling window now accepts array-based user-defined functions
- PR #2442 Add __setitem__
- PR #2449 Java support for getting byte count of strings in a ColumnVector
- PR #2492 Add groupby.size() method
- PR #2358 Add cudf::nans_to_nulls: convert floating point column into bitmask
- PR #2489 Add drop argument to set_index
- PR #2491 Add Java bindings for ORC reader 'use_np_dtypes' option
- PR #2213 Support s/ms/us/ns DatetimeColumn time unit resolutions
- PR #2536 Add _constructor properties to Series and DataFrame

## Improvements

- PR #2103 Move old `column` and `bitmask` files into `legacy/` directory
- PR #2109 added name to Python column classes
- PR #1947 Cleanup serialization code
- PR #2125 More aggregate in java API
- PR #2127 Add in java Scalar tests
- PR #2088 Refactor of Python groupby code
- PR #2130 Java serialization and deserialization of tables.
- PR #2131 Chunk rows logic added to csv_writer
- PR #2129 Add functions in the Java API to support nullable column filtering
- PR #2165 made changes to get_dummies api for it to be available in MethodCache
- PR #2171 Add CodeCov integration, fix doc version, make --skip-tests work when invoking with source
- PR #2184 handle remote orc files for dask-cudf
- PR #2186 Add `getitem` and `getattr` style access to Rolling objects
- PR #2168 Use cudf.Column for CategoricalColumn's categories instead of a tuple
- PR #2193 DOC: cudf::type_dispatcher documentation for specializing dispatched functors
- PR #2199 Better java support for appending strings
- PR #2176 Added column dtype support for datetime, int8, int16 to csv_writer
- PR #2209 Matching `get_dummies` & `select_dtypes` behavior to pandas
- PR #2217 Updated Java bindings to use the new groupby API
- PR #2214 DOC: Update doc instructions to build/install `cudf` and `dask-cudf`
- PR #2220 Update Java bindings for reduction rename
- PR #2232 Move CodeCov upload from build script to Jenkins
- PR #2225 refactor to use libcudf for gathering columns in dataframes
- PR #2293 Improve join performance (faster compute_join_output_size)
- PR #2300 Create separate dask codeowners for dask-cudf codebase
- PR #2304 gdf_group_by_without_aggregations returns gdf_column
- PR #2309 Java readers: remove redundant copy of result pointers
- PR #2307 Add `black` and `isort` to style checker script
- PR #2345 Restore removal of old groupby implementation
- PR #2342 Improve `astype()` to operate all ways
- PR #2329 using libcudf cudf::copy for column deep copy
- PR #2344 DOC: docs on code formatting for contributors
- PR #2376 Add inoperative axis= and win_type= arguments to Rolling()
- PR #2378 remove dask for (de-)serialization of cudf objects
- PR #2353 Bump Arrow and Dask versions
- PR #2377 Replace `standard_python_slice` with just `slice.indices()`
- PR #2373 cudf.DataFrame enchancements & Series.values support
- PR #2392 Remove dlpack submodule; make cuDF's Cython API externally accessible
- PR #2430 Updated Java bindings to use the new unary API
- PR #2406 Moved all existing `table` related files to a `legacy/` directory
- PR #2350 Performance related changes to get_dummies
- PR #2420 Remove `cudautils.astype` and replace with `typecast.apply_cast`
- PR #2456 Small improvement to typecast utility
- PR #2458 Fix handling of thirdparty packages in `isort` config
- PR #2459 IO Readers: Consolidate all readers to use `datasource` class
- PR #2475 Exposed type_dispatcher.hpp, nvcategory_util.hpp and wrapper_types.hpp in the include folder
- PR #2484 Enabled building libcudf as a static library
- PR #2453 Streamline CUDA_REL environment variable
- PR #2483 Bundle Boost filesystem dependency in the Java jar
- PR #2486 Java API hash functions
- PR #2481 Adds the ignore_null_keys option to the java api
- PR #2490 Java api: support multiple aggregates for the same column
- PR #2510 Java api: uses table based apply_boolean_mask
- PR #2432 Use pandas formatting for console, html, and latex output
- PR #2573 Bump numba version to 0.45.1
- PR #2606 Fix references to notebooks-contrib

## Bug Fixes

- PR #2086 Fixed quantile api behavior mismatch in series & dataframe
- PR #2128 Add offset param to host buffer readers in java API.
- PR #2145 Work around binops validity checks for java
- PR #2146 Work around unary_math validity checks for java
- PR #2151 Fixes bug in cudf::copy_range where null_count was invalid
- PR #2139 matching to pandas describe behavior & fixing nan values issue
- PR #2161 Implicitly convert unsigned to signed integer types in binops
- PR #2154 CSV Reader: Fix bools misdetected as strings dtype
- PR #2178 Fix bug in rolling bindings where a view of an ephemeral column was being taken
- PR #2180 Fix issue with isort reordering `importorskip` below imports depending on them
- PR #2187 fix to honor dtype when numpy arrays are passed to columnops.as_column
- PR #2190 Fix issue in astype conversion of string column to 'str'
- PR #2208 Fix issue with calling `head()` on one row dataframe
- PR #2229 Propagate exceptions from Cython cdef functions
- PR #2234 Fix issue with local build script not properly building
- PR #2223 Fix CUDA invalid configuration errors reported after loading small compressed ORC files
- PR #2162 Setting is_unique and is_monotonic-related attributes
- PR #2244 Fix ORC RLEv2 delta mode decoding with nonzero residual delta width
- PR #2297 Work around `var/std` unsupported only at debug build
- PR #2302 Fixed java serialization corner case
- PR #2355 Handle float16 in binary operations
- PR #2311 Fix copy behaviour for GenericIndex
- PR #2349 Fix issues with String filter in java API
- PR #2323 Fix groupby on categoricals
- PR #2328 Ensure order is preserved in CategoricalAccessor._set_categories
- PR #2202 Fix issue with unary ops mishandling empty input
- PR #2326 Fix for bug in DLPack when reading multiple columns
- PR #2324 Fix cudf Docker build
- PR #2325 Fix ORC RLEv2 patched base mode decoding with nonzero patch width
- PR #2235 Fix get_dummies to be compatible with dask
- PR #2332 Zero initialize gdf_dtype_extra_info
- PR #2355 Handle float16 in binary operations
- PR #2360 Fix missing dtype handling in cudf.Series & columnops.as_column
- PR #2364 Fix quantile api and other trivial issues around it
- PR #2361 Fixed issue with `codes` of CategoricalIndex
- PR #2357 Fixed inconsistent type of index created with from_pandas vs direct construction
- PR #2389 Fixed Rolling __getattr__ and __getitem__ for offset based windows
- PR #2402 Fixed bug in valid mask computation in cudf::copy_if (apply_boolean_mask)
- PR #2401 Fix to a scalar datetime(of type Days) issue
- PR #2386 Correctly allocate output valids in groupby
- PR #2411 Fixed failures on binary op on single element string column
- PR #2422 Fix Pandas logical binary operation incompatibilites
- PR #2447 Fix CodeCov posting build statuses temporarily
- PR #2450 Fix erroneous null handling in `cudf.DataFrame`'s `apply_rows`
- PR #2470 Fix issues with empty strings and string categories (Java)
- PR #2471 Fix String Column Validity.
- PR #2481 Fix java validity buffer serialization
- PR #2485 Updated bytes calculation to use size_t to avoid overflow in column concat
- PR #2461 Fix groupby multiple aggregations same column
- PR #2514 Fix cudf::drop_nulls threshold handling in Cython
- PR #2516 Fix utilities include paths and meta.yaml header paths
- PR #2517 Fix device memory leak in to_dlpack tensor deleter
- PR #2431 Fix local build generated file ownerships
- PR #2511 Added import of orc, refactored exception handlers to not squash fatal exceptions
- PR #2527 Fix index and column input handling in dask_cudf read_parquet
- PR #2466 Fix `dataframe.query` returning null rows erroneously
- PR #2548 Orc reader: fix non-deterministic data decoding at chunk boundaries
- PR #2557 fix cudautils import in string.py
- PR #2521 Fix casting datetimes from/to the same resolution
- PR #2545 Fix MultiIndexes with datetime levels
- PR #2560 Remove duplicate `dlpack` definition in conda recipe
- PR #2567 Fix ColumnVector.fromScalar issues while dealing with null scalars
- PR #2565 Orc reader: fix incorrect data decoding of int64 data types
- PR #2577 Fix search benchmark compilation error by adding necessary header
- PR #2604 Fix a bug in copying.pyx:_normalize_types that upcasted int32 to int64


# cuDF 0.8.0 (27 June 2019)

## New Features

- PR #1524 Add GPU-accelerated JSON Lines parser with limited feature set
- PR #1569 Add support for Json objects to the JSON Lines reader
- PR #1622 Add Series.loc
- PR #1654 Add cudf::apply_boolean_mask: faster replacement for gdf_apply_stencil
- PR #1487 cython gather/scatter
- PR #1310 Implemented the slice/split functionality.
- PR #1630 Add Python layer to the GPU-accelerated JSON reader
- PR #1745 Add rounding of numeric columns via Numba
- PR #1772 JSON reader: add support for BytesIO and StringIO input
- PR #1527 Support GDF_BOOL8 in readers and writers
- PR #1819 Logical operators (AND, OR, NOT) for libcudf and cuDF
- PR #1813 ORC Reader: Add support for stripe selection
- PR #1828 JSON Reader: add suport for bool8 columns
- PR #1833 Add column iterator with/without nulls
- PR #1665 Add the point-in-polygon GIS function
- PR #1863 Series and Dataframe methods for all and any
- PR #1908 cudf::copy_range and cudf::fill for copying/assigning an index or range to a constant
- PR #1921 Add additional formats for typecasting to/from strings
- PR #1807 Add Series.dropna()
- PR #1987 Allow user defined functions in the form of ptx code to be passed to binops
- PR #1948 Add operator functions like `Series.add()` to DataFrame and Series
- PR #1954 Add skip test argument to GPU build script
- PR #2018 Add bindings for new groupby C++ API
- PR #1984 Add rolling window operations Series.rolling() and DataFrame.rolling()
- PR #1542 Python method and bindings for to_csv
- PR #1995 Add Java API
- PR #1998 Add google benchmark to cudf
- PR #1845 Add cudf::drop_duplicates, DataFrame.drop_duplicates
- PR #1652 Added `Series.where()` feature
- PR #2074 Java Aggregates, logical ops, and better RMM support
- PR #2140 Add a `cudf::transform` function
- PR #2068 Concatenation of different typed columns

## Improvements

- PR #1538 Replacing LesserRTTI with inequality_comparator
- PR #1703 C++: Added non-aggregating `insert` to `concurrent_unordered_map` with specializations to store pairs with a single atomicCAS when possible.
- PR #1422 C++: Added a RAII wrapper for CUDA streams
- PR #1701 Added `unique` method for stringColumns
- PR #1713 Add documentation for Dask-XGBoost
- PR #1666 CSV Reader: Improve performance for files with large number of columns
- PR #1725 Enable the ability to use a single column groupby as its own index
- PR #1759 Add an example showing simultaneous rolling averages to `apply_grouped` documentation
- PR #1746 C++: Remove unused code: `windowed_ops.cu`, `sorting.cu`, `hash_ops.cu`
- PR #1748 C++: Add `bool` nullability flag to `device_table` row operators
- PR #1764 Improve Numerical column: `mean_var` and `mean`
- PR #1767 Speed up Python unit tests
- PR #1770 Added build.sh script, updated CI scripts and documentation
- PR #1739 ORC Reader: Add more pytest coverage
- PR #1696 Added null support in `Series.replace()`.
- PR #1390 Added some basic utility functions for `gdf_column`'s
- PR #1791 Added general column comparison code for testing
- PR #1795 Add printing of git submodule info to `print_env.sh`
- PR #1796 Removing old sort based group by code and gdf_filter
- PR #1811 Added funtions for copying/allocating `cudf::table`s
- PR #1838 Improve columnops.column_empty so that it returns typed columns instead of a generic Column
- PR #1890 Add utils.get_dummies- a pandas-like wrapper around one_hot-encoding
- PR #1823 CSV Reader: default the column type to string for empty dataframes
- PR #1827 Create bindings for scalar-vector binops, and update one_hot_encoding to use them
- PR #1817 Operators now support different sized dataframes as long as they don't share different sized columns
- PR #1855 Transition replace_nulls to new C++ API and update corresponding Cython/Python code
- PR #1858 Add `std::initializer_list` constructor to `column_wrapper`
- PR #1846 C++ type-erased gdf_equal_columns test util; fix gdf_equal_columns logic error
- PR #1390 Added some basic utility functions for `gdf_column`s
- PR #1391 Tidy up bit-resolution-operation and bitmask class code
- PR #1882 Add iloc functionality to MultiIndex dataframes
- PR #1884 Rolling windows: general enhancements and better coverage for unit tests
- PR #1886 support GDF_STRING_CATEGORY columns in apply_boolean_mask, drop_nulls and other libcudf functions
- PR #1896 Improve performance of groupby with levels specified in dask-cudf
- PR #1915 Improve iloc performance for non-contiguous row selection
- PR #1859 Convert read_json into a C++ API
- PR #1919 Rename libcudf namespace gdf to namespace cudf
- PR #1850 Support left_on and right_on for DataFrame merge operator
- PR #1930 Specialize constructor for `cudf::bool8` to cast argument to `bool`
- PR #1938 Add default constructor for `column_wrapper`
- PR #1930 Specialize constructor for `cudf::bool8` to cast argument to `bool`
- PR #1952 consolidate libcudf public API headers in include/cudf
- PR #1949 Improved selection with boolmask using libcudf `apply_boolean_mask`
- PR #1956 Add support for nulls in `query()`
- PR #1973 Update `std::tuple` to `std::pair` in top-most libcudf APIs and C++ transition guide
- PR #1981 Convert read_csv into a C++ API
- PR #1868 ORC Reader: Support row index for speed up on small/medium datasets
- PR #1964 Added support for list-like types in Series.str.cat
- PR #2005 Use HTML5 details tag in bug report issue template
- PR #2003 Removed few redundant unit-tests from test_string.py::test_string_cat
- PR #1944 Groupby design improvements
- PR #2017 Convert `read_orc()` into a C++ API
- PR #2011 Convert `read_parquet()` into a C++ API
- PR #1756 Add documentation "10 Minutes to cuDF and dask_cuDF"
- PR #2034 Adding support for string columns concatenation using "add" binary operator
- PR #2042 Replace old "10 Minutes" guide with new guide for docs build process
- PR #2036 Make library of common test utils to speed up tests compilation
- PR #2022 Facilitating get_dummies to be a high level api too
- PR #2050 Namespace IO readers and add back free-form `read_xxx` functions
- PR #2104 Add a functional ``sort=`` keyword argument to groupby
- PR #2108 Add `find_and_replace` for StringColumn for replacing single values
- PR #1803 cuDF/CuPy interoperability documentation

## Bug Fixes

- PR #1465 Fix for test_orc.py and test_sparse_df.py test failures
- PR #1583 Fix underlying issue in `as_index()` that was causing `Series.quantile()` to fail
- PR #1680 Add errors= keyword to drop() to fix cudf-dask bug
- PR #1651 Fix `query` function on empty dataframe
- PR #1616 Fix CategoricalColumn to access categories by index instead of iteration
- PR #1660 Fix bug in `loc` when indexing with a column name (a string)
- PR #1683 ORC reader: fix timestamp conversion to UTC
- PR #1613 Improve CategoricalColumn.fillna(-1) performance
- PR #1642 Fix failure of CSV_TEST gdf_csv_test.SkiprowsNrows on multiuser systems
- PR #1709 Fix handling of `datetime64[ms]` in `dataframe.select_dtypes`
- PR #1704 CSV Reader: Add support for the plus sign in number fields
- PR #1687 CSV reader: return an empty dataframe for zero size input
- PR #1757 Concatenating columns with null columns
- PR #1755 Add col_level keyword argument to melt
- PR #1758 Fix df.set_index() when setting index from an empty column
- PR #1749 ORC reader: fix long strings of NULL values resulting in incorrect data
- PR #1742 Parquet Reader: Fix index column name to match PANDAS compat
- PR #1782 Update libcudf doc version
- PR #1783 Update conda dependencies
- PR #1786 Maintain the original series name in series.unique output
- PR #1760 CSV Reader: fix segfault when dtype list only includes columns from usecols list
- PR #1831 build.sh: Assuming python is in PATH instead of using PYTHON env var
- PR #1839 Raise an error instead of segfaulting when transposing a DataFrame with StringColumns
- PR #1840 Retain index correctly during merge left_on right_on
- PR #1825 cuDF: Multiaggregation Groupby Failures
- PR #1789 CSV Reader: Fix missing support for specifying `int8` and `int16` dtypes
- PR #1857 Cython Bindings: Handle `bool` columns while calling `column_view_from_NDArrays`
- PR #1849 Allow DataFrame support methods to pass arguments to the methods
- PR #1847 Fixed #1375 by moving the nvstring check into the wrapper function
- PR #1864 Fixing cudf reduction for POWER platform
- PR #1869 Parquet reader: fix Dask timestamps not matching with Pandas (convert to milliseconds)
- PR #1876 add dtype=bool for `any`, `all` to treat integer column correctly
- PR #1875 CSV reader: take NaN values into account in dtype detection
- PR #1873 Add column dtype checking for the all/any methods
- PR #1902 Bug with string iteration in _apply_basic_agg
- PR #1887 Fix for initialization issue in pq_read_arg,orc_read_arg
- PR #1867 JSON reader: add support for null/empty fields, including the 'null' literal
- PR #1891 Fix bug #1750 in string column comparison
- PR #1909 Support of `to_pandas()` of boolean series with null values
- PR #1923 Use prefix removal when two aggs are called on a SeriesGroupBy
- PR #1914 Zero initialize gdf_column local variables
- PR #1959 Add support for comparing boolean Series to scalar
- PR #1966 Ignore index fix in series append
- PR #1967 Compute index __sizeof__ only once for DataFrame __sizeof__
- PR #1977 Support CUDA installation in default system directories
- PR #1982 Fixes incorrect index name after join operation
- PR #1985 Implement `GDF_PYMOD`, a special modulo that follows python's sign rules
- PR #1991 Parquet reader: fix decoding of NULLs
- PR #1990 Fixes a rendering bug in the `apply_grouped` documentation
- PR #1978 Fix for values being filled in an empty dataframe
- PR #2001 Correctly create MultiColumn from Pandas MultiColumn
- PR #2006 Handle empty dataframe groupby construction for dask
- PR #1965 Parquet Reader: Fix duplicate index column when it's already in `use_cols`
- PR #2033 Add pip to conda environment files to fix warning
- PR #2028 CSV Reader: Fix reading of uncompressed files without a recognized file extension
- PR #2073 Fix an issue when gathering columns with NVCategory and nulls
- PR #2053 cudf::apply_boolean_mask return empty column for empty boolean mask
- PR #2066 exclude `IteratorTest.mean_var_output` test from debug build
- PR #2069 Fix JNI code to use read_csv and read_parquet APIs
- PR #2071 Fix bug with unfound transitive dependencies for GTests in Ubuntu 18.04
- PR #2089 Configure Sphinx to render params correctly
- PR #2091 Fix another bug with unfound transitive dependencies for `cudftestutils` in Ubuntu 18.04
- PR #2115 Just apply `--disable-new-dtags` instead of trying to define all the transitive dependencies
- PR #2106 Fix errors in JitCache tests caused by sharing of device memory between processes
- PR #2120 Fix errors in JitCache tests caused by running multiple threads on the same data
- PR #2102 Fix memory leak in groupby
- PR #2113 fixed typo in to_csv code example


# cudf 0.7.2 (16 May 2019)

## New Features

- PR #1735 Added overload for atomicAdd on int64. Streamlined implementation of custom atomic overloads.
- PR #1741 Add MultiIndex concatenation

## Bug Fixes

- PR #1718 Fix issue with SeriesGroupBy MultiIndex in dask-cudf
- PR #1734 Python: fix performance regression for groupby count() aggregations
- PR #1768 Cython: fix handling read only schema buffers in gpuarrow reader


# cudf 0.7.1 (11 May 2019)

## New Features

- PR #1702 Lazy load MultiIndex to return groupby performance to near optimal.

## Bug Fixes

- PR #1708 Fix handling of `datetime64[ms]` in `dataframe.select_dtypes`


# cuDF 0.7.0 (10 May 2019)

## New Features

- PR #982 Implement gdf_group_by_without_aggregations and gdf_unique_indices functions
- PR #1142 Add `GDF_BOOL` column type
- PR #1194 Implement overloads for CUDA atomic operations
- PR #1292 Implemented Bitwise binary ops AND, OR, XOR (&, |, ^)
- PR #1235 Add GPU-accelerated Parquet Reader
- PR #1335 Added local_dict arg in `DataFrame.query()`.
- PR #1282 Add Series and DataFrame.describe()
- PR #1356 Rolling windows
- PR #1381 Add DataFrame._get_numeric_data
- PR #1388 Add CODEOWNERS file to auto-request reviews based on where changes are made
- PR #1396 Add DataFrame.drop method
- PR #1413 Add DataFrame.melt method
- PR #1412 Add DataFrame.pop()
- PR #1419 Initial CSV writer function
- PR #1441 Add Series level cumulative ops (cumsum, cummin, cummax, cumprod)
- PR #1420 Add script to build and test on a local gpuCI image
- PR #1440 Add DatetimeColumn.min(), DatetimeColumn.max()
- PR #1455 Add Series.Shift via Numba kernel
- PR #1441 Add Series level cumulative ops (cumsum, cummin, cummax, cumprod)
- PR #1461 Add Python coverage test to gpu build
- PR #1445 Parquet Reader: Add selective reading of rows and row group
- PR #1532 Parquet Reader: Add support for INT96 timestamps
- PR #1516 Add Series and DataFrame.ndim
- PR #1556 Add libcudf C++ transition guide
- PR #1466 Add GPU-accelerated ORC Reader
- PR #1565 Add build script for nightly doc builds
- PR #1508 Add Series isna, isnull, and notna
- PR #1456 Add Series.diff() via Numba kernel
- PR #1588 Add Index `astype` typecasting
- PR #1301 MultiIndex support
- PR #1599 Level keyword supported in groupby
- PR #929 Add support operations to dataframe
- PR #1609 Groupby accept list of Series
- PR #1658 Support `group_keys=True` keyword in groupby method

## Improvements

- PR #1531 Refactor closures as private functions in gpuarrow
- PR #1404 Parquet reader page data decoding speedup
- PR #1076 Use `type_dispatcher` in join, quantiles, filter, segmented sort, radix sort and hash_groupby
- PR #1202 Simplify README.md
- PR #1149 CSV Reader: Change convertStrToValue() functions to `__device__` only
- PR #1238 Improve performance of the CUDA trie used in the CSV reader
- PR #1245 Use file cache for JIT kernels
- PR #1278 Update CONTRIBUTING for new conda environment yml naming conventions
- PR #1163 Refactored UnaryOps. Reduced API to two functions: `gdf_unary_math` and `gdf_cast`. Added `abs`, `-`, and `~` ops. Changed bindings to Cython
- PR #1284 Update docs version
- PR #1287 add exclude argument to cudf.select_dtype function
- PR #1286 Refactor some of the CSV Reader kernels into generic utility functions
- PR #1291 fillna in `Series.to_gpu_array()` and `Series.to_array()` can accept the scalar too now.
- PR #1005 generic `reduction` and `scan` support
- PR #1349 Replace modernGPU sort join with thrust.
- PR #1363 Add a dataframe.mean(...) that raises NotImplementedError to satisfy `dask.dataframe.utils.is_dataframe_like`
- PR #1319 CSV Reader: Use column wrapper for gdf_column output alloc/dealloc
- PR #1376 Change series quantile default to linear
- PR #1399 Replace CFFI bindings for NVTX functions with Cython bindings
- PR #1389 Refactored `set_null_count()`
- PR #1386 Added macros `GDF_TRY()`, `CUDF_TRY()` and `ASSERT_CUDF_SUCCEEDED()`
- PR #1435 Rework CMake and conda recipes to depend on installed libraries
- PR #1391 Tidy up bit-resolution-operation and bitmask class code
- PR #1439 Add cmake variable to enable compiling CUDA code with -lineinfo
- PR #1462 Add ability to read parquet files from arrow::io::RandomAccessFile
- PR #1453 Convert CSV Reader CFFI to Cython
- PR #1479 Convert Parquet Reader CFFI to Cython
- PR #1397 Add a utility function for producing an overflow-safe kernel launch grid configuration
- PR #1382 Add GPU parsing of nested brackets to cuIO parsing utilities
- PR #1481 Add cudf::table constructor to allocate a set of `gdf_column`s
- PR #1484 Convert GroupBy CFFI to Cython
- PR #1463 Allow and default melt keyword argument var_name to be None
- PR #1486 Parquet Reader: Use device_buffer rather than device_ptr
- PR #1525 Add cudatoolkit conda dependency
- PR #1520 Renamed `src/dataframe` to `src/table` and moved `table.hpp`. Made `types.hpp` to be type declarations only.
- PR #1492 Convert transpose CFFI to Cython
- PR #1495 Convert binary and unary ops CFFI to Cython
- PR #1503 Convert sorting and hashing ops CFFI to Cython
- PR #1522 Use latest release version in update-version CI script
- PR #1533 Remove stale join CFFI, fix memory leaks in join Cython
- PR #1521 Added `row_bitmask` to compute bitmask for rows of a table. Merged `valids_ops.cu` and `bitmask_ops.cu`
- PR #1553 Overload `hash_row` to avoid using intial hash values. Updated `gdf_hash` to select between overloads
- PR #1585 Updated `cudf::table` to maintain own copy of wrapped `gdf_column*`s
- PR #1559 Add `except +` to all Cython function definitions to catch C++ exceptions properly
- PR #1617 `has_nulls` and `column_dtypes` for `cudf::table`
- PR #1590 Remove CFFI from the build / install process entirely
- PR #1536 Convert gpuarrow CFFI to Cython
- PR #1655 Add `Column._pointer` as a way to access underlying `gdf_column*` of a `Column`
- PR #1655 Update readme conda install instructions for cudf version 0.6 and 0.7


## Bug Fixes

- PR #1233 Fix dtypes issue while adding the column to `str` dataframe.
- PR #1254 CSV Reader: fix data type detection for floating-point numbers in scientific notation
- PR #1289 Fix looping over each value instead of each category in concatenation
- PR #1293 Fix Inaccurate error message in join.pyx
- PR #1308 Add atomicCAS overload for `int8_t`, `int16_t`
- PR #1317 Fix catch polymorphic exception by reference in ipc.cu
- PR #1325 Fix dtype of null bitmasks to int8
- PR #1326 Update build documentation to use -DCMAKE_CXX11_ABI=ON
- PR #1334 Add "na_position" argument to CategoricalColumn sort_by_values
- PR #1321 Fix out of bounds warning when checking Bzip2 header
- PR #1359 Add atomicAnd/Or/Xor for integers
- PR #1354 Fix `fillna()` behaviour when replacing values with different dtypes
- PR #1347 Fixed core dump issue while passing dict_dtypes without column names in `cudf.read_csv()`
- PR #1379 Fixed build failure caused due to error: 'col_dtype' may be used uninitialized
- PR #1392 Update cudf Dockerfile and package_versions.sh
- PR #1385 Added INT8 type to `_schema_to_dtype` for use in GpuArrowReader
- PR #1393 Fixed a bug in `gdf_count_nonzero_mask()` for the case of 0 bits to count
- PR #1395 Update CONTRIBUTING to use the environment variable CUDF_HOME
- PR #1416 Fix bug at gdf_quantile_exact and gdf_quantile_appox
- PR #1421 Fix remove creation of series multiple times during `add_column()`
- PR #1405 CSV Reader: Fix memory leaks on read_csv() failure
- PR #1328 Fix CategoricalColumn to_arrow() null mask
- PR #1433 Fix NVStrings/categories includes
- PR #1432 Update NVStrings to 0.7.* to coincide with 0.7 development
- PR #1483 Modify CSV reader to avoid cropping blank quoted characters in non-string fields
- PR #1446 Merge 1275 hotfix from master into branch-0.7
- PR #1447 Fix legacy groupby apply docstring
- PR #1451 Fix hash join estimated result size is not correct
- PR #1454 Fix local build script improperly change directory permissions
- PR #1490 Require Dask 1.1.0+ for `is_dataframe_like` test or skip otherwise.
- PR #1491 Use more specific directories & groups in CODEOWNERS
- PR #1497 Fix Thrust issue on CentOS caused by missing default constructor of host_vector elements
- PR #1498 Add missing include guard to device_atomics.cuh and separated DEVICE_ATOMICS_TEST
- PR #1506 Fix csv-write call to updated NVStrings method
- PR #1510 Added nvstrings `fillna()` function
- PR #1507 Parquet Reader: Default string data to GDF_STRING
- PR #1535 Fix doc issue to ensure correct labelling of cudf.series
- PR #1537 Fix `undefined reference` link error in HashPartitionTest
- PR #1548 Fix ci/local/build.sh README from using an incorrect image example
- PR #1551 CSV Reader: Fix integer column name indexing
- PR #1586 Fix broken `scalar_wrapper::operator==`
- PR #1591 ORC/Parquet Reader: Fix missing import for FileNotFoundError exception
- PR #1573 Parquet Reader: Fix crash due to clash with ORC reader datasource
- PR #1607 Revert change of `column.to_dense_buffer` always return by copy for performance concerns
- PR #1618 ORC reader: fix assert & data output when nrows/skiprows isn't aligned to stripe boundaries
- PR #1631 Fix failure of TYPES_TEST on some gcc-7 based systems.
- PR #1641 CSV Reader: Fix skip_blank_lines behavior with Windows line terminators (\r\n)
- PR #1648 ORC reader: fix non-deterministic output when skiprows is non-zero
- PR #1676 Fix groupby `as_index` behaviour with `MultiIndex`
- PR #1659 Fix bug caused by empty groupbys and multiindex slicing throwing exceptions
- PR #1656 Correct Groupby failure in dask when un-aggregable columns are left in dataframe.
- PR #1689 Fix groupby performance regression
- PR #1694 Add Cython as a runtime dependency since it's required in `setup.py`


# cuDF 0.6.1 (25 Mar 2019)

## Bug Fixes

- PR #1275 Fix CentOS exception in DataFrame.hash_partition from using value "returned" by a void function


# cuDF 0.6.0 (22 Mar 2019)

## New Features

- PR #760 Raise `FileNotFoundError` instead of `GDF_FILE_ERROR` in `read_csv` if the file does not exist
- PR #539 Add Python bindings for replace function
- PR #823 Add Doxygen configuration to enable building HTML documentation for libcudf C/C++ API
- PR #807 CSV Reader: Add byte_range parameter to specify the range in the input file to be read
- PR #857 Add Tail method for Series/DataFrame and update Head method to use iloc
- PR #858 Add series feature hashing support
- PR #871 CSV Reader: Add support for NA values, including user specified strings
- PR #893 Adds PyArrow based parquet readers / writers to Python, fix category dtype handling, fix arrow ingest buffer size issues
- PR #867 CSV Reader: Add support for ignoring blank lines and comment lines
- PR #887 Add Series digitize method
- PR #895 Add Series groupby
- PR #898 Add DataFrame.groupby(level=0) support
- PR #920 Add feather, JSON, HDF5 readers / writers from PyArrow / Pandas
- PR #888 CSV Reader: Add prefix parameter for column names, used when parsing without a header
- PR #913 Add DLPack support: convert between cuDF DataFrame and DLTensor
- PR #939 Add ORC reader from PyArrow
- PR #918 Add Series.groupby(level=0) support
- PR #906 Add binary and comparison ops to DataFrame
- PR #958 Support unary and binary ops on indexes
- PR #964 Add `rename` method to `DataFrame`, `Series`, and `Index`
- PR #985 Add `Series.to_frame` method
- PR #985 Add `drop=` keyword to reset_index method
- PR #994 Remove references to pygdf
- PR #990 Add external series groupby support
- PR #988 Add top-level merge function to cuDF
- PR #992 Add comparison binaryops to DateTime columns
- PR #996 Replace relative path imports with absolute paths in tests
- PR #995 CSV Reader: Add index_col parameter to specify the column name or index to be used as row labels
- PR #1004 Add `from_gpu_matrix` method to DataFrame
- PR #997 Add property index setter
- PR #1007 Replace relative path imports with absolute paths in cudf
- PR #1013 select columns with df.columns
- PR #1016 Rename Series.unique_count() to nunique() to match pandas API
- PR #947 Prefixsum to handle nulls and float types
- PR #1029 Remove rest of relative path imports
- PR #1021 Add filtered selection with assignment for Dataframes
- PR #872 Adding NVCategory support to cudf apis
- PR #1052 Add left/right_index and left/right_on keywords to merge
- PR #1091 Add `indicator=` and `suffixes=` keywords to merge
- PR #1107 Add unsupported keywords to Series.fillna
- PR #1032 Add string support to cuDF python
- PR #1136 Removed `gdf_concat`
- PR #1153 Added function for getting the padded allocation size for valid bitmask
- PR #1148 Add cudf.sqrt for dataframes and Series
- PR #1159 Add Python bindings for libcudf dlpack functions
- PR #1155 Add __array_ufunc__ for DataFrame and Series for sqrt
- PR #1168 to_frame for series accepts a name argument


## Improvements

- PR #1218 Add dask-cudf page to API docs
- PR #892 Add support for heterogeneous types in binary ops with JIT
- PR #730 Improve performance of `gdf_table` constructor
- PR #561 Add Doxygen style comments to Join CUDA functions
- PR #813 unified libcudf API functions by replacing gpu_ with gdf_
- PR #822 Add support for `__cuda_array_interface__` for ingest
- PR #756 Consolidate common helper functions from unordered map and multimap
- PR #753 Improve performance of groupby sum and average, especially for cases with few groups.
- PR #836 Add ingest support for arrow chunked arrays in Column, Series, DataFrame creation
- PR #763 Format doxygen comments for csv_read_arg struct
- PR #532 CSV Reader: Use type dispatcher instead of switch block
- PR #694 Unit test utilities improvements
- PR #878 Add better indexing to Groupby
- PR #554 Add `empty` method and `is_monotonic` attribute to `Index`
- PR #1040 Fixed up Doxygen comment tags
- PR #909 CSV Reader: Avoid host->device->host copy for header row data
- PR #916 Improved unit testing and error checking for `gdf_column_concat`
- PR #941 Replace `numpy` call in `Series.hash_encode` with `numba`
- PR #942 Added increment/decrement operators for wrapper types
- PR #943 Updated `count_nonzero_mask` to return `num_rows` when the mask is null
- PR #952 Added trait to map C++ type to `gdf_dtype`
- PR #966 Updated RMM submodule.
- PR #998 Add IO reader/writer modules to API docs, fix for missing cudf.Series docs
- PR #1017 concatenate along columns for Series and DataFrames
- PR #1002 Support indexing a dataframe with another boolean dataframe
- PR #1018 Better concatenation for Series and Dataframes
- PR #1036 Use Numpydoc style docstrings
- PR #1047 Adding gdf_dtype_extra_info to gdf_column_view_augmented
- PR #1054 Added default ctor to SerialTrieNode to overcome Thrust issue in CentOS7 + CUDA10
- PR #1024 CSV Reader: Add support for hexadecimal integers in integral-type columns
- PR #1033 Update `fillna()` to use libcudf function `gdf_replace_nulls`
- PR #1066 Added inplace assignment for columns and select_dtypes for dataframes
- PR #1026 CSV Reader: Change the meaning and type of the quoting parameter to match Pandas
- PR #1100 Adds `CUDF_EXPECTS` error-checking macro
- PR #1092 Fix select_dtype docstring
- PR #1111 Added cudf::table
- PR #1108 Sorting for datetime columns
- PR #1120 Return a `Series` (not a `Column`) from `Series.cat.set_categories()`
- PR #1128 CSV Reader: The last data row does not need to be line terminated
- PR #1183 Bump Arrow version to 0.12.1
- PR #1208 Default to CXX11_ABI=ON
- PR #1252 Fix NVStrings dependencies for cuda 9.2 and 10.0
- PR #2037 Optimize the existing `gather` and `scatter` routines in `libcudf`

## Bug Fixes

- PR #821 Fix flake8 issues revealed by flake8 update
- PR #808 Resolved renamed `d_columns_valids` variable name
- PR #820 CSV Reader: fix the issue where reader adds additional rows when file uses \r\n as a line terminator
- PR #780 CSV Reader: Fix scientific notation parsing and null values for empty quotes
- PR #815 CSV Reader: Fix data parsing when tabs are present in the input CSV file
- PR #850 Fix bug where left joins where the left df has 0 rows causes a crash
- PR #861 Fix memory leak by preserving the boolean mask index
- PR #875 Handle unnamed indexes in to/from arrow functions
- PR #877 Fix ingest of 1 row arrow tables in from arrow function
- PR #876 Added missing `<type_traits>` include
- PR #889 Deleted test_rmm.py which has now moved to RMM repo
- PR #866 Merge v0.5.1 numpy ABI hotfix into 0.6
- PR #917 value_counts return int type on empty columns
- PR #611 Renamed `gdf_reduce_optimal_output_size()` -> `gdf_reduction_get_intermediate_output_size()`
- PR #923 fix index for negative slicing for cudf dataframe and series
- PR #927 CSV Reader: Fix category GDF_CATEGORY hashes not being computed properly
- PR #921 CSV Reader: Fix parsing errors with delim_whitespace, quotations in the header row, unnamed columns
- PR #933 Fix handling objects of all nulls in series creation
- PR #940 CSV Reader: Fix an issue where the last data row is missing when using byte_range
- PR #945 CSV Reader: Fix incorrect datetime64 when milliseconds or space separator are used
- PR #959 Groupby: Problem with column name lookup
- PR #950 Converting dataframe/recarry with non-contiguous arrays
- PR #963 CSV Reader: Fix another issue with missing data rows when using byte_range
- PR #999 Fix 0 sized kernel launches and empty sort_index exception
- PR #993 Fix dtype in selecting 0 rows from objects
- PR #1009 Fix performance regression in `to_pandas` method on DataFrame
- PR #1008 Remove custom dask communication approach
- PR #1001 CSV Reader: Fix a memory access error when reading a large (>2GB) file with date columns
- PR #1019 Binary Ops: Fix error when one input column has null mask but other doesn't
- PR #1014 CSV Reader: Fix false positives in bool value detection
- PR #1034 CSV Reader: Fix parsing floating point precision and leading zero exponents
- PR #1044 CSV Reader: Fix a segfault when byte range aligns with a page
- PR #1058 Added support for `DataFrame.loc[scalar]`
- PR #1060 Fix column creation with all valid nan values
- PR #1073 CSV Reader: Fix an issue where a column name includes the return character
- PR #1090 Updating Doxygen Comments
- PR #1080 Fix dtypes returned from loc / iloc because of lists
- PR #1102 CSV Reader: Minor fixes and memory usage improvements
- PR #1174: Fix release script typo
- PR #1137 Add prebuild script for CI
- PR #1118 Enhanced the `DataFrame.from_records()` feature
- PR #1129 Fix join performance with index parameter from using numpy array
- PR #1145 Issue with .agg call on multi-column dataframes
- PR #908 Some testing code cleanup
- PR #1167 Fix issue with null_count not being set after inplace fillna()
- PR #1184 Fix iloc performance regression
- PR #1185 Support left_on/right_on and also on=str in merge
- PR #1200 Fix allocating bitmasks with numba instead of rmm in allocate_mask function
- PR #1213 Fix bug with csv reader requesting subset of columns using wrong datatype
- PR #1223 gpuCI: Fix label on rapidsai channel on gpu build scripts
- PR #1242 Add explicit Thrust exec policy to fix NVCATEGORY_TEST segfault on some platforms
- PR #1246 Fix categorical tests that failed due to bad implicit type conversion
- PR #1255 Fix overwriting conda package main label uploads
- PR #1259 Add dlpack includes to pip build


# cuDF 0.5.1 (05 Feb 2019)

## Bug Fixes

- PR #842 Avoid using numpy via cimport to prevent ABI issues in Cython compilation


# cuDF 0.5.0 (28 Jan 2019)

## New Features

- PR #722 Add bzip2 decompression support to `read_csv()`
- PR #693 add ZLIB-based GZIP/ZIP support to `read_csv_strings()`
- PR #411 added null support to gdf_order_by (new API) and cudf_table::sort
- PR #525 Added GitHub Issue templates for bugs, documentation, new features, and questions
- PR #501 CSV Reader: Add support for user-specified decimal point and thousands separator to read_csv_strings()
- PR #455 CSV Reader: Add support for user-specified decimal point and thousands separator to read_csv()
- PR #439 add `DataFrame.drop` method similar to pandas
- PR #356 add `DataFrame.transpose` method and `DataFrame.T` property similar to pandas
- PR #505 CSV Reader: Add support for user-specified boolean values
- PR #350 Implemented Series replace function
- PR #490 Added print_env.sh script to gather relevant environment details when reporting cuDF issues
- PR #474 add ZLIB-based GZIP/ZIP support to `read_csv()`
- PR #547 Added melt similar to `pandas.melt()`
- PR #491 Add CI test script to check for updates to CHANGELOG.md in PRs
- PR #550 Add CI test script to check for style issues in PRs
- PR #558 Add CI scripts for cpu-based conda and gpu-based test builds
- PR #524 Add Boolean Indexing
- PR #564 Update python `sort_values` method to use updated libcudf `gdf_order_by` API
- PR #509 CSV Reader: Input CSV file can now be passed in as a text or a binary buffer
- PR #607 Add `__iter__` and iteritems to DataFrame class
- PR #643 added a new api gdf_replace_nulls that allows a user to replace nulls in a column

## Improvements

- PR #426 Removed sort-based groupby and refactored existing groupby APIs. Also improves C++/CUDA compile time.
- PR #461 Add `CUDF_HOME` variable in README.md to replace relative pathing.
- PR #472 RMM: Created centralized rmm::device_vector alias and rmm::exec_policy
- PR #500 Improved the concurrent hash map class to support partitioned (multi-pass) hash table building.
- PR #454 Improve CSV reader docs and examples
- PR #465 Added templated C++ API for RMM to avoid explicit cast to `void**`
- PR #513 `.gitignore` tweaks
- PR #521 Add `assert_eq` function for testing
- PR #502 Simplify Dockerfile for local dev, eliminate old conda/pip envs
- PR #549 Adds `-rdynamic` compiler flag to nvcc for Debug builds
- PR #472 RMM: Created centralized rmm::device_vector alias and rmm::exec_policy
- PR #577 Added external C++ API for scatter/gather functions
- PR #500 Improved the concurrent hash map class to support partitioned (multi-pass) hash table building
- PR #583 Updated `gdf_size_type` to `int`
- PR #500 Improved the concurrent hash map class to support partitioned (multi-pass) hash table building
- PR #617 Added .dockerignore file. Prevents adding stale cmake cache files to the docker container
- PR #658 Reduced `JOIN_TEST` time by isolating overflow test of hash table size computation
- PR #664 Added Debuging instructions to README
- PR #651 Remove noqa marks in `__init__.py` files
- PR #671 CSV Reader: uncompressed buffer input can be parsed without explicitly specifying compression as None
- PR #684 Make RMM a submodule
- PR #718 Ensure sum, product, min, max methods pandas compatibility on empty datasets
- PR #720 Refactored Index classes to make them more Pandas-like, added CategoricalIndex
- PR #749 Improve to_arrow and from_arrow Pandas compatibility
- PR #766 Remove TravisCI references, remove unused variables from CMake, fix ARROW_VERSION in Cmake
- PR #773 Add build-args back to Dockerfile and handle dependencies based on environment yml file
- PR #781 Move thirdparty submodules to root and symlink in /cpp
- PR #843 Fix broken cudf/python API examples, add new methods to the API index

## Bug Fixes

- PR #569 CSV Reader: Fix days being off-by-one when parsing some dates
- PR #531 CSV Reader: Fix incorrect parsing of quoted numbers
- PR #465 Added templated C++ API for RMM to avoid explicit cast to `void**`
- PR #473 Added missing <random> include
- PR #478 CSV Reader: Add api support for auto column detection, header, mangle_dupe_cols, usecols
- PR #495 Updated README to correct where cffi pytest should be executed
- PR #501 Fix the intermittent segfault caused by the `thousands` and `compression` parameters in the csv reader
- PR #502 Simplify Dockerfile for local dev, eliminate old conda/pip envs
- PR #512 fix bug for `on` parameter in `DataFrame.merge` to allow for None or single column name
- PR #511 Updated python/cudf/bindings/join.pyx to fix cudf merge printing out dtypes
- PR #513 `.gitignore` tweaks
- PR #521 Add `assert_eq` function for testing
- PR #537 Fix CMAKE_CUDA_STANDARD_REQURIED typo in CMakeLists.txt
- PR #447 Fix silent failure in initializing DataFrame from generator
- PR #545 Temporarily disable csv reader thousands test to prevent segfault (test re-enabled in PR #501)
- PR #559 Fix Assertion error while using `applymap` to change the output dtype
- PR #575 Update `print_env.sh` script to better handle missing commands
- PR #612 Prevent an exception from occuring with true division on integer series.
- PR #630 Fix deprecation warning for `pd.core.common.is_categorical_dtype`
- PR #622 Fix Series.append() behaviour when appending values with different numeric dtype
- PR #603 Fix error while creating an empty column using None.
- PR #673 Fix array of strings not being caught in from_pandas
- PR #644 Fix return type and column support of dataframe.quantile()
- PR #634 Fix create `DataFrame.from_pandas()` with numeric column names
- PR #654 Add resolution check for GDF_TIMESTAMP in Join
- PR #648 Enforce one-to-one copy required when using `numba>=0.42.0`
- PR #645 Fix cmake build type handling not setting debug options when CMAKE_BUILD_TYPE=="Debug"
- PR #669 Fix GIL deadlock when launching multiple python threads that make Cython calls
- PR #665 Reworked the hash map to add a way to report the destination partition for a key
- PR #670 CMAKE: Fix env include path taking precedence over libcudf source headers
- PR #674 Check for gdf supported column types
- PR #677 Fix 'gdf_csv_test_Dates' gtest failure due to missing nrows parameter
- PR #604 Fix the parsing errors while reading a csv file using `sep` instead of `delimiter`.
- PR #686 Fix converting nulls to NaT values when converting Series to Pandas/Numpy
- PR #689 CSV Reader: Fix behavior with skiprows+header to match pandas implementation
- PR #691 Fixes Join on empty input DFs
- PR #706 CSV Reader: Fix broken dtype inference when whitespace is in data
- PR #717 CSV reader: fix behavior when parsing a csv file with no data rows
- PR #724 CSV Reader: fix build issue due to parameter type mismatch in a std::max call
- PR #734 Prevents reading undefined memory in gpu_expand_mask_bits numba kernel
- PR #747 CSV Reader: fix an issue where CUDA allocations fail with some large input files
- PR #750 Fix race condition for handling NVStrings in CMake
- PR #719 Fix merge column ordering
- PR #770 Fix issue where RMM submodule pointed to wrong branch and pin other to correct branches
- PR #778 Fix hard coded ABI off setting
- PR #784 Update RMM submodule commit-ish and pip paths
- PR #794 Update `rmm::exec_policy` usage to fix segmentation faults when used as temprory allocator.
- PR #800 Point git submodules to branches of forks instead of exact commits


# cuDF 0.4.0 (05 Dec 2018)

## New Features

- PR #398 add pandas-compatible `DataFrame.shape()` and `Series.shape()`
- PR #394 New documentation feature "10 Minutes to cuDF"
- PR #361 CSV Reader: Add support for strings with delimiters

## Improvements

 - PR #436 Improvements for type_dispatcher and wrapper structs
 - PR #429 Add CHANGELOG.md (this file)
 - PR #266 use faster CUDA-accelerated DataFrame column/Series concatenation.
 - PR #379 new C++ `type_dispatcher` reduces code complexity in supporting many data types.
 - PR #349 Improve performance for creating columns from memoryview objects
 - PR #445 Update reductions to use type_dispatcher. Adds integer types support to sum_of_squares.
 - PR #448 Improve installation instructions in README.md
 - PR #456 Change default CMake build to Release, and added option for disabling compilation of tests

## Bug Fixes

 - PR #444 Fix csv_test CUDA too many resources requested fail.
 - PR #396 added missing output buffer in validity tests for groupbys.
 - PR #408 Dockerfile updates for source reorganization
 - PR #437 Add cffi to Dockerfile conda env, fixes "cannot import name 'librmm'"
 - PR #417 Fix `map_test` failure with CUDA 10
 - PR #414 Fix CMake installation include file paths
 - PR #418 Properly cast string dtypes to programmatic dtypes when instantiating columns
 - PR #427 Fix and tests for Concatenation illegal memory access with nulls


# cuDF 0.3.0 (23 Nov 2018)

## New Features

 - PR #336 CSV Reader string support

## Improvements

 - PR #354 source code refactored for better organization. CMake build system overhaul. Beginning of transition to Cython bindings.
 - PR #290 Add support for typecasting to/from datetime dtype
 - PR #323 Add handling pyarrow boolean arrays in input/out, add tests
 - PR #325 GDF_VALIDITY_UNSUPPORTED now returned for algorithms that don't support non-empty valid bitmasks
 - PR #381 Faster InputTooLarge Join test completes in ms rather than minutes.
 - PR #373 .gitignore improvements
 - PR #367 Doc cleanup & examples for DataFrame methods
 - PR #333 Add Rapids Memory Manager documentation
 - PR #321 Rapids Memory Manager adds file/line location logging and convenience macros
 - PR #334 Implement DataFrame `__copy__` and `__deepcopy__`
 - PR #271 Add NVTX ranges to pygdf
 - PR #311 Document system requirements for conda install

## Bug Fixes

 - PR #337 Retain index on `scale()` function
 - PR #344 Fix test failure due to PyArrow 0.11 Boolean handling
 - PR #364 Remove noexcept from managed_allocator;  CMakeLists fix for NVstrings
 - PR #357 Fix bug that made all series be considered booleans for indexing
 - PR #351 replace conda env configuration for developers
 - PRs #346 #360 Fix CSV reading of negative numbers
 - PR #342 Fix CMake to use conda-installed nvstrings
 - PR #341 Preserve categorical dtype after groupby aggregations
 - PR #315 ReadTheDocs build update to fix missing libcuda.so
 - PR #320 FIX out-of-bounds access error in reductions.cu
 - PR #319 Fix out-of-bounds memory access in libcudf count_valid_bits
 - PR #303 Fix printing empty dataframe


# cuDF 0.2.0 and cuDF 0.1.0

These were initial releases of cuDF based on previously separate pyGDF and libGDF libraries.<|MERGE_RESOLUTION|>--- conflicted
+++ resolved
@@ -52,11 +52,8 @@
 - PR #3138 Movey unary files to legacy
 - PR #3175 Set cmake cuda version variables
 - PR #3171 Move deprecated error macros to legacy
-<<<<<<< HEAD
+- PR #3195 Support for zero columned `table_view`
 - PR #3165 Java device memory size for string category
-=======
-- PR #3195 Support for zero columned `table_view`
->>>>>>> 762147d7
 
 
 ## Bug Fixes
