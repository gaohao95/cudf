# cuDF 0.7.0 (Date TBD)

## New Features

...

## Improvements

- PR #1202 Simplify README.md
- PR #1149 CSV Reader: Change convertStrToValue() functions to `__device__` only

## Bug Fixes

<<<<<<< HEAD
- PR #1254 CSV Reader: fix data type detection for floating-point numbers in scientific notation
=======
- PR #1233 Fix dtypes issue while adding the column to `str` dataframe.
>>>>>>> 04fac703


# cuDF 0.6.0 (Date TBD)

## New Features

- PR #760 Raise `FileNotFoundError` instead of `GDF_FILE_ERROR` in `read_csv` if the file does not exist
- PR #539 Add Python bindings for replace function
- PR #823 Add Doxygen configuration to enable building HTML documentation for libcudf C/C++ API
- PR #807 CSV Reader: Add byte_range parameter to specify the range in the input file to be read
- PR #857 Add Tail method for Series/DataFrame and update Head method to use iloc
- PR #858 Add series feature hashing support
- PR #871 CSV Reader: Add support for NA values, including user specified strings
- PR #893 Adds PyArrow based parquet readers / writers to Python, fix category dtype handling, fix arrow ingest buffer size issues
- PR #867 CSV Reader: Add support for ignoring blank lines and comment lines
- PR #887 Add Series digitize method
- PR #895 Add Series groupby
- PR #898 Add DataFrame.groupby(level=0) support
- PR #920 Add feather, JSON, HDF5 readers / writers from PyArrow / Pandas
- PR #888 CSV Reader: Add prefix parameter for column names, used when parsing without a header
- PR #913 Add DLPack support: convert between cuDF DataFrame and DLTensor
- PR #939 Add ORC reader from PyArrow
- PR #918 Add Series.groupby(level=0) support
- PR #906 Add binary and comparison ops to DataFrame
- PR #958 Support unary and binary ops on indexes
- PR #964 Add `rename` method to `DataFrame`, `Series`, and `Index`
- PR #985 Add `Series.to_frame` method
- PR #985 Add `drop=` keyword to reset_index method
- PR #994 Remove references to pygdf
- PR #990 Add external series groupby support
- PR #988 Add top-level merge function to cuDF
- PR #992 Add comparison binaryops to DateTime columns
- PR #996 Replace relative path imports with absolute paths in tests
- PR #995 CSV Reader: Add index_col parameter to specify the column name or index to be used as row labels
- PR #1004 Add `from_gpu_matrix` method to DataFrame
- PR #997 Add property index setter
- PR #1007 Replace relative path imports with absolute paths in cudf
- PR #1013 select columns with df.columns
- PR #1016 Rename Series.unique_count() to nunique() to match pandas API
- PR #947 Prefixsum to handle nulls and float types
- PR #1029 Remove rest of relative path imports
- PR #1021 Add filtered selection with assignment for Dataframes
- PR #872 Adding NVCategory support to cudf apis
- PR #1052 Add left/right_index and left/right_on keywords to merge
- PR #1091 Add `indicator=` and `suffixes=` keywords to merge
- PR #1107 Add unsupported keywords to Series.fillna
- PR #1032 Add string support to cuDF python
- PR #1136 Removed `gdf_concat`
- PR #1153 Added function for getting the padded allocation size for valid bitmask
- PR #1148 Add cudf.sqrt for dataframes and Series
- PR #1159 Add Python bindings for libcudf dlpack functions
- PR #1155 Add __array_ufunc__ for DataFrame and Series for sqrt
- PR #1168 to_frame for series accepts a name argument

## Improvements

- PR #1218 Add dask-cudf page to API docs
- PR #892 Add support for heterogeneous types in binary ops with JIT
- PR #730 Improve performance of `gdf_table` constructor
- PR #561 Add Doxygen style comments to Join CUDA functions
- PR #813 unified libcudf API functions by replacing gpu_ with gdf_
- PR #822 Add support for `__cuda_array_interface__` for ingest
- PR #756 Consolidate common helper functions from unordered map and multimap
- PR #753 Improve performance of groupby sum and average, especially for cases with few groups.
- PR #836 Add ingest support for arrow chunked arrays in Column, Series, DataFrame creation
- PR #763 Format doxygen comments for csv_read_arg struct
- PR #532 CSV Reader: Use type dispatcher instead of switch block
- PR #694 Unit test utilities improvements
- PR #878 Add better indexing to Groupby
- PR #554 Add `empty` method and `is_monotonic` attribute to `Index`
- PR #1040 Fixed up Doxygen comment tags
- PR #909 CSV Reader: Avoid host->device->host copy for header row data
- PR #916 Improved unit testing and error checking for `gdf_column_concat`
- PR #941 Replace `numpy` call in `Series.hash_encode` with `numba`
- PR #942 Added increment/decrement operators for wrapper types
- PR #943 Updated `count_nonzero_mask` to return `num_rows` when the mask is null
- PR #952 Added trait to map C++ type to `gdf_dtype`
- PR #966 Updated RMM submodule.
- PR #998 Add IO reader/writer modules to API docs, fix for missing cudf.Series docs
- PR #1017 concatenate along columns for Series and DataFrames
- PR #1002 Support indexing a dataframe with another boolean dataframe
- PR #1018 Better concatenation for Series and Dataframes
- PR #1036 Use Numpydoc style docstrings
- PR #1047 Adding gdf_dtype_extra_info to gdf_column_view_augmented
- PR #1054 Added default ctor to SerialTrieNode to overcome Thrust issue in CentOS7 + CUDA10
- PR #1024 CSV Reader: Add support for hexadecimal integers in integral-type columns
- PR #1033 Update `fillna()` to use libcudf function `gdf_replace_nulls`
- PR #1066 Added inplace assignment for columns and select_dtypes for dataframes
- PR #1026 CSV Reader: Change the meaning and type of the quoting parameter to match Pandas
- PR #1100 Adds `CUDF_EXPECTS` error-checking macro
- PR #1092 Fix select_dtype docstring
- PR #1111 Added cudf::table
- PR #1108 Sorting for datetime columns
- PR #1120 Return a `Series` (not a `Column`) from `Series.cat.set_categories()`
- PR #1128 CSV Reader: The last data row does not need to be line terminated
- PR #1183 Bump Arrow version to 0.12.1
- PR #1208 Default to CXX11_ABI=ON

## Bug Fixes

- PR #821 Fix flake8 issues revealed by flake8 update
- PR #808 Resolved renamed `d_columns_valids` variable name
- PR #820 CSV Reader: fix the issue where reader adds additional rows when file uses \r\n as a line terminator
- PR #780 CSV Reader: Fix scientific notation parsing and null values for empty quotes
- PR #815 CSV Reader: Fix data parsing when tabs are present in the input CSV file
- PR #850 Fix bug where left joins where the left df has 0 rows causes a crash
- PR #861 Fix memory leak by preserving the boolean mask index
- PR #875 Handle unnamed indexes in to/from arrow functions
- PR #877 Fix ingest of 1 row arrow tables in from arrow function
- PR #876 Added missing `<type_traits>` include
- PR #889 Deleted test_rmm.py which has now moved to RMM repo
- PR #866 Merge v0.5.1 numpy ABI hotfix into 0.6
- PR #917 value_counts return int type on empty columns
- PR #611 Renamed `gdf_reduce_optimal_output_size()` -> `gdf_reduction_get_intermediate_output_size()`
- PR #923 fix index for negative slicing for cudf dataframe and series
- PR #927 CSV Reader: Fix category GDF_CATEGORY hashes not being computed properly
- PR #921 CSV Reader: Fix parsing errors with delim_whitespace, quotations in the header row, unnamed columns
- PR #933 Fix handling objects of all nulls in series creation
- PR #940 CSV Reader: Fix an issue where the last data row is missing when using byte_range
- PR #945 CSV Reader: Fix incorrect datetime64 when milliseconds or space separator are used
- PR #959 Groupby: Problem with column name lookup
- PR #950 Converting dataframe/recarry with non-contiguous arrays
- PR #963 CSV Reader: Fix another issue with missing data rows when using byte_range
- PR #999 Fix 0 sized kernel launches and empty sort_index exception
- PR #993 Fix dtype in selecting 0 rows from objects
- PR #1009 Fix performance regression in `to_pandas` method on DataFrame
- PR #1008 Remove custom dask communication approach
- PR #1001 CSV Reader: Fix a memory access error when reading a large (>2GB) file with date columns
- PR #1019 Binary Ops: Fix error when one input column has null mask but other doesn't
- PR #1014 CSV Reader: Fix false positives in bool value detection
- PR #1034 CSV Reader: Fix parsing floating point precision and leading zero exponents
- PR #1044 CSV Reader: Fix a segfault when byte range aligns with a page
- PR #1058 Added support for `DataFrame.loc[scalar]`
- PR #1060 Fix column creation with all valid nan values
- PR #1073 CSV Reader: Fix an issue where a column name includes the return character
- PR #1090 Updating Doxygen Comments
- PR #1080 Fix dtypes returned from loc / iloc because of lists
- PR #1102 CSV Reader: Minor fixes and memory usage improvements
- PR #1174: Fix release script typo
- PR #1137 Add prebuild script for CI
- PR #1118 Enhanced the `DataFrame.from_records()` feature
- PR #1129 Fix join performance with index parameter from using numpy array
- PR #1145 Issue with .agg call on multi-column dataframes
- PR #908 Some testing code cleanup
- PR #1167 Fix issue with null_count not being set after inplace fillna()
- PR #1184 Fix iloc performance regression
- PR #1185 Support left_on/right_on and also on=str in merge
- PR #1200 Fix allocating bitmasks with numba instead of rmm in allocate_mask function
- PR #1223 gpuCI: Fix label on rapidsai channel on gpu build scripts
- PR #1246 Fix categorical tests that failed due to bad implicit type conversion


# cuDF 0.5.1 (05 Feb 2019)

## Bug Fixes

- PR #842 Avoid using numpy via cimport to prevent ABI issues in Cython compilation


# cuDF 0.5.0 (28 Jan 2019)

## New Features

- PR #722 Add bzip2 decompression support to `read_csv()`
- PR #693 add ZLIB-based GZIP/ZIP support to `read_csv_strings()`
- PR #411 added null support to gdf_order_by (new API) and cudf_table::sort
- PR #525 Added GitHub Issue templates for bugs, documentation, new features, and questions
- PR #501 CSV Reader: Add support for user-specified decimal point and thousands separator to read_csv_strings()
- PR #455 CSV Reader: Add support for user-specified decimal point and thousands separator to read_csv()
- PR #439 add `DataFrame.drop` method similar to pandas
- PR #356 add `DataFrame.transpose` method and `DataFrame.T` property similar to pandas
- PR #505 CSV Reader: Add support for user-specified boolean values
- PR #350 Implemented Series replace function
- PR #490 Added print_env.sh script to gather relevant environment details when reporting cuDF issues
- PR #474 add ZLIB-based GZIP/ZIP support to `read_csv()`
- PR #547 Added melt similar to `pandas.melt()`
- PR #491 Add CI test script to check for updates to CHANGELOG.md in PRs
- PR #550 Add CI test script to check for style issues in PRs
- PR #558 Add CI scripts for cpu-based conda and gpu-based test builds
- PR #524 Add Boolean Indexing
- PR #564 Update python `sort_values` method to use updated libcudf `gdf_order_by` API
- PR #509 CSV Reader: Input CSV file can now be passed in as a text or a binary buffer
- PR #607 Add `__iter__` and iteritems to DataFrame class
- PR #643 added a new api gdf_replace_nulls that allows a user to replace nulls in a column

## Improvements

- PR #426 Removed sort-based groupby and refactored existing groupby APIs. Also improves C++/CUDA compile time.
- PR #461 Add `CUDF_HOME` variable in README.md to replace relative pathing.
- PR #472 RMM: Created centralized rmm::device_vector alias and rmm::exec_policy
- PR #500 Improved the concurrent hash map class to support partitioned (multi-pass) hash table building.
- PR #454 Improve CSV reader docs and examples
- PR #465 Added templated C++ API for RMM to avoid explicit cast to `void**`
- PR #513 `.gitignore` tweaks
- PR #521 Add `assert_eq` function for testing
- PR #502 Simplify Dockerfile for local dev, eliminate old conda/pip envs
- PR #549 Adds `-rdynamic` compiler flag to nvcc for Debug builds
- PR #472 RMM: Created centralized rmm::device_vector alias and rmm::exec_policy
- PR #577 Added external C++ API for scatter/gather functions
- PR #500 Improved the concurrent hash map class to support partitioned (multi-pass) hash table building
- PR #583 Updated `gdf_size_type` to `int`
- PR #500 Improved the concurrent hash map class to support partitioned (multi-pass) hash table building
- PR #617 Added .dockerignore file. Prevents adding stale cmake cache files to the docker container
- PR #658 Reduced `JOIN_TEST` time by isolating overflow test of hash table size computation
- PR #664 Added Debuging instructions to README
- PR #651 Remove noqa marks in `__init__.py` files
- PR #671 CSV Reader: uncompressed buffer input can be parsed without explicitly specifying compression as None
- PR #684 Make RMM a submodule
- PR #718 Ensure sum, product, min, max methods pandas compatibility on empty datasets
- PR #720 Refactored Index classes to make them more Pandas-like, added CategoricalIndex
- PR #749 Improve to_arrow and from_arrow Pandas compatibility
- PR #766 Remove TravisCI references, remove unused variables from CMake, fix ARROW_VERSION in Cmake
- PR #773 Add build-args back to Dockerfile and handle dependencies based on environment yml file
- PR #781 Move thirdparty submodules to root and symlink in /cpp
- PR #843 Fix broken cudf/python API examples, add new methods to the API index

## Bug Fixes

- PR #569 CSV Reader: Fix days being off-by-one when parsing some dates
- PR #531 CSV Reader: Fix incorrect parsing of quoted numbers
- PR #465 Added templated C++ API for RMM to avoid explicit cast to `void**`
- PR #473 Added missing <random> include
- PR #478 CSV Reader: Add api support for auto column detection, header, mangle_dupe_cols, usecols
- PR #495 Updated README to correct where cffi pytest should be executed
- PR #501 Fix the intermittent segfault caused by the `thousands` and `compression` parameters in the csv reader
- PR #502 Simplify Dockerfile for local dev, eliminate old conda/pip envs
- PR #512 fix bug for `on` parameter in `DataFrame.merge` to allow for None or single column name
- PR #511 Updated python/cudf/bindings/join.pyx to fix cudf merge printing out dtypes
- PR #513 `.gitignore` tweaks
- PR #521 Add `assert_eq` function for testing
- PR #537 Fix CMAKE_CUDA_STANDARD_REQURIED typo in CMakeLists.txt
- PR #447 Fix silent failure in initializing DataFrame from generator
- PR #545 Temporarily disable csv reader thousands test to prevent segfault (test re-enabled in PR #501)
- PR #559 Fix Assertion error while using `applymap` to change the output dtype
- PR #575 Update `print_env.sh` script to better handle missing commands
- PR #612 Prevent an exception from occuring with true division on integer series.
- PR #630 Fix deprecation warning for `pd.core.common.is_categorical_dtype`
- PR #622 Fix Series.append() behaviour when appending values with different numeric dtype
- PR #603 Fix error while creating an empty column using None.
- PR #673 Fix array of strings not being caught in from_pandas
- PR #644 Fix return type and column support of dataframe.quantile()
- PR #634 Fix create `DataFrame.from_pandas()` with numeric column names
- PR #654 Add resolution check for GDF_TIMESTAMP in Join
- PR #648 Enforce one-to-one copy required when using `numba>=0.42.0`
- PR #645 Fix cmake build type handling not setting debug options when CMAKE_BUILD_TYPE=="Debug"
- PR #669 Fix GIL deadlock when launching multiple python threads that make Cython calls
- PR #665 Reworked the hash map to add a way to report the destination partition for a key
- PR #670 CMAKE: Fix env include path taking precedence over libcudf source headers
- PR #674 Check for gdf supported column types
- PR #677 Fix 'gdf_csv_test_Dates' gtest failure due to missing nrows parameter
- PR #604 Fix the parsing errors while reading a csv file using `sep` instead of `delimiter`.
- PR #686 Fix converting nulls to NaT values when converting Series to Pandas/Numpy
- PR #689 CSV Reader: Fix behavior with skiprows+header to match pandas implementation
- PR #691 Fixes Join on empty input DFs
- PR #706 CSV Reader: Fix broken dtype inference when whitespace is in data
- PR #717 CSV reader: fix behavior when parsing a csv file with no data rows
- PR #724 CSV Reader: fix build issue due to parameter type mismatch in a std::max call
- PR #734 Prevents reading undefined memory in gpu_expand_mask_bits numba kernel
- PR #747 CSV Reader: fix an issue where CUDA allocations fail with some large input files
- PR #750 Fix race condition for handling NVStrings in CMake
- PR #719 Fix merge column ordering
- PR #770 Fix issue where RMM submodule pointed to wrong branch and pin other to correct branches
- PR #778 Fix hard coded ABI off setting
- PR #784 Update RMM submodule commit-ish and pip paths
- PR #794 Update `rmm::exec_policy` usage to fix segmentation faults when used as temprory allocator.
- PR #800 Point git submodules to branches of forks instead of exact commits


# cuDF 0.4.0 (05 Dec 2018)

## New Features

- PR #398 add pandas-compatible `DataFrame.shape()` and `Series.shape()`
- PR #394 New documentation feature "10 Minutes to cuDF"
- PR #361 CSV Reader: Add support for strings with delimiters

## Improvements

 - PR #436 Improvements for type_dispatcher and wrapper structs
 - PR #429 Add CHANGELOG.md (this file)
 - PR #266 use faster CUDA-accelerated DataFrame column/Series concatenation.
 - PR #379 new C++ `type_dispatcher` reduces code complexity in supporting many data types.
 - PR #349 Improve performance for creating columns from memoryview objects
 - PR #445 Update reductions to use type_dispatcher. Adds integer types support to sum_of_squares.
 - PR #448 Improve installation instructions in README.md
 - PR #456 Change default CMake build to Release, and added option for disabling compilation of tests

## Bug Fixes

 - PR #444 Fix csv_test CUDA too many resources requested fail.
 - PR #396 added missing output buffer in validity tests for groupbys.
 - PR #408 Dockerfile updates for source reorganization
 - PR #437 Add cffi to Dockerfile conda env, fixes "cannot import name 'librmm'"
 - PR #417 Fix `map_test` failure with CUDA 10
 - PR #414 Fix CMake installation include file paths
 - PR #418 Properly cast string dtypes to programmatic dtypes when instantiating columns
 - PR #427 Fix and tests for Concatenation illegal memory access with nulls


# cuDF 0.3.0 (23 Nov 2018)

## New Features

 - PR #336 CSV Reader string support

## Improvements

 - PR #354 source code refactored for better organization. CMake build system overhaul. Beginning of transition to Cython bindings.
 - PR #290 Add support for typecasting to/from datetime dtype
 - PR #323 Add handling pyarrow boolean arrays in input/out, add tests
 - PR #325 GDF_VALIDITY_UNSUPPORTED now returned for algorithms that don't support non-empty valid bitmasks
 - PR #381 Faster InputTooLarge Join test completes in ms rather than minutes.
 - PR #373 .gitignore improvements
 - PR #367 Doc cleanup & examples for DataFrame methods
 - PR #333 Add Rapids Memory Manager documentation
 - PR #321 Rapids Memory Manager adds file/line location logging and convenience macros
 - PR #334 Implement DataFrame `__copy__` and `__deepcopy__`
 - PR #271 Add NVTX ranges to pygdf
 - PR #311 Document system requirements for conda install

## Bug Fixes

 - PR #337 Retain index on `scale()` function
 - PR #344 Fix test failure due to PyArrow 0.11 Boolean handling
 - PR #364 Remove noexcept from managed_allocator;  CMakeLists fix for NVstrings
 - PR #357 Fix bug that made all series be considered booleans for indexing
 - PR #351 replace conda env configuration for developers
 - PRs #346 #360 Fix CSV reading of negative numbers
 - PR #342 Fix CMake to use conda-installed nvstrings
 - PR #341 Preserve categorical dtype after groupby aggregations
 - PR #315 ReadTheDocs build update to fix missing libcuda.so
 - PR #320 FIX out-of-bounds access error in reductions.cu
 - PR #319 Fix out-of-bounds memory access in libcudf count_valid_bits
 - PR #303 Fix printing empty dataframe


# cuDF 0.2.0 and cuDF 0.1.0

These were initial releases of cuDF based on previously separate pyGDF and libGDF libraries.
<|MERGE_RESOLUTION|>--- conflicted
+++ resolved
@@ -11,11 +11,8 @@
 
 ## Bug Fixes
 
-<<<<<<< HEAD
+- PR #1233 Fix dtypes issue while adding the column to `str` dataframe.
 - PR #1254 CSV Reader: fix data type detection for floating-point numbers in scientific notation
-=======
-- PR #1233 Fix dtypes issue while adding the column to `str` dataframe.
->>>>>>> 04fac703
 
 
 # cuDF 0.6.0 (Date TBD)
