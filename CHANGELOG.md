# cuDF 0.11.0 (Date TBD)

## New Features

- PR #2930 JSON Reader: Support ARROW_RANDOM_FILE input
- PR #2956 Add `cudf::stack` and `cudf::tile`
- PR #2980 Added nvtext is_vowel/is_consonant functions
- PR #2987 Add `inplace` arg to `DataFrame.reset_index` and `Series`
- PR #3011 Added libcudf++ transition guide
- PR #3129 Add strings column factory from `std::vector`s
- PR #3054 Add parquet reader support for decimal data types
- PR #3022 adds DataFrame.astype for cuDF dataframes
- PR #2962 Add isnull(), notnull() and related functions
- PR #3025 Move search files to legacy
- PR #3068 Add `scalar` class
- PR #3094 Adding `any` and `all` support from libcudf
- PR #3130 Define and implement new `column_wrapper`
- PR #3143 Define and implement new copying APIs `slice` and `split`
- PR #3161 Move merge files to legacy
- PR #3079 Added support to write ORC files given a local path
- PR #3192 Add dtype param to cast `DataFrame` on init
- PR #3223 Java expose underlying buffers
- PR #3263 Define and implement new `valid_if`
- PR #3278 Add `to_host` utility to copy `column_view` to host
- PR #3087 Add new cudf::experimental bool8 wrapper
- PR #3219 Construct column from column_view
- PR #3291 Add normalize_nans_and_zeros

## Improvements

- PR #2904 Move gpu decompressors to cudf::io namespace
- PR #2977 Moved old C++ test utilities to legacy directory.
- PR #2965 Fix slow orc reader perf with large uncompressed blocks
- PR #2995 Move JIT type utilities to legacy directory
- PR #2927 Add ``Table`` and ``TableView`` extension classes that wrap legacy cudf::table
- PR #3005 Renames `cudf::exp` namespace to `cudf::experimental`
- PR #3008 Make safe versions of `is_null` and `is_valid` in `column_device_view`
- PR #3026 Move fill and repeat files to legacy
- PR #3027 Move copying.hpp and related source to legacy folder
- PR #3014 Snappy decompression optimizations
- PR #3032 Use `asarray` to coerce indices to a NumPy array
- PR #2996 IO Readers: Replace `cuio::device_buffer` with `rmm::device_buffer`
- PR #3051 Specialized hash function for strings column
- PR #3065 Select and Concat for cudf::experimental::table
- PR #3080 Move `valid_if.cuh` to `legacy/`
- PR #3052 Moved replace.hpp functionality to legacy
- PR #3091 Move join files to legacy
- PR #3092 Implicitly init RMM if Java allocates before init
- PR #3029 Update gdf_ numeric types with stdint and move to cudf namespace
- PR #3052 Moved replace.hpp functionality to legacy
- PR #2955 Add cmake option to only build for present GPU architecture
- PR #3070 Move functions.h and related source to legacy
- PR #2951 Allow set_index to handle a list of column names
- PR #3093 Move groupby files to legacy
- PR #2988 Removing GIS functionality (now part of cuSpatial library)
- PR #3067 Java method to return size of device memory buffer
- PR #3083 Improved some binary operation tests to include null testing.
- PR #3084 Update to arrow-cpp and pyarrow 0.15.0
- PR #3071 Move cuIO to legacy
- PR #3126 Round 2 of snappy decompression optimizations
- PR #3046 Define and implement new copying APIs `empty_like` and `allocate_like`
- PR #3128 Support MultiIndex in DataFrame.join
- PR #3028 Port gather and scatter to libcudf++
- PR #3135 Add nvtx utilities to cudf::nvtx namespace
- PR #3021 Java host side concat of serialized buffers
- PR #3138 Movey unary files to legacy
- PR #3154 Make `table_view_base.column()` const and add `mutable_table_view.column()`
- PR #3175 Set cmake cuda version variables
- PR #3171 Move deprecated error macros to legacy
- PR #3193 Add cuPy as a formal dependency
- PR #3195 Support for zero columned `table_view`
- PR #3165 Java device memory size for string category
- PR #3205 Move transform files to legacy
- PR #3202 Rename and move error.hpp to public headers
- PR #2878 Use upstream merge code in dask_cudf
- PR #3231 Add `column::release()` to give up ownership of contents.
- PR #3157 Use enum class rather than enum for mask_allocation_policy
- PR #3245 Move binaryop files to legacy
- PR #3241 Move stream_compaction files to legacy
- PR #3166 Move reductions to legacy
- PR #3261 Small cleanup: remove `== true`
- PR #3268 Adding null ordering per column feature when sorting
- PR #3239 Adding floating point specialization to comparators for NaNs
- PR #3270 Move predicates files to legacy
- PR #3281 Add to_host specialization for strings in column test utilities
- PR #3282 Add `num_bitmask_words`
<<<<<<< HEAD
- PR #3303 Define and implement new stream_compaction APIs `copy_if` and `drop_null`

=======
- PR #3252 Add new factory methods to include passing an existing null mask
- PR #3288 Make `bit.cuh` utilities usable from host code.
- PR #3287 Move rolling windows files to legacy
- PR #3182 Define and implement new unary APIs `is_null` and `is_not_null`
- PR #3301 Add tests for empty column wrapper.
- PR #3294 Update to arrow-cpp and pyarrow 0.15.1
- PR #3310 Add `row_hasher` and `element_hasher` utilities
>>>>>>> a5cd717d

## Bug Fixes

- PR #2895 Fixed dask_cudf group_split behavior to handle upstream rearrange_by_divisions
- PR #3048 Support for zero columned tables
- PR #3030 Fix snappy decoding regression in PR #3014
- PR #3041 Fixed exp to experimental namespace name change issue
- PR #3056 Add additional cmake hint for finding local build of RMM files
- PR #3060 Move copying.hpp includes to legacy
- PR #3139 Fixed java RMM auto initalization
- PR #3141 Java fix for relocated IO headers
- PR #3149 Rename column_wrapper.cuh to column_wrapper.hpp
- PR #3168 Fix mutable_column_device_view head const_cast
- PR #3199 Update JNI includes for legacy moves
- PR #3204 ORC writer: Fix ByteRLE encoding of NULLs
- PR #2994 Fix split_out-support but with hash_object_dispatch
- PR #3212 Fix string to date casting when format is not specified
- PR #3218 Fixes `row_lexicographic_comparator` issue with handling two tables
- PR #3228 Default initialize RMM when Java native dependencies are loaded
- PR #3236 Fix Numba 0.46+/CuPy 6.3 interface compatibility
- PR #3276 Update JNI includes for legacy moves
- PR #3256 Fix orc writer crash with multiple string columns
- PR #3211 Fix breaking change caused by rapidsai/rmm#167
- PR #3265 Fix dangling pointer in `is_sorted`
- PR #3267 ORC writer: fix incorrect ByteRLE encoding of long literal runs
- PR #3277 Fix invalid reference to deleted temporary in `is_sorted`.
- PR #3274 ORC writer: fix integer RLEv2 mode2 unsigned base value encoding
- PR #3279 Fix shutdown hang issues with pinned memory pool init executor
- PR #3280 Invalid children check in mutable_column_device_view
- PR #3289 fix java memory usage API for empty columns
- PR #3293 Fix loading of csv files zipped on MacOS (disabled zip min version check)
- PR #3295 Fix storing storing invalid RMM exec policies.
- PR #3307 Add pd.RangeIndex to from_pandas to fix dask_cudf meta_nonempty bug
- PR #3313 Fix public headers including non-public headers


# cuDF 0.10.0 (16 Oct 2019)

## New Features

- PR #2423 Added `groupby.quantile()`
- PR #2522 Add Java bindings for NVStrings backed upper and lower case mutators
- PR #2605 Added Sort based groupby in libcudf
- PR #2607 Add Java bindings for parsing JSON
- PR #2629 Add dropna= parameter to groupby
- PR #2585 ORC & Parquet Readers: Remove millisecond timestamp restriction
- PR #2507 Add GPU-accelerated ORC Writer
- PR #2559 Add Series.tolist()
- PR #2653 Add Java bindings for rolling window operations
- PR #2480 Merge `custreamz` codebase into `cudf` repo
- PR #2674 Add __contains__ for Index/Series/Column
- PR #2635 Add support to read from remote and cloud sources like s3, gcs, hdfs
- PR #2722 Add Java bindings for NVTX ranges
- PR #2702 Add make_bool to dataset generation functions
- PR #2394 Move `rapidsai/custrings` into `cudf`
- PR #2734 Final sync of custrings source into cudf
- PR #2724 Add libcudf support for __contains__
- PR #2777 Add python bindings for porter stemmer measure functionality
- PR #2781 Add issorted to is_monotonic
- PR #2685 Add cudf::scatter_to_tables and cython binding
- PR #2743 Add Java bindings for NVStrings timestamp2long as part of String ColumnVector casting
- PR #2785 Add nvstrings Python docs
- PR #2786 Add benchmarks option to root build.sh
- PR #2802 Add `cudf::repeat()` and `cudf.Series.repeat()`
- PR #2773 Add Fisher's unbiased kurtosis and skew for Series/DataFrame
- PR #2748 Parquet Reader: Add option to specify loading of PANDAS index
- PR #2807 Add scatter_by_map to DataFrame python API
- PR #2836 Add nvstrings.code_points method
- PR #2844 Add Series/DataFrame notnull
- PR #2858 Add GTest type list utilities
- PR #2870 Add support for grouping by Series of arbitrary length
- PR #2719 Series covariance and Pearson correlation
- PR #2207 Beginning of libcudf overhaul: introduce new column and table types
- PR #2869 Add `cudf.CategoricalDtype`
- PR #2838 CSV Reader: Support ARROW_RANDOM_FILE input
- PR #2655 CuPy-based Series and Dataframe .values property
- PR #2803 Added `edit_distance_matrix()` function to calculate pairwise edit distance for each string on a given nvstrings object.
- PR #2811 Start of cudf strings column work based on 2207
- PR #2872 Add Java pinned memory pool allocator
- PR #2971 Added initial gather and scatter methods for strings_column_view
- PR #2969 Add findAndReplaceAll to ColumnVector
- PR #2814 Add Datetimeindex.weekday
- PR #2999 Add timestamp conversion support for string categories
- PR #2918 Add cudf::column timestamp wrapper types

## Improvements

- PR #2578 Update legacy_groupby to use libcudf group_by_without_aggregation
- PR #2581 Removed `managed` allocator from hash map classes.
- PR #2571 Remove unnecessary managed memory from gdf_column_concat
- PR #2648 Cython/Python reorg
- PR #2588 Update Series.append documentation
- PR #2632 Replace dask-cudf set_index code with upstream
- PR #2682 Add cudf.set_allocator() function for easier allocator init
- PR #2642 Improve null printing and testing
- PR #2747 Add missing Cython headers / cudftestutil lib to conda package for cuspatial build
- PR #2706 Compute CSV format in device code to speedup performance
- PR #2673 Add support for np.longlong type
- PR #2703 move dask serialization dispatch into cudf
- PR #2728 Add YYMMDD to version tag for nightly conda packages
- PR #2729 Handle file-handle input in to_csv
- PR #2741 CSV Reader: Move kernel functions into its own file
- PR #2766 Improve nvstrings python cmake flexibility
- PR #2756 Add out_time_unit option to csv reader, support timestamp resolutions
- PR #2771 Stopgap alias for to_gpu_matrix()
- PR #2783 Support mapping input columns to function arguments in apply kernels
- PR #2645 libcudf unique_count for Series.nunique
- PR #2817 Dask-cudf: `read_parquet` support for remote filesystems
- PR #2823 improve java data movement debugging
- PR #2806 CSV Reader: Clean-up row offset operations
- PR #2640 Add dask wait/persist exmaple to 10 minute guide
- PR #2828 Optimizations of kernel launch configuration for `DataFrame.apply_rows` and `DataFrame.apply_chunks`
- PR #2831 Add `column` argument to `DataFrame.drop`
- PR #2775 Various optimizations to improve __getitem__ and __setitem__ performance
- PR #2810 cudf::allocate_like can optionally always allocate a mask.
- PR #2833 Parquet reader: align page data allocation sizes to 4-bytes to satisfy cuda-memcheck
- PR #2832 Using the new Python bindings for UCX
- PR #2856 Update group_split_cudf to use scatter_by_map
- PR #2890 Optionally keep serialized table data on the host.
- PR #2778 Doc: Updated and fixed some docstrings that were formatted incorrectly.
- PR #2830 Use YYMMDD tag in custreamz nightly build
- PR #2875 Java: Remove synchronized from register methods in MemoryCleaner
- PR #2887 Minor snappy decompression optimization
- PR #2899 Use new RMM API based on Cython
- PR #2788 Guide to Python UDFs
- PR #2919 Change java API to use operators in groupby namespace
- PR #2909 CSV Reader: Avoid row offsets host vector default init
- PR #2834 DataFrame supports setting columns via attribute syntax `df.x = col`
- PR #3147 DataFrame can be initialized from rows via list of tuples

## Bug Fixes

- PR #2584 ORC Reader: fix parsing of `DECIMAL` index positions
- PR #2619 Fix groupby serialization/deserialization
- PR #2614 Update Java version to match
- PR #2601 Fixes nlargest(1) issue in Series and Dataframe
- PR #2610 Fix a bug in index serialization (properly pass DeviceNDArray)
- PR #2621 Fixes the floordiv issue of not promoting float type when rhs is 0
- PR #2611 Types Test: fix static casting from negative int to string
- PR #2618 IO Readers: Fix datasource memory map failure for multiple reads
- PR #2628 groupby_without_aggregation non-nullable input table produces non-nullable output
- PR #2615 fix string category partitioning in java API
- PR #2641 fix string category and timeunit concat in the java API
- PR #2649 Fix groupby issue resulting from column_empty bug
- PR #2658 Fix astype() for null categorical columns
- PR #2660 fix column string category and timeunit concat in the java API
- PR #2664 ORC reader: fix `skip_rows` larger than first stripe
- PR #2654 Allow Java gdfOrderBy to work with string categories
- PR #2669 AVRO reader: fix non-deterministic output
- PR #2668 Update Java bindings to specify timestamp units for ORC and Parquet readers
- PR #2679 AVRO reader: fix cuda errors when decoding compressed streams
- PR #2692 Add concatenation for data-frame with different headers (empty and non-empty)
- PR #2651 Remove nvidia driver installation from ci/cpu/build.sh
- PR #2697 Ensure csv reader sets datetime column time units
- PR #2698 Return RangeIndex from contiguous slice of RangeIndex
- PR #2672 Fix null and integer handling in round
- PR #2704 Parquet Reader: Fix crash when loading string column with nulls
- PR #2725 Fix Jitify issue with running on Turing using CUDA version < 10
- PR #2731 Fix building of benchmarks
- PR #2738 Fix java to find new NVStrings locations
- PR #2736 Pin Jitify branch to v0.10 version
- PR #2742 IO Readers: Fix possible silent failures when creating `NvStrings` instance
- PR #2753 Fix java quantile API calls
- PR #2762 Fix validity processing for time in java
- PR #2796 Fix handling string slicing and other nvstrings delegated methods with dask
- PR #2769 Fix link to API docs in README.md
- PR #2772 Handle multiindex pandas Series #2772
- PR #2749 Fix apply_rows/apply_chunks pessimistic null mask to use in_cols null masks only
- PR #2752 CSV Reader: Fix exception when there's no rows to process
- PR #2716 Added Exception for `StringMethods` in string methods
- PR #2787 Fix Broadcasting `None` to `cudf-series`
- PR #2794 Fix async race in NVCategory::get_value and get_value_bounds
- PR #2795 Fix java build/cast error
- PR #2496 Fix improper merge of two dataframes when names differ
- PR #2824 Fix issue with incorrect result when Numeric Series replace is called several times
- PR #2751 Replace value with null
- PR #2765 Fix Java inequality comparisons for string category
- PR #2818 Fix java join API to use new C++ join API
- PR #2841 Fix nvstrings.slice and slice_from for range (0,0)
- PR #2837 Fix join benchmark
- PR #2809 Add hash_df and group_split dispatch functions for dask
- PR #2843 Parquet reader: fix skip_rows when not aligned with page or row_group boundaries
- PR #2851 Deleted existing dask-cudf/record.txt
- PR #2854 Fix column creation from ephemeral objects exposing __cuda_array_interface__
- PR #2860 Fix boolean indexing when the result is a single row
- PR #2859 Fix tail method issue for string columns
- PR #2852 Fixed `cumsum()` and `cumprod()` on boolean series.
- PR #2865 DaskIO: Fix `read_csv` and `read_orc` when input is list of files
- PR #2750 Fixed casting values to cudf::bool8 so non-zero values always cast to true
- PR #2873 Fixed dask_cudf read_partition bug by generating ParquetDatasetPiece
- PR #2850 Fixes dask_cudf.read_parquet on partitioned datasets
- PR #2896 Properly handle `axis` string keywords in `concat`
- PR #2926 Update rounding algorithm to avoid using fmod
- PR #2968 Fix Java dependency loading when using NVTX
- PR #2963 Fix ORC writer uncompressed block indexing
- PR #2928 CSV Reader: Fix using `byte_range` for large datasets
- PR #2983 Fix sm_70+ race condition in gpu_unsnap
- PR #2964 ORC Writer: Segfault when writing mixed numeric and string columns
- PR #3007 Java: Remove unit test that frees RMM invalid pointer
- PR #3009 Fix orc reader RLEv2 patch position regression from PR #2507
- PR #3002 Fix CUDA invalid configuration errors reported after loading an ORC file without data
- PR #3035 Update update-version.sh for new docs locations
- PR #3038 Fix uninitialized stream parameter in device_table deleter
- PR #3064 Fixes groupby performance issue
- PR #3061 Add rmmInitialize to nvstrings gtests
- PR #3058 Fix UDF doc markdown formatting
- PR #3059 Add nvstrings python build instructions to contributing.md


# cuDF 0.9.0 (21 Aug 2019)

## New Features

- PR #1993 Add CUDA-accelerated series aggregations: mean, var, std
- PR #2111 IO Readers: Support memory buffer, file-like object, and URL inputs
- PR #2012 Add `reindex()` to DataFrame and Series
- PR #2097 Add GPU-accelerated AVRO reader
- PR #2098 Support binary ops on DFs and Series with mismatched indices
- PR #2160 Merge `dask-cudf` codebase into `cudf` repo
- PR #2149 CSV Reader: Add `hex` dtype for explicit hexadecimal parsing
- PR #2156 Add `upper_bound()` and `lower_bound()` for libcudf tables and `searchsorted()` for cuDF Series
- PR #2158 CSV Reader: Support single, non-list/dict argument for `dtype`
- PR #2177 CSV Reader: Add `parse_dates` parameter for explicit date inference
- PR #1744 cudf::apply_boolean_mask and cudf::drop_nulls support for cudf::table inputs (multi-column)
- PR #2196 Add `DataFrame.dropna()`
- PR #2197 CSV Writer: add `chunksize` parameter for `to_csv`
- PR #2215 `type_dispatcher` benchmark
- PR #2179 Add Java quantiles
- PR #2157 Add __array_function__ to DataFrame and Series
- PR #2212 Java support for ORC reader
- PR #2224 Add DataFrame isna, isnull, notna functions
- PR #2236 Add Series.drop_duplicates
- PR #2105 Add hash-based join benchmark
- PR #2316 Add unique, nunique, and value_counts for datetime columns
- PR #2337 Add Java support for slicing a ColumnVector
- PR #2049 Add cudf::merge (sorted merge)
- PR #2368 Full cudf+dask Parquet Support
- PR #2380 New cudf::is_sorted checks whether cudf::table is sorted
- PR #2356 Java column vector standard deviation support
- PR #2221 MultiIndex full indexing - Support iloc and wildcards for loc
- PR #2429 Java support for getting length of strings in a ColumnVector
- PR #2415 Add `value_counts` for series of any type
- PR #2446 Add __array_function__ for index
- PR #2437 ORC reader: Add 'use_np_dtypes' option
- PR #2382 Add CategoricalAccessor add, remove, rename, and ordering methods
- PR #2464 Native implement `__cuda_array_interface__` for Series/Index/Column objects
- PR #2425 Rolling window now accepts array-based user-defined functions
- PR #2442 Add __setitem__
- PR #2449 Java support for getting byte count of strings in a ColumnVector
- PR #2492 Add groupby.size() method
- PR #2358 Add cudf::nans_to_nulls: convert floating point column into bitmask
- PR #2489 Add drop argument to set_index
- PR #2491 Add Java bindings for ORC reader 'use_np_dtypes' option
- PR #2213 Support s/ms/us/ns DatetimeColumn time unit resolutions
- PR #2536 Add _constructor properties to Series and DataFrame

## Improvements

- PR #2103 Move old `column` and `bitmask` files into `legacy/` directory
- PR #2109 added name to Python column classes
- PR #1947 Cleanup serialization code
- PR #2125 More aggregate in java API
- PR #2127 Add in java Scalar tests
- PR #2088 Refactor of Python groupby code
- PR #2130 Java serialization and deserialization of tables.
- PR #2131 Chunk rows logic added to csv_writer
- PR #2129 Add functions in the Java API to support nullable column filtering
- PR #2165 made changes to get_dummies api for it to be available in MethodCache
- PR #2171 Add CodeCov integration, fix doc version, make --skip-tests work when invoking with source
- PR #2184 handle remote orc files for dask-cudf
- PR #2186 Add `getitem` and `getattr` style access to Rolling objects
- PR #2168 Use cudf.Column for CategoricalColumn's categories instead of a tuple
- PR #2193 DOC: cudf::type_dispatcher documentation for specializing dispatched functors
- PR #2199 Better java support for appending strings
- PR #2176 Added column dtype support for datetime, int8, int16 to csv_writer
- PR #2209 Matching `get_dummies` & `select_dtypes` behavior to pandas
- PR #2217 Updated Java bindings to use the new groupby API
- PR #2214 DOC: Update doc instructions to build/install `cudf` and `dask-cudf`
- PR #2220 Update Java bindings for reduction rename
- PR #2232 Move CodeCov upload from build script to Jenkins
- PR #2225 refactor to use libcudf for gathering columns in dataframes
- PR #2293 Improve join performance (faster compute_join_output_size)
- PR #2300 Create separate dask codeowners for dask-cudf codebase
- PR #2304 gdf_group_by_without_aggregations returns gdf_column
- PR #2309 Java readers: remove redundant copy of result pointers
- PR #2307 Add `black` and `isort` to style checker script
- PR #2345 Restore removal of old groupby implementation
- PR #2342 Improve `astype()` to operate all ways
- PR #2329 using libcudf cudf::copy for column deep copy
- PR #2344 DOC: docs on code formatting for contributors
- PR #2376 Add inoperative axis= and win_type= arguments to Rolling()
- PR #2378 remove dask for (de-)serialization of cudf objects
- PR #2353 Bump Arrow and Dask versions
- PR #2377 Replace `standard_python_slice` with just `slice.indices()`
- PR #2373 cudf.DataFrame enchancements & Series.values support
- PR #2392 Remove dlpack submodule; make cuDF's Cython API externally accessible
- PR #2430 Updated Java bindings to use the new unary API
- PR #2406 Moved all existing `table` related files to a `legacy/` directory
- PR #2350 Performance related changes to get_dummies
- PR #2420 Remove `cudautils.astype` and replace with `typecast.apply_cast`
- PR #2456 Small improvement to typecast utility
- PR #2458 Fix handling of thirdparty packages in `isort` config
- PR #2459 IO Readers: Consolidate all readers to use `datasource` class
- PR #2475 Exposed type_dispatcher.hpp, nvcategory_util.hpp and wrapper_types.hpp in the include folder
- PR #2484 Enabled building libcudf as a static library
- PR #2453 Streamline CUDA_REL environment variable
- PR #2483 Bundle Boost filesystem dependency in the Java jar
- PR #2486 Java API hash functions
- PR #2481 Adds the ignore_null_keys option to the java api
- PR #2490 Java api: support multiple aggregates for the same column
- PR #2510 Java api: uses table based apply_boolean_mask
- PR #2432 Use pandas formatting for console, html, and latex output
- PR #2573 Bump numba version to 0.45.1
- PR #2606 Fix references to notebooks-contrib

## Bug Fixes

- PR #2086 Fixed quantile api behavior mismatch in series & dataframe
- PR #2128 Add offset param to host buffer readers in java API.
- PR #2145 Work around binops validity checks for java
- PR #2146 Work around unary_math validity checks for java
- PR #2151 Fixes bug in cudf::copy_range where null_count was invalid
- PR #2139 matching to pandas describe behavior & fixing nan values issue
- PR #2161 Implicitly convert unsigned to signed integer types in binops
- PR #2154 CSV Reader: Fix bools misdetected as strings dtype
- PR #2178 Fix bug in rolling bindings where a view of an ephemeral column was being taken
- PR #2180 Fix issue with isort reordering `importorskip` below imports depending on them
- PR #2187 fix to honor dtype when numpy arrays are passed to columnops.as_column
- PR #2190 Fix issue in astype conversion of string column to 'str'
- PR #2208 Fix issue with calling `head()` on one row dataframe
- PR #2229 Propagate exceptions from Cython cdef functions
- PR #2234 Fix issue with local build script not properly building
- PR #2223 Fix CUDA invalid configuration errors reported after loading small compressed ORC files
- PR #2162 Setting is_unique and is_monotonic-related attributes
- PR #2244 Fix ORC RLEv2 delta mode decoding with nonzero residual delta width
- PR #2297 Work around `var/std` unsupported only at debug build
- PR #2302 Fixed java serialization corner case
- PR #2355 Handle float16 in binary operations
- PR #2311 Fix copy behaviour for GenericIndex
- PR #2349 Fix issues with String filter in java API
- PR #2323 Fix groupby on categoricals
- PR #2328 Ensure order is preserved in CategoricalAccessor._set_categories
- PR #2202 Fix issue with unary ops mishandling empty input
- PR #2326 Fix for bug in DLPack when reading multiple columns
- PR #2324 Fix cudf Docker build
- PR #2325 Fix ORC RLEv2 patched base mode decoding with nonzero patch width
- PR #2235 Fix get_dummies to be compatible with dask
- PR #2332 Zero initialize gdf_dtype_extra_info
- PR #2355 Handle float16 in binary operations
- PR #2360 Fix missing dtype handling in cudf.Series & columnops.as_column
- PR #2364 Fix quantile api and other trivial issues around it
- PR #2361 Fixed issue with `codes` of CategoricalIndex
- PR #2357 Fixed inconsistent type of index created with from_pandas vs direct construction
- PR #2389 Fixed Rolling __getattr__ and __getitem__ for offset based windows
- PR #2402 Fixed bug in valid mask computation in cudf::copy_if (apply_boolean_mask)
- PR #2401 Fix to a scalar datetime(of type Days) issue
- PR #2386 Correctly allocate output valids in groupby
- PR #2411 Fixed failures on binary op on single element string column
- PR #2422 Fix Pandas logical binary operation incompatibilites
- PR #2447 Fix CodeCov posting build statuses temporarily
- PR #2450 Fix erroneous null handling in `cudf.DataFrame`'s `apply_rows`
- PR #2470 Fix issues with empty strings and string categories (Java)
- PR #2471 Fix String Column Validity.
- PR #2481 Fix java validity buffer serialization
- PR #2485 Updated bytes calculation to use size_t to avoid overflow in column concat
- PR #2461 Fix groupby multiple aggregations same column
- PR #2514 Fix cudf::drop_nulls threshold handling in Cython
- PR #2516 Fix utilities include paths and meta.yaml header paths
- PR #2517 Fix device memory leak in to_dlpack tensor deleter
- PR #2431 Fix local build generated file ownerships
- PR #2511 Added import of orc, refactored exception handlers to not squash fatal exceptions
- PR #2527 Fix index and column input handling in dask_cudf read_parquet
- PR #2466 Fix `dataframe.query` returning null rows erroneously
- PR #2548 Orc reader: fix non-deterministic data decoding at chunk boundaries
- PR #2557 fix cudautils import in string.py
- PR #2521 Fix casting datetimes from/to the same resolution
- PR #2545 Fix MultiIndexes with datetime levels
- PR #2560 Remove duplicate `dlpack` definition in conda recipe
- PR #2567 Fix ColumnVector.fromScalar issues while dealing with null scalars
- PR #2565 Orc reader: fix incorrect data decoding of int64 data types
- PR #2577 Fix search benchmark compilation error by adding necessary header
- PR #2604 Fix a bug in copying.pyx:_normalize_types that upcasted int32 to int64


# cuDF 0.8.0 (27 June 2019)

## New Features

- PR #1524 Add GPU-accelerated JSON Lines parser with limited feature set
- PR #1569 Add support for Json objects to the JSON Lines reader
- PR #1622 Add Series.loc
- PR #1654 Add cudf::apply_boolean_mask: faster replacement for gdf_apply_stencil
- PR #1487 cython gather/scatter
- PR #1310 Implemented the slice/split functionality.
- PR #1630 Add Python layer to the GPU-accelerated JSON reader
- PR #1745 Add rounding of numeric columns via Numba
- PR #1772 JSON reader: add support for BytesIO and StringIO input
- PR #1527 Support GDF_BOOL8 in readers and writers
- PR #1819 Logical operators (AND, OR, NOT) for libcudf and cuDF
- PR #1813 ORC Reader: Add support for stripe selection
- PR #1828 JSON Reader: add suport for bool8 columns
- PR #1833 Add column iterator with/without nulls
- PR #1665 Add the point-in-polygon GIS function
- PR #1863 Series and Dataframe methods for all and any
- PR #1908 cudf::copy_range and cudf::fill for copying/assigning an index or range to a constant
- PR #1921 Add additional formats for typecasting to/from strings
- PR #1807 Add Series.dropna()
- PR #1987 Allow user defined functions in the form of ptx code to be passed to binops
- PR #1948 Add operator functions like `Series.add()` to DataFrame and Series
- PR #1954 Add skip test argument to GPU build script
- PR #2018 Add bindings for new groupby C++ API
- PR #1984 Add rolling window operations Series.rolling() and DataFrame.rolling()
- PR #1542 Python method and bindings for to_csv
- PR #1995 Add Java API
- PR #1998 Add google benchmark to cudf
- PR #1845 Add cudf::drop_duplicates, DataFrame.drop_duplicates
- PR #1652 Added `Series.where()` feature
- PR #2074 Java Aggregates, logical ops, and better RMM support
- PR #2140 Add a `cudf::transform` function
- PR #2068 Concatenation of different typed columns

## Improvements

- PR #1538 Replacing LesserRTTI with inequality_comparator
- PR #1703 C++: Added non-aggregating `insert` to `concurrent_unordered_map` with specializations to store pairs with a single atomicCAS when possible.
- PR #1422 C++: Added a RAII wrapper for CUDA streams
- PR #1701 Added `unique` method for stringColumns
- PR #1713 Add documentation for Dask-XGBoost
- PR #1666 CSV Reader: Improve performance for files with large number of columns
- PR #1725 Enable the ability to use a single column groupby as its own index
- PR #1759 Add an example showing simultaneous rolling averages to `apply_grouped` documentation
- PR #1746 C++: Remove unused code: `windowed_ops.cu`, `sorting.cu`, `hash_ops.cu`
- PR #1748 C++: Add `bool` nullability flag to `device_table` row operators
- PR #1764 Improve Numerical column: `mean_var` and `mean`
- PR #1767 Speed up Python unit tests
- PR #1770 Added build.sh script, updated CI scripts and documentation
- PR #1739 ORC Reader: Add more pytest coverage
- PR #1696 Added null support in `Series.replace()`.
- PR #1390 Added some basic utility functions for `gdf_column`'s
- PR #1791 Added general column comparison code for testing
- PR #1795 Add printing of git submodule info to `print_env.sh`
- PR #1796 Removing old sort based group by code and gdf_filter
- PR #1811 Added funtions for copying/allocating `cudf::table`s
- PR #1838 Improve columnops.column_empty so that it returns typed columns instead of a generic Column
- PR #1890 Add utils.get_dummies- a pandas-like wrapper around one_hot-encoding
- PR #1823 CSV Reader: default the column type to string for empty dataframes
- PR #1827 Create bindings for scalar-vector binops, and update one_hot_encoding to use them
- PR #1817 Operators now support different sized dataframes as long as they don't share different sized columns
- PR #1855 Transition replace_nulls to new C++ API and update corresponding Cython/Python code
- PR #1858 Add `std::initializer_list` constructor to `column_wrapper`
- PR #1846 C++ type-erased gdf_equal_columns test util; fix gdf_equal_columns logic error
- PR #1390 Added some basic utility functions for `gdf_column`s
- PR #1391 Tidy up bit-resolution-operation and bitmask class code
- PR #1882 Add iloc functionality to MultiIndex dataframes
- PR #1884 Rolling windows: general enhancements and better coverage for unit tests
- PR #1886 support GDF_STRING_CATEGORY columns in apply_boolean_mask, drop_nulls and other libcudf functions
- PR #1896 Improve performance of groupby with levels specified in dask-cudf
- PR #1915 Improve iloc performance for non-contiguous row selection
- PR #1859 Convert read_json into a C++ API
- PR #1919 Rename libcudf namespace gdf to namespace cudf
- PR #1850 Support left_on and right_on for DataFrame merge operator
- PR #1930 Specialize constructor for `cudf::bool8` to cast argument to `bool`
- PR #1938 Add default constructor for `column_wrapper`
- PR #1930 Specialize constructor for `cudf::bool8` to cast argument to `bool`
- PR #1952 consolidate libcudf public API headers in include/cudf
- PR #1949 Improved selection with boolmask using libcudf `apply_boolean_mask`
- PR #1956 Add support for nulls in `query()`
- PR #1973 Update `std::tuple` to `std::pair` in top-most libcudf APIs and C++ transition guide
- PR #1981 Convert read_csv into a C++ API
- PR #1868 ORC Reader: Support row index for speed up on small/medium datasets
- PR #1964 Added support for list-like types in Series.str.cat
- PR #2005 Use HTML5 details tag in bug report issue template
- PR #2003 Removed few redundant unit-tests from test_string.py::test_string_cat
- PR #1944 Groupby design improvements
- PR #2017 Convert `read_orc()` into a C++ API
- PR #2011 Convert `read_parquet()` into a C++ API
- PR #1756 Add documentation "10 Minutes to cuDF and dask_cuDF"
- PR #2034 Adding support for string columns concatenation using "add" binary operator
- PR #2042 Replace old "10 Minutes" guide with new guide for docs build process
- PR #2036 Make library of common test utils to speed up tests compilation
- PR #2022 Facilitating get_dummies to be a high level api too
- PR #2050 Namespace IO readers and add back free-form `read_xxx` functions
- PR #2104 Add a functional ``sort=`` keyword argument to groupby
- PR #2108 Add `find_and_replace` for StringColumn for replacing single values
- PR #1803 cuDF/CuPy interoperability documentation

## Bug Fixes

- PR #1465 Fix for test_orc.py and test_sparse_df.py test failures
- PR #1583 Fix underlying issue in `as_index()` that was causing `Series.quantile()` to fail
- PR #1680 Add errors= keyword to drop() to fix cudf-dask bug
- PR #1651 Fix `query` function on empty dataframe
- PR #1616 Fix CategoricalColumn to access categories by index instead of iteration
- PR #1660 Fix bug in `loc` when indexing with a column name (a string)
- PR #1683 ORC reader: fix timestamp conversion to UTC
- PR #1613 Improve CategoricalColumn.fillna(-1) performance
- PR #1642 Fix failure of CSV_TEST gdf_csv_test.SkiprowsNrows on multiuser systems
- PR #1709 Fix handling of `datetime64[ms]` in `dataframe.select_dtypes`
- PR #1704 CSV Reader: Add support for the plus sign in number fields
- PR #1687 CSV reader: return an empty dataframe for zero size input
- PR #1757 Concatenating columns with null columns
- PR #1755 Add col_level keyword argument to melt
- PR #1758 Fix df.set_index() when setting index from an empty column
- PR #1749 ORC reader: fix long strings of NULL values resulting in incorrect data
- PR #1742 Parquet Reader: Fix index column name to match PANDAS compat
- PR #1782 Update libcudf doc version
- PR #1783 Update conda dependencies
- PR #1786 Maintain the original series name in series.unique output
- PR #1760 CSV Reader: fix segfault when dtype list only includes columns from usecols list
- PR #1831 build.sh: Assuming python is in PATH instead of using PYTHON env var
- PR #1839 Raise an error instead of segfaulting when transposing a DataFrame with StringColumns
- PR #1840 Retain index correctly during merge left_on right_on
- PR #1825 cuDF: Multiaggregation Groupby Failures
- PR #1789 CSV Reader: Fix missing support for specifying `int8` and `int16` dtypes
- PR #1857 Cython Bindings: Handle `bool` columns while calling `column_view_from_NDArrays`
- PR #1849 Allow DataFrame support methods to pass arguments to the methods
- PR #1847 Fixed #1375 by moving the nvstring check into the wrapper function
- PR #1864 Fixing cudf reduction for POWER platform
- PR #1869 Parquet reader: fix Dask timestamps not matching with Pandas (convert to milliseconds)
- PR #1876 add dtype=bool for `any`, `all` to treat integer column correctly
- PR #1875 CSV reader: take NaN values into account in dtype detection
- PR #1873 Add column dtype checking for the all/any methods
- PR #1902 Bug with string iteration in _apply_basic_agg
- PR #1887 Fix for initialization issue in pq_read_arg,orc_read_arg
- PR #1867 JSON reader: add support for null/empty fields, including the 'null' literal
- PR #1891 Fix bug #1750 in string column comparison
- PR #1909 Support of `to_pandas()` of boolean series with null values
- PR #1923 Use prefix removal when two aggs are called on a SeriesGroupBy
- PR #1914 Zero initialize gdf_column local variables
- PR #1959 Add support for comparing boolean Series to scalar
- PR #1966 Ignore index fix in series append
- PR #1967 Compute index __sizeof__ only once for DataFrame __sizeof__
- PR #1977 Support CUDA installation in default system directories
- PR #1982 Fixes incorrect index name after join operation
- PR #1985 Implement `GDF_PYMOD`, a special modulo that follows python's sign rules
- PR #1991 Parquet reader: fix decoding of NULLs
- PR #1990 Fixes a rendering bug in the `apply_grouped` documentation
- PR #1978 Fix for values being filled in an empty dataframe
- PR #2001 Correctly create MultiColumn from Pandas MultiColumn
- PR #2006 Handle empty dataframe groupby construction for dask
- PR #1965 Parquet Reader: Fix duplicate index column when it's already in `use_cols`
- PR #2033 Add pip to conda environment files to fix warning
- PR #2028 CSV Reader: Fix reading of uncompressed files without a recognized file extension
- PR #2073 Fix an issue when gathering columns with NVCategory and nulls
- PR #2053 cudf::apply_boolean_mask return empty column for empty boolean mask
- PR #2066 exclude `IteratorTest.mean_var_output` test from debug build
- PR #2069 Fix JNI code to use read_csv and read_parquet APIs
- PR #2071 Fix bug with unfound transitive dependencies for GTests in Ubuntu 18.04
- PR #2089 Configure Sphinx to render params correctly
- PR #2091 Fix another bug with unfound transitive dependencies for `cudftestutils` in Ubuntu 18.04
- PR #2115 Just apply `--disable-new-dtags` instead of trying to define all the transitive dependencies
- PR #2106 Fix errors in JitCache tests caused by sharing of device memory between processes
- PR #2120 Fix errors in JitCache tests caused by running multiple threads on the same data
- PR #2102 Fix memory leak in groupby
- PR #2113 fixed typo in to_csv code example


# cudf 0.7.2 (16 May 2019)

## New Features

- PR #1735 Added overload for atomicAdd on int64. Streamlined implementation of custom atomic overloads.
- PR #1741 Add MultiIndex concatenation

## Bug Fixes

- PR #1718 Fix issue with SeriesGroupBy MultiIndex in dask-cudf
- PR #1734 Python: fix performance regression for groupby count() aggregations
- PR #1768 Cython: fix handling read only schema buffers in gpuarrow reader


# cudf 0.7.1 (11 May 2019)

## New Features

- PR #1702 Lazy load MultiIndex to return groupby performance to near optimal.

## Bug Fixes

- PR #1708 Fix handling of `datetime64[ms]` in `dataframe.select_dtypes`


# cuDF 0.7.0 (10 May 2019)

## New Features

- PR #982 Implement gdf_group_by_without_aggregations and gdf_unique_indices functions
- PR #1142 Add `GDF_BOOL` column type
- PR #1194 Implement overloads for CUDA atomic operations
- PR #1292 Implemented Bitwise binary ops AND, OR, XOR (&, |, ^)
- PR #1235 Add GPU-accelerated Parquet Reader
- PR #1335 Added local_dict arg in `DataFrame.query()`.
- PR #1282 Add Series and DataFrame.describe()
- PR #1356 Rolling windows
- PR #1381 Add DataFrame._get_numeric_data
- PR #1388 Add CODEOWNERS file to auto-request reviews based on where changes are made
- PR #1396 Add DataFrame.drop method
- PR #1413 Add DataFrame.melt method
- PR #1412 Add DataFrame.pop()
- PR #1419 Initial CSV writer function
- PR #1441 Add Series level cumulative ops (cumsum, cummin, cummax, cumprod)
- PR #1420 Add script to build and test on a local gpuCI image
- PR #1440 Add DatetimeColumn.min(), DatetimeColumn.max()
- PR #1455 Add Series.Shift via Numba kernel
- PR #1441 Add Series level cumulative ops (cumsum, cummin, cummax, cumprod)
- PR #1461 Add Python coverage test to gpu build
- PR #1445 Parquet Reader: Add selective reading of rows and row group
- PR #1532 Parquet Reader: Add support for INT96 timestamps
- PR #1516 Add Series and DataFrame.ndim
- PR #1556 Add libcudf C++ transition guide
- PR #1466 Add GPU-accelerated ORC Reader
- PR #1565 Add build script for nightly doc builds
- PR #1508 Add Series isna, isnull, and notna
- PR #1456 Add Series.diff() via Numba kernel
- PR #1588 Add Index `astype` typecasting
- PR #1301 MultiIndex support
- PR #1599 Level keyword supported in groupby
- PR #929 Add support operations to dataframe
- PR #1609 Groupby accept list of Series
- PR #1658 Support `group_keys=True` keyword in groupby method

## Improvements

- PR #1531 Refactor closures as private functions in gpuarrow
- PR #1404 Parquet reader page data decoding speedup
- PR #1076 Use `type_dispatcher` in join, quantiles, filter, segmented sort, radix sort and hash_groupby
- PR #1202 Simplify README.md
- PR #1149 CSV Reader: Change convertStrToValue() functions to `__device__` only
- PR #1238 Improve performance of the CUDA trie used in the CSV reader
- PR #1245 Use file cache for JIT kernels
- PR #1278 Update CONTRIBUTING for new conda environment yml naming conventions
- PR #1163 Refactored UnaryOps. Reduced API to two functions: `gdf_unary_math` and `gdf_cast`. Added `abs`, `-`, and `~` ops. Changed bindings to Cython
- PR #1284 Update docs version
- PR #1287 add exclude argument to cudf.select_dtype function
- PR #1286 Refactor some of the CSV Reader kernels into generic utility functions
- PR #1291 fillna in `Series.to_gpu_array()` and `Series.to_array()` can accept the scalar too now.
- PR #1005 generic `reduction` and `scan` support
- PR #1349 Replace modernGPU sort join with thrust.
- PR #1363 Add a dataframe.mean(...) that raises NotImplementedError to satisfy `dask.dataframe.utils.is_dataframe_like`
- PR #1319 CSV Reader: Use column wrapper for gdf_column output alloc/dealloc
- PR #1376 Change series quantile default to linear
- PR #1399 Replace CFFI bindings for NVTX functions with Cython bindings
- PR #1389 Refactored `set_null_count()`
- PR #1386 Added macros `GDF_TRY()`, `CUDF_TRY()` and `ASSERT_CUDF_SUCCEEDED()`
- PR #1435 Rework CMake and conda recipes to depend on installed libraries
- PR #1391 Tidy up bit-resolution-operation and bitmask class code
- PR #1439 Add cmake variable to enable compiling CUDA code with -lineinfo
- PR #1462 Add ability to read parquet files from arrow::io::RandomAccessFile
- PR #1453 Convert CSV Reader CFFI to Cython
- PR #1479 Convert Parquet Reader CFFI to Cython
- PR #1397 Add a utility function for producing an overflow-safe kernel launch grid configuration
- PR #1382 Add GPU parsing of nested brackets to cuIO parsing utilities
- PR #1481 Add cudf::table constructor to allocate a set of `gdf_column`s
- PR #1484 Convert GroupBy CFFI to Cython
- PR #1463 Allow and default melt keyword argument var_name to be None
- PR #1486 Parquet Reader: Use device_buffer rather than device_ptr
- PR #1525 Add cudatoolkit conda dependency
- PR #1520 Renamed `src/dataframe` to `src/table` and moved `table.hpp`. Made `types.hpp` to be type declarations only.
- PR #1492 Convert transpose CFFI to Cython
- PR #1495 Convert binary and unary ops CFFI to Cython
- PR #1503 Convert sorting and hashing ops CFFI to Cython
- PR #1522 Use latest release version in update-version CI script
- PR #1533 Remove stale join CFFI, fix memory leaks in join Cython
- PR #1521 Added `row_bitmask` to compute bitmask for rows of a table. Merged `valids_ops.cu` and `bitmask_ops.cu`
- PR #1553 Overload `hash_row` to avoid using intial hash values. Updated `gdf_hash` to select between overloads
- PR #1585 Updated `cudf::table` to maintain own copy of wrapped `gdf_column*`s
- PR #1559 Add `except +` to all Cython function definitions to catch C++ exceptions properly
- PR #1617 `has_nulls` and `column_dtypes` for `cudf::table`
- PR #1590 Remove CFFI from the build / install process entirely
- PR #1536 Convert gpuarrow CFFI to Cython
- PR #1655 Add `Column._pointer` as a way to access underlying `gdf_column*` of a `Column`
- PR #1655 Update readme conda install instructions for cudf version 0.6 and 0.7


## Bug Fixes

- PR #1233 Fix dtypes issue while adding the column to `str` dataframe.
- PR #1254 CSV Reader: fix data type detection for floating-point numbers in scientific notation
- PR #1289 Fix looping over each value instead of each category in concatenation
- PR #1293 Fix Inaccurate error message in join.pyx
- PR #1308 Add atomicCAS overload for `int8_t`, `int16_t`
- PR #1317 Fix catch polymorphic exception by reference in ipc.cu
- PR #1325 Fix dtype of null bitmasks to int8
- PR #1326 Update build documentation to use -DCMAKE_CXX11_ABI=ON
- PR #1334 Add "na_position" argument to CategoricalColumn sort_by_values
- PR #1321 Fix out of bounds warning when checking Bzip2 header
- PR #1359 Add atomicAnd/Or/Xor for integers
- PR #1354 Fix `fillna()` behaviour when replacing values with different dtypes
- PR #1347 Fixed core dump issue while passing dict_dtypes without column names in `cudf.read_csv()`
- PR #1379 Fixed build failure caused due to error: 'col_dtype' may be used uninitialized
- PR #1392 Update cudf Dockerfile and package_versions.sh
- PR #1385 Added INT8 type to `_schema_to_dtype` for use in GpuArrowReader
- PR #1393 Fixed a bug in `gdf_count_nonzero_mask()` for the case of 0 bits to count
- PR #1395 Update CONTRIBUTING to use the environment variable CUDF_HOME
- PR #1416 Fix bug at gdf_quantile_exact and gdf_quantile_appox
- PR #1421 Fix remove creation of series multiple times during `add_column()`
- PR #1405 CSV Reader: Fix memory leaks on read_csv() failure
- PR #1328 Fix CategoricalColumn to_arrow() null mask
- PR #1433 Fix NVStrings/categories includes
- PR #1432 Update NVStrings to 0.7.* to coincide with 0.7 development
- PR #1483 Modify CSV reader to avoid cropping blank quoted characters in non-string fields
- PR #1446 Merge 1275 hotfix from master into branch-0.7
- PR #1447 Fix legacy groupby apply docstring
- PR #1451 Fix hash join estimated result size is not correct
- PR #1454 Fix local build script improperly change directory permissions
- PR #1490 Require Dask 1.1.0+ for `is_dataframe_like` test or skip otherwise.
- PR #1491 Use more specific directories & groups in CODEOWNERS
- PR #1497 Fix Thrust issue on CentOS caused by missing default constructor of host_vector elements
- PR #1498 Add missing include guard to device_atomics.cuh and separated DEVICE_ATOMICS_TEST
- PR #1506 Fix csv-write call to updated NVStrings method
- PR #1510 Added nvstrings `fillna()` function
- PR #1507 Parquet Reader: Default string data to GDF_STRING
- PR #1535 Fix doc issue to ensure correct labelling of cudf.series
- PR #1537 Fix `undefined reference` link error in HashPartitionTest
- PR #1548 Fix ci/local/build.sh README from using an incorrect image example
- PR #1551 CSV Reader: Fix integer column name indexing
- PR #1586 Fix broken `scalar_wrapper::operator==`
- PR #1591 ORC/Parquet Reader: Fix missing import for FileNotFoundError exception
- PR #1573 Parquet Reader: Fix crash due to clash with ORC reader datasource
- PR #1607 Revert change of `column.to_dense_buffer` always return by copy for performance concerns
- PR #1618 ORC reader: fix assert & data output when nrows/skiprows isn't aligned to stripe boundaries
- PR #1631 Fix failure of TYPES_TEST on some gcc-7 based systems.
- PR #1641 CSV Reader: Fix skip_blank_lines behavior with Windows line terminators (\r\n)
- PR #1648 ORC reader: fix non-deterministic output when skiprows is non-zero
- PR #1676 Fix groupby `as_index` behaviour with `MultiIndex`
- PR #1659 Fix bug caused by empty groupbys and multiindex slicing throwing exceptions
- PR #1656 Correct Groupby failure in dask when un-aggregable columns are left in dataframe.
- PR #1689 Fix groupby performance regression
- PR #1694 Add Cython as a runtime dependency since it's required in `setup.py`


# cuDF 0.6.1 (25 Mar 2019)

## Bug Fixes

- PR #1275 Fix CentOS exception in DataFrame.hash_partition from using value "returned" by a void function


# cuDF 0.6.0 (22 Mar 2019)

## New Features

- PR #760 Raise `FileNotFoundError` instead of `GDF_FILE_ERROR` in `read_csv` if the file does not exist
- PR #539 Add Python bindings for replace function
- PR #823 Add Doxygen configuration to enable building HTML documentation for libcudf C/C++ API
- PR #807 CSV Reader: Add byte_range parameter to specify the range in the input file to be read
- PR #857 Add Tail method for Series/DataFrame and update Head method to use iloc
- PR #858 Add series feature hashing support
- PR #871 CSV Reader: Add support for NA values, including user specified strings
- PR #893 Adds PyArrow based parquet readers / writers to Python, fix category dtype handling, fix arrow ingest buffer size issues
- PR #867 CSV Reader: Add support for ignoring blank lines and comment lines
- PR #887 Add Series digitize method
- PR #895 Add Series groupby
- PR #898 Add DataFrame.groupby(level=0) support
- PR #920 Add feather, JSON, HDF5 readers / writers from PyArrow / Pandas
- PR #888 CSV Reader: Add prefix parameter for column names, used when parsing without a header
- PR #913 Add DLPack support: convert between cuDF DataFrame and DLTensor
- PR #939 Add ORC reader from PyArrow
- PR #918 Add Series.groupby(level=0) support
- PR #906 Add binary and comparison ops to DataFrame
- PR #958 Support unary and binary ops on indexes
- PR #964 Add `rename` method to `DataFrame`, `Series`, and `Index`
- PR #985 Add `Series.to_frame` method
- PR #985 Add `drop=` keyword to reset_index method
- PR #994 Remove references to pygdf
- PR #990 Add external series groupby support
- PR #988 Add top-level merge function to cuDF
- PR #992 Add comparison binaryops to DateTime columns
- PR #996 Replace relative path imports with absolute paths in tests
- PR #995 CSV Reader: Add index_col parameter to specify the column name or index to be used as row labels
- PR #1004 Add `from_gpu_matrix` method to DataFrame
- PR #997 Add property index setter
- PR #1007 Replace relative path imports with absolute paths in cudf
- PR #1013 select columns with df.columns
- PR #1016 Rename Series.unique_count() to nunique() to match pandas API
- PR #947 Prefixsum to handle nulls and float types
- PR #1029 Remove rest of relative path imports
- PR #1021 Add filtered selection with assignment for Dataframes
- PR #872 Adding NVCategory support to cudf apis
- PR #1052 Add left/right_index and left/right_on keywords to merge
- PR #1091 Add `indicator=` and `suffixes=` keywords to merge
- PR #1107 Add unsupported keywords to Series.fillna
- PR #1032 Add string support to cuDF python
- PR #1136 Removed `gdf_concat`
- PR #1153 Added function for getting the padded allocation size for valid bitmask
- PR #1148 Add cudf.sqrt for dataframes and Series
- PR #1159 Add Python bindings for libcudf dlpack functions
- PR #1155 Add __array_ufunc__ for DataFrame and Series for sqrt
- PR #1168 to_frame for series accepts a name argument


## Improvements

- PR #1218 Add dask-cudf page to API docs
- PR #892 Add support for heterogeneous types in binary ops with JIT
- PR #730 Improve performance of `gdf_table` constructor
- PR #561 Add Doxygen style comments to Join CUDA functions
- PR #813 unified libcudf API functions by replacing gpu_ with gdf_
- PR #822 Add support for `__cuda_array_interface__` for ingest
- PR #756 Consolidate common helper functions from unordered map and multimap
- PR #753 Improve performance of groupby sum and average, especially for cases with few groups.
- PR #836 Add ingest support for arrow chunked arrays in Column, Series, DataFrame creation
- PR #763 Format doxygen comments for csv_read_arg struct
- PR #532 CSV Reader: Use type dispatcher instead of switch block
- PR #694 Unit test utilities improvements
- PR #878 Add better indexing to Groupby
- PR #554 Add `empty` method and `is_monotonic` attribute to `Index`
- PR #1040 Fixed up Doxygen comment tags
- PR #909 CSV Reader: Avoid host->device->host copy for header row data
- PR #916 Improved unit testing and error checking for `gdf_column_concat`
- PR #941 Replace `numpy` call in `Series.hash_encode` with `numba`
- PR #942 Added increment/decrement operators for wrapper types
- PR #943 Updated `count_nonzero_mask` to return `num_rows` when the mask is null
- PR #952 Added trait to map C++ type to `gdf_dtype`
- PR #966 Updated RMM submodule.
- PR #998 Add IO reader/writer modules to API docs, fix for missing cudf.Series docs
- PR #1017 concatenate along columns for Series and DataFrames
- PR #1002 Support indexing a dataframe with another boolean dataframe
- PR #1018 Better concatenation for Series and Dataframes
- PR #1036 Use Numpydoc style docstrings
- PR #1047 Adding gdf_dtype_extra_info to gdf_column_view_augmented
- PR #1054 Added default ctor to SerialTrieNode to overcome Thrust issue in CentOS7 + CUDA10
- PR #1024 CSV Reader: Add support for hexadecimal integers in integral-type columns
- PR #1033 Update `fillna()` to use libcudf function `gdf_replace_nulls`
- PR #1066 Added inplace assignment for columns and select_dtypes for dataframes
- PR #1026 CSV Reader: Change the meaning and type of the quoting parameter to match Pandas
- PR #1100 Adds `CUDF_EXPECTS` error-checking macro
- PR #1092 Fix select_dtype docstring
- PR #1111 Added cudf::table
- PR #1108 Sorting for datetime columns
- PR #1120 Return a `Series` (not a `Column`) from `Series.cat.set_categories()`
- PR #1128 CSV Reader: The last data row does not need to be line terminated
- PR #1183 Bump Arrow version to 0.12.1
- PR #1208 Default to CXX11_ABI=ON
- PR #1252 Fix NVStrings dependencies for cuda 9.2 and 10.0
- PR #2037 Optimize the existing `gather` and `scatter` routines in `libcudf`

## Bug Fixes

- PR #821 Fix flake8 issues revealed by flake8 update
- PR #808 Resolved renamed `d_columns_valids` variable name
- PR #820 CSV Reader: fix the issue where reader adds additional rows when file uses \r\n as a line terminator
- PR #780 CSV Reader: Fix scientific notation parsing and null values for empty quotes
- PR #815 CSV Reader: Fix data parsing when tabs are present in the input CSV file
- PR #850 Fix bug where left joins where the left df has 0 rows causes a crash
- PR #861 Fix memory leak by preserving the boolean mask index
- PR #875 Handle unnamed indexes in to/from arrow functions
- PR #877 Fix ingest of 1 row arrow tables in from arrow function
- PR #876 Added missing `<type_traits>` include
- PR #889 Deleted test_rmm.py which has now moved to RMM repo
- PR #866 Merge v0.5.1 numpy ABI hotfix into 0.6
- PR #917 value_counts return int type on empty columns
- PR #611 Renamed `gdf_reduce_optimal_output_size()` -> `gdf_reduction_get_intermediate_output_size()`
- PR #923 fix index for negative slicing for cudf dataframe and series
- PR #927 CSV Reader: Fix category GDF_CATEGORY hashes not being computed properly
- PR #921 CSV Reader: Fix parsing errors with delim_whitespace, quotations in the header row, unnamed columns
- PR #933 Fix handling objects of all nulls in series creation
- PR #940 CSV Reader: Fix an issue where the last data row is missing when using byte_range
- PR #945 CSV Reader: Fix incorrect datetime64 when milliseconds or space separator are used
- PR #959 Groupby: Problem with column name lookup
- PR #950 Converting dataframe/recarry with non-contiguous arrays
- PR #963 CSV Reader: Fix another issue with missing data rows when using byte_range
- PR #999 Fix 0 sized kernel launches and empty sort_index exception
- PR #993 Fix dtype in selecting 0 rows from objects
- PR #1009 Fix performance regression in `to_pandas` method on DataFrame
- PR #1008 Remove custom dask communication approach
- PR #1001 CSV Reader: Fix a memory access error when reading a large (>2GB) file with date columns
- PR #1019 Binary Ops: Fix error when one input column has null mask but other doesn't
- PR #1014 CSV Reader: Fix false positives in bool value detection
- PR #1034 CSV Reader: Fix parsing floating point precision and leading zero exponents
- PR #1044 CSV Reader: Fix a segfault when byte range aligns with a page
- PR #1058 Added support for `DataFrame.loc[scalar]`
- PR #1060 Fix column creation with all valid nan values
- PR #1073 CSV Reader: Fix an issue where a column name includes the return character
- PR #1090 Updating Doxygen Comments
- PR #1080 Fix dtypes returned from loc / iloc because of lists
- PR #1102 CSV Reader: Minor fixes and memory usage improvements
- PR #1174: Fix release script typo
- PR #1137 Add prebuild script for CI
- PR #1118 Enhanced the `DataFrame.from_records()` feature
- PR #1129 Fix join performance with index parameter from using numpy array
- PR #1145 Issue with .agg call on multi-column dataframes
- PR #908 Some testing code cleanup
- PR #1167 Fix issue with null_count not being set after inplace fillna()
- PR #1184 Fix iloc performance regression
- PR #1185 Support left_on/right_on and also on=str in merge
- PR #1200 Fix allocating bitmasks with numba instead of rmm in allocate_mask function
- PR #1213 Fix bug with csv reader requesting subset of columns using wrong datatype
- PR #1223 gpuCI: Fix label on rapidsai channel on gpu build scripts
- PR #1242 Add explicit Thrust exec policy to fix NVCATEGORY_TEST segfault on some platforms
- PR #1246 Fix categorical tests that failed due to bad implicit type conversion
- PR #1255 Fix overwriting conda package main label uploads
- PR #1259 Add dlpack includes to pip build


# cuDF 0.5.1 (05 Feb 2019)

## Bug Fixes

- PR #842 Avoid using numpy via cimport to prevent ABI issues in Cython compilation


# cuDF 0.5.0 (28 Jan 2019)

## New Features

- PR #722 Add bzip2 decompression support to `read_csv()`
- PR #693 add ZLIB-based GZIP/ZIP support to `read_csv_strings()`
- PR #411 added null support to gdf_order_by (new API) and cudf_table::sort
- PR #525 Added GitHub Issue templates for bugs, documentation, new features, and questions
- PR #501 CSV Reader: Add support for user-specified decimal point and thousands separator to read_csv_strings()
- PR #455 CSV Reader: Add support for user-specified decimal point and thousands separator to read_csv()
- PR #439 add `DataFrame.drop` method similar to pandas
- PR #356 add `DataFrame.transpose` method and `DataFrame.T` property similar to pandas
- PR #505 CSV Reader: Add support for user-specified boolean values
- PR #350 Implemented Series replace function
- PR #490 Added print_env.sh script to gather relevant environment details when reporting cuDF issues
- PR #474 add ZLIB-based GZIP/ZIP support to `read_csv()`
- PR #547 Added melt similar to `pandas.melt()`
- PR #491 Add CI test script to check for updates to CHANGELOG.md in PRs
- PR #550 Add CI test script to check for style issues in PRs
- PR #558 Add CI scripts for cpu-based conda and gpu-based test builds
- PR #524 Add Boolean Indexing
- PR #564 Update python `sort_values` method to use updated libcudf `gdf_order_by` API
- PR #509 CSV Reader: Input CSV file can now be passed in as a text or a binary buffer
- PR #607 Add `__iter__` and iteritems to DataFrame class
- PR #643 added a new api gdf_replace_nulls that allows a user to replace nulls in a column

## Improvements

- PR #426 Removed sort-based groupby and refactored existing groupby APIs. Also improves C++/CUDA compile time.
- PR #461 Add `CUDF_HOME` variable in README.md to replace relative pathing.
- PR #472 RMM: Created centralized rmm::device_vector alias and rmm::exec_policy
- PR #500 Improved the concurrent hash map class to support partitioned (multi-pass) hash table building.
- PR #454 Improve CSV reader docs and examples
- PR #465 Added templated C++ API for RMM to avoid explicit cast to `void**`
- PR #513 `.gitignore` tweaks
- PR #521 Add `assert_eq` function for testing
- PR #502 Simplify Dockerfile for local dev, eliminate old conda/pip envs
- PR #549 Adds `-rdynamic` compiler flag to nvcc for Debug builds
- PR #472 RMM: Created centralized rmm::device_vector alias and rmm::exec_policy
- PR #577 Added external C++ API for scatter/gather functions
- PR #500 Improved the concurrent hash map class to support partitioned (multi-pass) hash table building
- PR #583 Updated `gdf_size_type` to `int`
- PR #500 Improved the concurrent hash map class to support partitioned (multi-pass) hash table building
- PR #617 Added .dockerignore file. Prevents adding stale cmake cache files to the docker container
- PR #658 Reduced `JOIN_TEST` time by isolating overflow test of hash table size computation
- PR #664 Added Debuging instructions to README
- PR #651 Remove noqa marks in `__init__.py` files
- PR #671 CSV Reader: uncompressed buffer input can be parsed without explicitly specifying compression as None
- PR #684 Make RMM a submodule
- PR #718 Ensure sum, product, min, max methods pandas compatibility on empty datasets
- PR #720 Refactored Index classes to make them more Pandas-like, added CategoricalIndex
- PR #749 Improve to_arrow and from_arrow Pandas compatibility
- PR #766 Remove TravisCI references, remove unused variables from CMake, fix ARROW_VERSION in Cmake
- PR #773 Add build-args back to Dockerfile and handle dependencies based on environment yml file
- PR #781 Move thirdparty submodules to root and symlink in /cpp
- PR #843 Fix broken cudf/python API examples, add new methods to the API index

## Bug Fixes

- PR #569 CSV Reader: Fix days being off-by-one when parsing some dates
- PR #531 CSV Reader: Fix incorrect parsing of quoted numbers
- PR #465 Added templated C++ API for RMM to avoid explicit cast to `void**`
- PR #473 Added missing <random> include
- PR #478 CSV Reader: Add api support for auto column detection, header, mangle_dupe_cols, usecols
- PR #495 Updated README to correct where cffi pytest should be executed
- PR #501 Fix the intermittent segfault caused by the `thousands` and `compression` parameters in the csv reader
- PR #502 Simplify Dockerfile for local dev, eliminate old conda/pip envs
- PR #512 fix bug for `on` parameter in `DataFrame.merge` to allow for None or single column name
- PR #511 Updated python/cudf/bindings/join.pyx to fix cudf merge printing out dtypes
- PR #513 `.gitignore` tweaks
- PR #521 Add `assert_eq` function for testing
- PR #537 Fix CMAKE_CUDA_STANDARD_REQURIED typo in CMakeLists.txt
- PR #447 Fix silent failure in initializing DataFrame from generator
- PR #545 Temporarily disable csv reader thousands test to prevent segfault (test re-enabled in PR #501)
- PR #559 Fix Assertion error while using `applymap` to change the output dtype
- PR #575 Update `print_env.sh` script to better handle missing commands
- PR #612 Prevent an exception from occuring with true division on integer series.
- PR #630 Fix deprecation warning for `pd.core.common.is_categorical_dtype`
- PR #622 Fix Series.append() behaviour when appending values with different numeric dtype
- PR #603 Fix error while creating an empty column using None.
- PR #673 Fix array of strings not being caught in from_pandas
- PR #644 Fix return type and column support of dataframe.quantile()
- PR #634 Fix create `DataFrame.from_pandas()` with numeric column names
- PR #654 Add resolution check for GDF_TIMESTAMP in Join
- PR #648 Enforce one-to-one copy required when using `numba>=0.42.0`
- PR #645 Fix cmake build type handling not setting debug options when CMAKE_BUILD_TYPE=="Debug"
- PR #669 Fix GIL deadlock when launching multiple python threads that make Cython calls
- PR #665 Reworked the hash map to add a way to report the destination partition for a key
- PR #670 CMAKE: Fix env include path taking precedence over libcudf source headers
- PR #674 Check for gdf supported column types
- PR #677 Fix 'gdf_csv_test_Dates' gtest failure due to missing nrows parameter
- PR #604 Fix the parsing errors while reading a csv file using `sep` instead of `delimiter`.
- PR #686 Fix converting nulls to NaT values when converting Series to Pandas/Numpy
- PR #689 CSV Reader: Fix behavior with skiprows+header to match pandas implementation
- PR #691 Fixes Join on empty input DFs
- PR #706 CSV Reader: Fix broken dtype inference when whitespace is in data
- PR #717 CSV reader: fix behavior when parsing a csv file with no data rows
- PR #724 CSV Reader: fix build issue due to parameter type mismatch in a std::max call
- PR #734 Prevents reading undefined memory in gpu_expand_mask_bits numba kernel
- PR #747 CSV Reader: fix an issue where CUDA allocations fail with some large input files
- PR #750 Fix race condition for handling NVStrings in CMake
- PR #719 Fix merge column ordering
- PR #770 Fix issue where RMM submodule pointed to wrong branch and pin other to correct branches
- PR #778 Fix hard coded ABI off setting
- PR #784 Update RMM submodule commit-ish and pip paths
- PR #794 Update `rmm::exec_policy` usage to fix segmentation faults when used as temprory allocator.
- PR #800 Point git submodules to branches of forks instead of exact commits


# cuDF 0.4.0 (05 Dec 2018)

## New Features

- PR #398 add pandas-compatible `DataFrame.shape()` and `Series.shape()`
- PR #394 New documentation feature "10 Minutes to cuDF"
- PR #361 CSV Reader: Add support for strings with delimiters

## Improvements

 - PR #436 Improvements for type_dispatcher and wrapper structs
 - PR #429 Add CHANGELOG.md (this file)
 - PR #266 use faster CUDA-accelerated DataFrame column/Series concatenation.
 - PR #379 new C++ `type_dispatcher` reduces code complexity in supporting many data types.
 - PR #349 Improve performance for creating columns from memoryview objects
 - PR #445 Update reductions to use type_dispatcher. Adds integer types support to sum_of_squares.
 - PR #448 Improve installation instructions in README.md
 - PR #456 Change default CMake build to Release, and added option for disabling compilation of tests

## Bug Fixes

 - PR #444 Fix csv_test CUDA too many resources requested fail.
 - PR #396 added missing output buffer in validity tests for groupbys.
 - PR #408 Dockerfile updates for source reorganization
 - PR #437 Add cffi to Dockerfile conda env, fixes "cannot import name 'librmm'"
 - PR #417 Fix `map_test` failure with CUDA 10
 - PR #414 Fix CMake installation include file paths
 - PR #418 Properly cast string dtypes to programmatic dtypes when instantiating columns
 - PR #427 Fix and tests for Concatenation illegal memory access with nulls


# cuDF 0.3.0 (23 Nov 2018)

## New Features

 - PR #336 CSV Reader string support

## Improvements

 - PR #354 source code refactored for better organization. CMake build system overhaul. Beginning of transition to Cython bindings.
 - PR #290 Add support for typecasting to/from datetime dtype
 - PR #323 Add handling pyarrow boolean arrays in input/out, add tests
 - PR #325 GDF_VALIDITY_UNSUPPORTED now returned for algorithms that don't support non-empty valid bitmasks
 - PR #381 Faster InputTooLarge Join test completes in ms rather than minutes.
 - PR #373 .gitignore improvements
 - PR #367 Doc cleanup & examples for DataFrame methods
 - PR #333 Add Rapids Memory Manager documentation
 - PR #321 Rapids Memory Manager adds file/line location logging and convenience macros
 - PR #334 Implement DataFrame `__copy__` and `__deepcopy__`
 - PR #271 Add NVTX ranges to pygdf
 - PR #311 Document system requirements for conda install

## Bug Fixes

 - PR #337 Retain index on `scale()` function
 - PR #344 Fix test failure due to PyArrow 0.11 Boolean handling
 - PR #364 Remove noexcept from managed_allocator;  CMakeLists fix for NVstrings
 - PR #357 Fix bug that made all series be considered booleans for indexing
 - PR #351 replace conda env configuration for developers
 - PRs #346 #360 Fix CSV reading of negative numbers
 - PR #342 Fix CMake to use conda-installed nvstrings
 - PR #341 Preserve categorical dtype after groupby aggregations
 - PR #315 ReadTheDocs build update to fix missing libcuda.so
 - PR #320 FIX out-of-bounds access error in reductions.cu
 - PR #319 Fix out-of-bounds memory access in libcudf count_valid_bits
 - PR #303 Fix printing empty dataframe


# cuDF 0.2.0 and cuDF 0.1.0

These were initial releases of cuDF based on previously separate pyGDF and libGDF libraries.<|MERGE_RESOLUTION|>--- conflicted
+++ resolved
@@ -84,10 +84,6 @@
 - PR #3270 Move predicates files to legacy
 - PR #3281 Add to_host specialization for strings in column test utilities
 - PR #3282 Add `num_bitmask_words`
-<<<<<<< HEAD
-- PR #3303 Define and implement new stream_compaction APIs `copy_if` and `drop_null`
-
-=======
 - PR #3252 Add new factory methods to include passing an existing null mask
 - PR #3288 Make `bit.cuh` utilities usable from host code.
 - PR #3287 Move rolling windows files to legacy
@@ -95,7 +91,7 @@
 - PR #3301 Add tests for empty column wrapper.
 - PR #3294 Update to arrow-cpp and pyarrow 0.15.1
 - PR #3310 Add `row_hasher` and `element_hasher` utilities
->>>>>>> a5cd717d
+- PR #3303 Define and implement new stream_compaction APIs `copy_if` and `drop_null`
 
 ## Bug Fixes
 
